/*-------------------------------------------------------------------------
 *
 * tuptable.h
 *	  tuple table support stuff
 *
 *
 * Portions Copyright (c) 1996-2009, PostgreSQL Global Development Group
 * Portions Copyright (c) 1994, Regents of the University of California
 *
 * $PostgreSQL$
 *
 *-------------------------------------------------------------------------
 */
#ifndef TUPTABLE_H
#define TUPTABLE_H

#include "access/htup.h"
#include "access/tupdesc.h"
#include "storage/buf.h"

/*----------
 * The executor stores tuples in a "tuple table" which is composed of
 * independent TupleTableSlots.  There are several cases we need to handle:
 *		1. physical tuple in a disk buffer page
 *		2. physical tuple constructed in palloc'ed memory
 *		3. "minimal" physical tuple constructed in palloc'ed memory
 *		4. "virtual" tuple consisting of Datum/isnull arrays
 *
 * The first two cases are similar in that they both deal with "materialized"
 * tuples, but resource management is different.  For a tuple in a disk page
 * we need to hold a pin on the buffer until the TupleTableSlot's reference
 * to the tuple is dropped; while for a palloc'd tuple we usually want the
 * tuple pfree'd when the TupleTableSlot's reference is dropped.
 *
 * A "minimal" tuple is handled similarly to a palloc'd regular tuple.
 * At present, minimal tuples never are stored in buffers, so there is no
 * parallel to case 1.	Note that a minimal tuple has no "system columns".
 * (Actually, it could have an OID, but we have no need to access the OID.)
 *
 * A "virtual" tuple is an optimization used to minimize physical data
 * copying in a nest of plan nodes.  Any pass-by-reference Datums in the
 * tuple point to storage that is not directly associated with the
 * TupleTableSlot; generally they will point to part of a tuple stored in
 * a lower plan node's output TupleTableSlot, or to a function result
 * constructed in a plan node's per-tuple econtext.  It is the responsibility
 * of the generating plan node to be sure these resources are not released
 * for as long as the virtual tuple needs to be valid.	We only use virtual
 * tuples in the result slots of plan nodes --- tuples to be copied anywhere
 * else need to be "materialized" into physical tuples.  Note also that a
 * virtual tuple does not have any "system columns".
 *
 * It is also possible for a TupleTableSlot to hold both physical and minimal
 * copies of a tuple.  This is done when the slot is requested to provide
 * the format other than the one it currently holds.  (Originally we attempted
 * to handle such requests by replacing one format with the other, but that
 * had the fatal defect of invalidating any pass-by-reference Datums pointing
 * into the existing slot contents.)  Both copies must contain identical data
 * payloads when this is the case.
 *
 * The Datum/isnull arrays of a TupleTableSlot serve double duty.  When the
 * slot contains a virtual tuple, they are the authoritative data.	When the
 * slot contains a physical tuple, the arrays contain data extracted from
 * the tuple.  (In this state, any pass-by-reference Datums point into
 * the physical tuple.)  The extracted information is built "lazily",
 * ie, only as needed.	This serves to avoid repeated extraction of data
 * from the physical tuple.
 *
 * A TupleTableSlot can also be "empty", holding no valid data.  This is
 * the only valid state for a freshly-created slot that has not yet had a
 * tuple descriptor assigned to it.  In this state, tts_isempty must be
 * TRUE, tts_shouldFree FALSE, tts_tuple NULL, tts_buffer InvalidBuffer,
 * and tts_nvalid zero.
 *
 * The tupleDescriptor is simply referenced, not copied, by the TupleTableSlot
 * code.  The caller of ExecSetSlotDescriptor() is responsible for providing
 * a descriptor that will live as long as the slot does.  (Typically, both
 * slots and descriptors are in per-query memory and are freed by memory
 * context deallocation at query end; so it's not worth providing any extra
 * mechanism to do more.  However, the slot will increment the tupdesc
 * reference count if a reference-counted tupdesc is supplied.)
 *
 * When tts_shouldFree is true, the physical tuple is "owned" by the slot
 * and should be freed when the slot's reference to the tuple is dropped.
 *
 * If tts_buffer is not InvalidBuffer, then the slot is holding a pin
 * on the indicated buffer page; drop the pin when we release the
 * slot's reference to that buffer.  (tts_shouldFree should always be
 * false in such a case, since presumably tts_tuple is pointing at the
 * buffer page.)
 *
 * tts_nvalid indicates the number of valid columns in the tts_values/isnull
 * arrays.	When the slot is holding a "virtual" tuple this must be equal
 * to the descriptor's natts.  When the slot is holding a physical tuple
 * this is equal to the number of columns we have extracted (we always
 * extract columns from left to right, so there are no holes).
 *
 * tts_values/tts_isnull are allocated when a descriptor is assigned to the
 * slot; they are of length equal to the descriptor's natts.
 *
 * tts_mintuple must always be NULL if the slot does not hold a "minimal"
 * tuple.  When it does, tts_mintuple points to the actual MinimalTupleData
 * object (the thing to be pfree'd if tts_shouldFreeMin is true).  If the slot
 * has only a minimal and not also a regular physical tuple, then tts_tuple
 * points at tts_minhdr and the fields of that struct are set correctly
 * for access to the minimal tuple; in particular, tts_minhdr.t_data points
<<<<<<< HEAD
 * MINIMAL_TUPLE_OFFSET bytes before tts_mintuple.  This allows column
=======
 * MINIMAL_TUPLE_OFFSET bytes before tts_mintuple.	This allows column
>>>>>>> 29b61b92
 * extraction to treat the case identically to regular physical tuples.
 *
 * tts_slow/tts_off are saved state for slot_deform_tuple, and should not
 * be touched by any other code.
 *----------
 */
typedef struct TupleTableSlot
{
	NodeTag		type;			/* vestigial ... allows IsA tests */
	bool		tts_isempty;	/* true = slot is empty */
<<<<<<< HEAD
	bool		tts_shouldFree;	/* should pfree tts_tuple? */
=======
	bool		tts_shouldFree; /* should pfree tts_tuple? */
>>>>>>> 29b61b92
	bool		tts_shouldFreeMin;		/* should pfree tts_mintuple? */
	bool		tts_slow;		/* saved state for slot_deform_tuple */
	HeapTuple	tts_tuple;		/* physical tuple, or NULL if virtual */
	TupleDesc	tts_tupleDescriptor;	/* slot's tuple descriptor */
	MemoryContext tts_mcxt;		/* slot itself is in this context */
	Buffer		tts_buffer;		/* tuple's buffer, or InvalidBuffer */
	int			tts_nvalid;		/* # of valid values in tts_values */
	Datum	   *tts_values;		/* current per-attribute values */
	bool	   *tts_isnull;		/* current per-attribute isnull flags */
	MinimalTuple tts_mintuple;	/* minimal tuple, or NULL if none */
	HeapTupleData tts_minhdr;	/* workspace for minimal-tuple-only case */
	long		tts_off;		/* saved state for slot_deform_tuple */
} TupleTableSlot;

#define TTS_HAS_PHYSICAL_TUPLE(slot)  \
	((slot)->tts_tuple != NULL && (slot)->tts_tuple != &((slot)->tts_minhdr))

/*
 * Tuple table data structure: an array of TupleTableSlots.
 */
typedef struct TupleTableData
{
	int			size;			/* size of the table (number of slots) */
	int			next;			/* next available slot number */
	TupleTableSlot array[1];	/* VARIABLE LENGTH ARRAY - must be last */
} TupleTableData;				/* VARIABLE LENGTH STRUCT */

typedef TupleTableData *TupleTable;


/*
 * TupIsNull -- is a TupleTableSlot empty?
 */
#define TupIsNull(slot) \
	((slot) == NULL || (slot)->tts_isempty)

/* in executor/execTuples.c */
extern TupleTable ExecCreateTupleTable(int tableSize);
extern void ExecDropTupleTable(TupleTable table, bool shouldFree);
extern TupleTableSlot *MakeSingleTupleTableSlot(TupleDesc tupdesc);
extern void ExecDropSingleTupleTableSlot(TupleTableSlot *slot);
extern TupleTableSlot *ExecAllocTableSlot(TupleTable table);
extern void ExecSetSlotDescriptor(TupleTableSlot *slot, TupleDesc tupdesc);
extern TupleTableSlot *ExecStoreTuple(HeapTuple tuple,
			   TupleTableSlot *slot,
			   Buffer buffer,
			   bool shouldFree);
extern TupleTableSlot *ExecStoreMinimalTuple(MinimalTuple mtup,
					  TupleTableSlot *slot,
					  bool shouldFree);
extern TupleTableSlot *ExecClearTuple(TupleTableSlot *slot);
extern TupleTableSlot *ExecStoreVirtualTuple(TupleTableSlot *slot);
extern TupleTableSlot *ExecStoreAllNullTuple(TupleTableSlot *slot);
extern HeapTuple ExecCopySlotTuple(TupleTableSlot *slot);
extern MinimalTuple ExecCopySlotMinimalTuple(TupleTableSlot *slot);
extern HeapTuple ExecFetchSlotTuple(TupleTableSlot *slot);
extern MinimalTuple ExecFetchSlotMinimalTuple(TupleTableSlot *slot);
extern Datum ExecFetchSlotTupleDatum(TupleTableSlot *slot);
extern HeapTuple ExecMaterializeSlot(TupleTableSlot *slot);
extern TupleTableSlot *ExecCopySlot(TupleTableSlot *dstslot,
			 TupleTableSlot *srcslot);

/* in access/common/heaptuple.c */
extern Datum slot_getattr(TupleTableSlot *slot, int attnum, bool *isnull);
extern void slot_getallattrs(TupleTableSlot *slot);
extern void slot_getsomeattrs(TupleTableSlot *slot, int attnum);
extern bool slot_attisnull(TupleTableSlot *slot, int attnum);

#endif   /* TUPTABLE_H */<|MERGE_RESOLUTION|>--- conflicted
+++ resolved
@@ -103,11 +103,7 @@
  * has only a minimal and not also a regular physical tuple, then tts_tuple
  * points at tts_minhdr and the fields of that struct are set correctly
  * for access to the minimal tuple; in particular, tts_minhdr.t_data points
-<<<<<<< HEAD
- * MINIMAL_TUPLE_OFFSET bytes before tts_mintuple.  This allows column
-=======
  * MINIMAL_TUPLE_OFFSET bytes before tts_mintuple.	This allows column
->>>>>>> 29b61b92
  * extraction to treat the case identically to regular physical tuples.
  *
  * tts_slow/tts_off are saved state for slot_deform_tuple, and should not
@@ -118,11 +114,7 @@
 {
 	NodeTag		type;			/* vestigial ... allows IsA tests */
 	bool		tts_isempty;	/* true = slot is empty */
-<<<<<<< HEAD
-	bool		tts_shouldFree;	/* should pfree tts_tuple? */
-=======
 	bool		tts_shouldFree; /* should pfree tts_tuple? */
->>>>>>> 29b61b92
 	bool		tts_shouldFreeMin;		/* should pfree tts_mintuple? */
 	bool		tts_slow;		/* saved state for slot_deform_tuple */
 	HeapTuple	tts_tuple;		/* physical tuple, or NULL if virtual */
