/*-------------------------------------------------------------------------
 *
 * pg_wchar.h
 *	  multibyte-character support
 *
 * Portions Copyright (c) 1996-2009, PostgreSQL Global Development Group
 * Portions Copyright (c) 1994, Regents of the University of California
 *
 * $PostgreSQL$
 *
 *	NOTES
 *		This is used both by the backend and by libpq, but should not be
 *		included by libpq client programs.	In particular, a libpq client
 *		should not assume that the encoding IDs used by the version of libpq
 *		it's linked to match up with the IDs declared here.
 *
 *-------------------------------------------------------------------------
 */
#ifndef PG_WCHAR_H
#define PG_WCHAR_H

#include <sys/types.h>

/*
 * The pg_wchar type
 */
typedef unsigned int pg_wchar;

/*
 * various definitions for EUC
 */
#define SS2 0x8e				/* single shift 2 (JIS0201) */
#define SS3 0x8f				/* single shift 3 (JIS0212) */

/*
 * SJIS validation macros
 */
#define ISSJISHEAD(c) (((c) >= 0x81 && (c) <= 0x9f) || ((c) >= 0xe0 && (c) <= 0xfc))
#define ISSJISTAIL(c) (((c) >= 0x40 && (c) <= 0x7e) || ((c) >= 0x80 && (c) <= 0xfc))

/*
 * Leading byte types or leading prefix byte for MULE internal code.
 * See http://www.xemacs.org for more details.	(there is a doc titled
 * "XEmacs Internals Manual", "MULE Character Sets and Encodings"
 * section.)
 */
/*
 * Is a leading byte for "official" single byte encodings?
 */
#define IS_LC1(c)	((unsigned char)(c) >= 0x81 && (unsigned char)(c) <= 0x8d)
/*
 * Is a prefix byte for "private" single byte encodings?
 */
#define IS_LCPRV1(c)	((unsigned char)(c) == 0x9a || (unsigned char)(c) == 0x9b)
/*
 * Is a leading byte for "official" multibyte encodings?
 */
#define IS_LC2(c)	((unsigned char)(c) >= 0x90 && (unsigned char)(c) <= 0x99)
/*
 * Is a prefix byte for "private" multibyte encodings?
 */
#define IS_LCPRV2(c)	((unsigned char)(c) == 0x9c || (unsigned char)(c) == 0x9d)

/*----------------------------------------------------
 * leading characters
 *----------------------------------------------------
 */

/*
 * Official single byte encodings (0x81-0x8e)
 */
#define LC_ISO8859_1		0x81	/* ISO8859 Latin 1 */
#define LC_ISO8859_2		0x82	/* ISO8859 Latin 2 */
#define LC_ISO8859_3		0x83	/* ISO8859 Latin 3 */
#define LC_ISO8859_4		0x84	/* ISO8859 Latin 4 */
#define LC_TIS620			0x85	/* Thai (not supported yet) */
#define LC_ISO8859_7		0x86	/* Greek (not supported yet) */
#define LC_ISO8859_6		0x87	/* Arabic (not supported yet) */
#define LC_ISO8859_8		0x88	/* Hebrew (not supported yet) */
#define LC_JISX0201K		0x89	/* Japanese 1 byte kana */
#define LC_JISX0201R		0x8a	/* Japanese 1 byte Roman */
/* Note that 0x8b seems to be unused as of Emacs 20.7.
 * However, there might be a chance that 0x8b could be used
 * in later version of Emacs.
 */
#define LC_KOI8_R			0x8b	/* Cyrillic KOI8-R */
#define LC_KOI8_U			0x8b	/* Cyrillic KOI8-U */
#define LC_ISO8859_5		0x8c	/* ISO8859 Cyrillic */
#define LC_ISO8859_9		0x8d	/* ISO8859 Latin 5 (not supported yet) */
/* #define FREE				0x8e	free (unused) */

/*
 * Unused
 */
#define CONTROL_1			0x8f	/* control characters (unused) */

/*
 * Official multibyte byte encodings (0x90-0x99)
 * 0x9a-0x9d are free. 0x9e and 0x9f are reserved.
 */
#define LC_JISX0208_1978	0x90	/* Japanese Kanji, old JIS (not supported) */
/* #define FREE				0x90	free (unused) */
#define LC_GB2312_80		0x91	/* Chinese */
#define LC_JISX0208			0x92	/* Japanese Kanji (JIS X 0208) */
#define LC_KS5601			0x93	/* Korean */
#define LC_JISX0212			0x94	/* Japanese Kanji (JIS X 0212) */
#define LC_CNS11643_1		0x95	/* CNS 11643-1992 Plane 1 */
#define LC_CNS11643_2		0x96	/* CNS 11643-1992 Plane 2 */
/* #define FREE				0x97	free (unused) */
#define LC_BIG5_1			0x98	/* Plane 1 Chinese traditional (not supported) */
#define LC_BIG5_2			0x99	/* Plane 1 Chinese traditional (not supported) */

/*
 * Private single byte encodings (0xa0-0xef)
 */
#define LC_SISHENG			0xa0/* Chinese SiSheng characters for
								 * PinYin/ZhuYin (not supported) */
#define LC_IPA				0xa1/* IPA (International Phonetic Association)
								 * (not supported) */
#define LC_VISCII_LOWER		0xa2/* Vietnamese VISCII1.1 lower-case (not
								 * supported) */
#define LC_VISCII_UPPER		0xa3/* Vietnamese VISCII1.1 upper-case (not
								 * supported) */
#define LC_ARABIC_DIGIT		0xa4	/* Arabic digit (not supported) */
#define LC_ARABIC_1_COLUMN	0xa5	/* Arabic 1-column (not supported) */
#define LC_ASCII_RIGHT_TO_LEFT	0xa6	/* ASCII (left half of ISO8859-1) with
										 * right-to-left direction (not
										 * supported) */
#define LC_LAO				0xa7/* Lao characters (ISO10646 0E80..0EDF) (not
								 * supported) */
#define LC_ARABIC_2_COLUMN	0xa8	/* Arabic 1-column (not supported) */

/*
 * Private multibyte encodings (0xf0-0xff)
 */
#define LC_INDIAN_1_COLUMN	0xf0/* Indian charset for 1-column width glypps
								 * (not supported) */
#define LC_TIBETAN_1_COLUMN 0xf1	/* Tibetan 1 column glyph (not supported) */
#define LC_ETHIOPIC			0xf5	/* Ethiopic characters (not supported) */
#define LC_CNS11643_3		0xf6	/* CNS 11643-1992 Plane 3 */
#define LC_CNS11643_4		0xf7	/* CNS 11643-1992 Plane 4 */
#define LC_CNS11643_5		0xf8	/* CNS 11643-1992 Plane 5 */
#define LC_CNS11643_6		0xf9	/* CNS 11643-1992 Plane 6 */
#define LC_CNS11643_7		0xfa	/* CNS 11643-1992 Plane 7 */
#define LC_INDIAN_2_COLUMN	0xfb/* Indian charset for 2-column width glypps
								 * (not supported) */
#define LC_TIBETAN			0xfc	/* Tibetan (not supported) */
/* #define FREE				0xfd	free (unused) */
/* #define FREE				0xfe	free (unused) */
/* #define FREE				0xff	free (unused) */

/*
 * PostgreSQL encoding identifiers
 *
 * WARNING: the order of this enum must be same as order of entries
 *			in the pg_enc2name_tbl[] array (in mb/encnames.c), and
 *			in the pg_wchar_table[] array (in mb/wchar.c)!
 *
 *			If you add some encoding don't forget to check
 *			PG_ENCODING_BE_LAST macro.
 *
 * PG_SQL_ASCII is default encoding and must be = 0.
 *
 * XXX	We must avoid renumbering any backend encoding until libpq's major
 * version number is increased beyond 5; it turns out that the backend
 * encoding IDs are effectively part of libpq's ABI as far as 8.2 initdb and
 * psql are concerned.
 */
typedef enum pg_enc
{
	PG_SQL_ASCII = 0,			/* SQL/ASCII */
	PG_EUC_JP,					/* EUC for Japanese */
	PG_EUC_CN,					/* EUC for Chinese */
	PG_EUC_KR,					/* EUC for Korean */
	PG_EUC_TW,					/* EUC for Taiwan */
	PG_EUC_JIS_2004,			/* EUC-JIS-2004 */
	PG_UTF8,					/* Unicode UTF8 */
	PG_MULE_INTERNAL,			/* Mule internal code */
	PG_LATIN1,					/* ISO-8859-1 Latin 1 */
	PG_LATIN2,					/* ISO-8859-2 Latin 2 */
	PG_LATIN3,					/* ISO-8859-3 Latin 3 */
	PG_LATIN4,					/* ISO-8859-4 Latin 4 */
	PG_LATIN5,					/* ISO-8859-9 Latin 5 */
	PG_LATIN6,					/* ISO-8859-10 Latin6 */
	PG_LATIN7,					/* ISO-8859-13 Latin7 */
	PG_LATIN8,					/* ISO-8859-14 Latin8 */
	PG_LATIN9,					/* ISO-8859-15 Latin9 */
	PG_LATIN10,					/* ISO-8859-16 Latin10 */
	PG_WIN1256,					/* windows-1256 */
	PG_WIN1258,					/* Windows-1258 */
	PG_WIN866,					/* (MS-DOS CP866) */
	PG_WIN874,					/* windows-874 */
	PG_KOI8R,					/* KOI8-R */
	PG_WIN1251,					/* windows-1251 */
	PG_WIN1252,					/* windows-1252 */
	PG_ISO_8859_5,				/* ISO-8859-5 */
	PG_ISO_8859_6,				/* ISO-8859-6 */
	PG_ISO_8859_7,				/* ISO-8859-7 */
	PG_ISO_8859_8,				/* ISO-8859-8 */
	PG_WIN1250,					/* windows-1250 */
	PG_WIN1253,					/* windows-1253 */
	PG_WIN1254,					/* windows-1254 */
	PG_WIN1255,					/* windows-1255 */
	PG_WIN1257,					/* windows-1257 */
	PG_KOI8U,					/* KOI8-U */
	/* PG_ENCODING_BE_LAST points to the above entry */

	/* followings are for client encoding only */
	PG_SJIS,					/* Shift JIS (Winindows-932) */
	PG_BIG5,					/* Big5 (Windows-950) */
	PG_GBK,						/* GBK (Windows-936) */
	PG_UHC,						/* UHC (Windows-949) */
	PG_GB18030,					/* GB18030 */
	PG_JOHAB,					/* EUC for Korean JOHAB */
	PG_SHIFT_JIS_2004,			/* Shift-JIS-2004 */
	_PG_LAST_ENCODING_			/* mark only */

} pg_enc;

#define PG_ENCODING_BE_LAST PG_KOI8U

/*
 * Please use these tests before access to pg_encconv_tbl[]
 * or to other places...
 */
#define PG_VALID_BE_ENCODING(_enc) \
		((_enc) >= 0 && (_enc) <= PG_ENCODING_BE_LAST)

#define PG_ENCODING_IS_CLIENT_ONLY(_enc) \
		((_enc) > PG_ENCODING_BE_LAST && (_enc) < _PG_LAST_ENCODING_)

#define PG_VALID_ENCODING(_enc) \
		((_enc) >= 0 && (_enc) < _PG_LAST_ENCODING_)

/* On FE are possible all encodings */
#define PG_VALID_FE_ENCODING(_enc)	PG_VALID_ENCODING(_enc)

/*
 * Encoding names with all aliases
 */
typedef struct pg_encname
{
	char	   *name;
	pg_enc		encoding;
} pg_encname;

extern pg_encname pg_encname_tbl[];
extern unsigned int pg_encname_tbl_sz;

/*
 * Careful:
 *
 * if (PG_VALID_ENCODING(encoding))
 *		pg_enc2name_tbl[ encoding ];
 */
typedef struct pg_enc2name
{
	char	   *name;
	pg_enc		encoding;
} pg_enc2name;

extern pg_enc2name pg_enc2name_tbl[];

/*
 * Encoding names for gettext
 */
typedef struct pg_enc2gettext
{
	pg_enc		encoding;
	const char *name;
} pg_enc2gettext;

extern pg_enc2gettext pg_enc2gettext_tbl[];

/*
 * pg_wchar stuff
 */
typedef int (*mb2wchar_with_len_converter) (const unsigned char *from,
														pg_wchar *to,
														int len);

typedef int (*mblen_converter) (const unsigned char *mbstr);

typedef int (*mbdisplaylen_converter) (const unsigned char *mbstr);

typedef int (*mbverifier) (const unsigned char *mbstr, int len);

typedef struct
{
	mb2wchar_with_len_converter mb2wchar_with_len;		/* convert a multibyte
														 * string to a wchar */
	mblen_converter mblen;		/* get byte length of a char */
	mbdisplaylen_converter dsplen;		/* get display width of a char */
	mbverifier	mbverify;		/* verify multibyte sequence */
	int			maxmblen;		/* max bytes for a char in this encoding */
} pg_wchar_tbl;

extern pg_wchar_tbl pg_wchar_table[];

/*
 * UTF-8 to local code conversion map
 * Note that we limit the max length of UTF-8 to 4 bytes,
 * which is UCS-4 00010000-001FFFFF range.
 */
typedef struct
{
	uint32		utf;			/* UTF-8 */
	uint32		code;			/* local code */
} pg_utf_to_local;

/*
 * local code to UTF-8 conversion map
 */
typedef struct
{
	uint32		code;			/* local code */
	uint32		utf;			/* UTF-8 */
} pg_local_to_utf;

/*
 * UTF-8 to local code conversion map(combined characters)
 */
typedef struct
{
	uint32		utf1;			/* UTF-8 code 1 */
	uint32		utf2;			/* UTF-8 code 2 */
	uint32		code;			/* local code */
} pg_utf_to_local_combined;

/*
 * local code to UTF-8 conversion map(combined characters)
 */
typedef struct
{
	uint32		code;			/* local code */
	uint32		utf1;			/* UTF-8 code 1 */
	uint32		utf2;			/* UTF-8 code 2 */
} pg_local_to_utf_combined;

/*
 * Support macro for encoding conversion functions to validate their
 * arguments.  (This could be made more compact if we included fmgr.h
 * here, but we don't want to do that because this header file is also
 * used by frontends.)
 */
#define CHECK_ENCODING_CONVERSION_ARGS(srcencoding,destencoding) \
	check_encoding_conversion_args(PG_GETARG_INT32(0), \
								   PG_GETARG_INT32(1), \
								   PG_GETARG_INT32(4), \
								   (srcencoding), \
								   (destencoding))


/*
 * These functions are considered part of libpq's exported API and
 * are also declared in libpq-fe.h.
 */
extern int	pg_char_to_encoding(const char *name);
extern const char *pg_encoding_to_char(int encoding);
extern int	pg_valid_server_encoding_id(int encoding);

/*
 * Remaining functions are not considered part of libpq's API, though many
 * of them do exist inside libpq.
 */
extern pg_encname *pg_char_to_encname_struct(const char *name);

extern int	pg_mb2wchar(const char *from, pg_wchar *to);
extern int	pg_mb2wchar_with_len(const char *from, pg_wchar *to, int len);
extern int pg_encoding_mb2wchar_with_len(int encoding,
							  const char *from, pg_wchar *to, int len);
extern int	pg_char_and_wchar_strcmp(const char *s1, const pg_wchar *s2);
extern int	pg_wchar_strncmp(const pg_wchar *s1, const pg_wchar *s2, size_t n);
extern int	pg_char_and_wchar_strncmp(const char *s1, const pg_wchar *s2, size_t n);
extern size_t pg_wchar_strlen(const pg_wchar *wstr);
extern int	pg_mblen(const char *mbstr);
extern int	pg_dsplen(const char *mbstr);
extern int	pg_encoding_mblen(int encoding, const char *mbstr);
extern int	pg_encoding_dsplen(int encoding, const char *mbstr);
extern int	pg_encoding_verifymb(int encoding, const char *mbstr, int len);
extern int	pg_mule_mblen(const unsigned char *mbstr);
extern int	pg_mic_mblen(const unsigned char *mbstr);
extern int	pg_mbstrlen(const char *mbstr);
extern int	pg_mbstrlen_with_len(const char *mbstr, int len);
extern int	pg_mbcliplen(const char *mbstr, int len, int limit);
extern int pg_encoding_mbcliplen(int encoding, const char *mbstr,
					  int len, int limit);
extern int	pg_mbcharcliplen(const char *mbstr, int len, int imit);
extern int	pg_encoding_max_length(int encoding);
extern int	pg_database_encoding_max_length(void);

#ifdef USE_WIDE_UPPER_LOWER
extern size_t wchar2char(char *to, const wchar_t *from, size_t tolen);
extern size_t char2wchar(wchar_t *to, size_t tolen, const char *from, size_t fromlen);
#endif

extern int	SetClientEncoding(int encoding, bool doit);
extern void InitializeClientEncoding(void);
extern int	pg_get_client_encoding(void);
extern const char *pg_get_client_encoding_name(void);

extern void SetDatabaseEncoding(int encoding);
extern int	GetDatabaseEncoding(void);
extern const char *GetDatabaseEncodingName(void);
extern void pg_bind_textdomain_codeset(const char *domainname);

extern int	pg_valid_client_encoding(const char *name);
extern int	pg_valid_server_encoding(const char *name);

extern unsigned char *unicode_to_utf8(pg_wchar c, unsigned char *utf8string);
extern int	pg_utf_mblen(const unsigned char *);
extern unsigned char *pg_do_encoding_conversion(unsigned char *src, int len,
						  int src_encoding,
						  int dest_encoding);

extern char *pg_client_to_server(const char *s, int len);
extern char *pg_server_to_client(const char *s, int len);

extern unsigned short BIG5toCNS(unsigned short big5, unsigned char *lc);
extern unsigned short CNStoBIG5(unsigned short cns, unsigned char lc);

extern void LocalToUtf(const unsigned char *iso, unsigned char *utf,
		   const pg_local_to_utf *map, const pg_local_to_utf_combined *cmap,
		   int size1, int size2, int encoding, int len);

extern void UtfToLocal(const unsigned char *utf, unsigned char *iso,
		   const pg_utf_to_local *map, const pg_utf_to_local_combined *cmap,
		   int size1, int size2, int encoding, int len);

extern bool pg_verifymbstr(const char *mbstr, int len, bool noError);
extern bool pg_verify_mbstr(int encoding, const char *mbstr, int len,
				bool noError);
extern int pg_verify_mbstr_len(int encoding, const char *mbstr, int len,
					bool noError);

extern void check_encoding_conversion_args(int src_encoding,
<<<<<<< HEAD
										   int dest_encoding,
										   int len,
										   int expected_src_encoding,
										   int expected_dest_encoding);
=======
							   int dest_encoding,
							   int len,
							   int expected_src_encoding,
							   int expected_dest_encoding);
>>>>>>> 29b61b92

extern void report_invalid_encoding(int encoding, const char *mbstr, int len);
extern void report_untranslatable_char(int src_encoding, int dest_encoding,
						   const char *mbstr, int len);

extern void pg_ascii2mic(const unsigned char *l, unsigned char *p, int len);
extern void pg_mic2ascii(const unsigned char *mic, unsigned char *p, int len);
extern void latin2mic(const unsigned char *l, unsigned char *p, int len,
		  int lc, int encoding);
extern void mic2latin(const unsigned char *mic, unsigned char *p, int len,
		  int lc, int encoding);
extern void latin2mic_with_table(const unsigned char *l, unsigned char *p,
					 int len, int lc, int encoding,
					 const unsigned char *tab);
extern void mic2latin_with_table(const unsigned char *mic, unsigned char *p,
					 int len, int lc, int encoding,
					 const unsigned char *tab);

extern bool pg_utf8_islegal(const unsigned char *source, int length);

#endif   /* PG_WCHAR_H */<|MERGE_RESOLUTION|>--- conflicted
+++ resolved
@@ -434,17 +434,10 @@
 					bool noError);
 
 extern void check_encoding_conversion_args(int src_encoding,
-<<<<<<< HEAD
-										   int dest_encoding,
-										   int len,
-										   int expected_src_encoding,
-										   int expected_dest_encoding);
-=======
 							   int dest_encoding,
 							   int len,
 							   int expected_src_encoding,
 							   int expected_dest_encoding);
->>>>>>> 29b61b92
 
 extern void report_invalid_encoding(int encoding, const char *mbstr, int len);
 extern void report_untranslatable_char(int src_encoding, int dest_encoding,
