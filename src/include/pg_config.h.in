--- conflicted
+++ resolved
@@ -27,13 +27,12 @@
 /* The normal alignment of `short', in bytes. */
 #undef ALIGNOF_SHORT
 
-<<<<<<< HEAD
 /* Define to 1 if you want to build demo version */
 #undef DEF_DEMO
 
 /* The hard limit on the number of concurrent connections. */
 #undef DEF_LIMITCONN
-=======
+
 /* Size of a disk block --- this also limits the size of a tuple. You can set
    it bigger if you need bigger tuples (although TOAST should reduce the need
    to have large tuples, since fields can be spread across multiple tuples).
@@ -42,7 +41,6 @@
    lp_off and lp_len fields in ItemIdData (see include/storage/itemid.h).
    Changing BLCKSZ requires an initdb. */
 #undef BLCKSZ
->>>>>>> 29b61b92
 
 /* Define to the default TCP port number on which the server listens and to
    which clients will try to connect. This can be overridden at run-time, but
@@ -726,10 +724,9 @@
 /* Define to 1 to build with Bonjour support. (--with-bonjour) */
 #undef USE_BONJOUR
 
-<<<<<<< HEAD
 /* Define to build with zlib compression connection support (--with-zlib) */
 #undef USE_COMP
-=======
+
 /* Define to 1 if you want float4 values to be passed by value.
    (--enable-float4-byval) */
 #undef USE_FLOAT4_BYVAL
@@ -737,7 +734,6 @@
 /* Define to 1 if you want float8, int8, etc values to be passed by value.
    (--enable-float8-byval) */
 #undef USE_FLOAT8_BYVAL
->>>>>>> 29b61b92
 
 /* Define to 1 if you want 64-bit integer timestamp and interval support.
    (--enable-integer-datetimes) */
