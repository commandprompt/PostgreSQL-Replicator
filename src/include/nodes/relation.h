/*-------------------------------------------------------------------------
 *
 * relation.h
 *	  Definitions for planner's internal data structures.
 *
 *
 * Portions Copyright (c) 1996-2009, PostgreSQL Global Development Group
 * Portions Copyright (c) 1994, Regents of the University of California
 *
 * $PostgreSQL$
 *
 *-------------------------------------------------------------------------
 */
#ifndef RELATION_H
#define RELATION_H

#include "access/sdir.h"
#include "nodes/bitmapset.h"
#include "nodes/params.h"
#include "nodes/parsenodes.h"
#include "storage/block.h"


/*
 * Relids
 *		Set of relation identifiers (indexes into the rangetable).
 */
typedef Bitmapset *Relids;

/*
 * When looking for a "cheapest path", this enum specifies whether we want
 * cheapest startup cost or cheapest total cost.
 */
typedef enum CostSelector
{
	STARTUP_COST, TOTAL_COST
} CostSelector;

/*
 * The cost estimate produced by cost_qual_eval() includes both a one-time
 * (startup) cost, and a per-tuple cost.
 */
typedef struct QualCost
{
	Cost		startup;		/* one-time cost */
	Cost		per_tuple;		/* per-evaluation cost */
} QualCost;


/*----------
 * PlannerGlobal
 *		Global information for planning/optimization
 *
 * PlannerGlobal holds state for an entire planner invocation; this state
 * is shared across all levels of sub-Queries that exist in the command being
 * planned.
 *----------
 */
typedef struct PlannerGlobal
{
	NodeTag		type;

	ParamListInfo boundParams;	/* Param values provided to planner() */

	List	   *paramlist;		/* to keep track of cross-level Params */

	List	   *subplans;		/* Plans for SubPlan nodes */

	List	   *subrtables;		/* Rangetables for SubPlan nodes */

	Bitmapset  *rewindPlanIDs;	/* indices of subplans that require REWIND */

	List	   *finalrtable;	/* "flat" rangetable for executor */

	List	   *relationOids;	/* OIDs of relations the plan depends on */

	List	   *invalItems;		/* other dependencies, as PlanInvalItems */

	Index		lastPHId;		/* highest PlaceHolderVar ID assigned */

	bool		transientPlan;	/* redo plan when TransactionXmin changes? */
} PlannerGlobal;

/* macro for fetching the Plan associated with a SubPlan node */
#define planner_subplan_get_plan(root, subplan) \
	((Plan *) list_nth((root)->glob->subplans, (subplan)->plan_id - 1))


/*----------
 * PlannerInfo
 *		Per-query information for planning/optimization
 *
 * This struct is conventionally called "root" in all the planner routines.
 * It holds links to all of the planner's working state, in addition to the
 * original Query.	Note that at present the planner extensively modifies
 * the passed-in Query data structure; someday that should stop.
 *----------
 */
typedef struct PlannerInfo
{
	NodeTag		type;

	Query	   *parse;			/* the Query being planned */

	PlannerGlobal *glob;		/* global info for current planner run */

	Index		query_level;	/* 1 at the outermost Query */

	struct PlannerInfo *parent_root;	/* NULL at outermost Query */

	/*
	 * simple_rel_array holds pointers to "base rels" and "other rels" (see
	 * comments for RelOptInfo for more info).	It is indexed by rangetable
	 * index (so entry 0 is always wasted).  Entries can be NULL when an RTE
	 * does not correspond to a base relation, such as a join RTE or an
	 * unreferenced view RTE; or if the RelOptInfo hasn't been made yet.
	 */
	struct RelOptInfo **simple_rel_array;		/* All 1-rel RelOptInfos */
	int			simple_rel_array_size;	/* allocated size of array */

	/*
	 * simple_rte_array is the same length as simple_rel_array and holds
	 * pointers to the associated rangetable entries.  This lets us avoid
	 * rt_fetch(), which can be a bit slow once large inheritance sets have
	 * been expanded.
	 */
	RangeTblEntry **simple_rte_array;	/* rangetable as an array */

	/*
	 * join_rel_list is a list of all join-relation RelOptInfos we have
	 * considered in this planning run.  For small problems we just scan the
	 * list to do lookups, but when there are many join relations we build a
	 * hash table for faster lookups.  The hash table is present and valid
	 * when join_rel_hash is not NULL.	Note that we still maintain the list
	 * even when using the hash table for lookups; this simplifies life for
	 * GEQO.
	 */
	List	   *join_rel_list;	/* list of join-relation RelOptInfos */
	struct HTAB *join_rel_hash; /* optional hashtable for join relations */

	List	   *resultRelations;	/* integer list of RT indexes, or NIL */

	List	   *returningLists; /* list of lists of TargetEntry, or NIL */

	List	   *init_plans;		/* init SubPlans for query */

	List	   *cte_plan_ids;	/* per-CTE-item list of subplan IDs */

	List	   *eq_classes;		/* list of active EquivalenceClasses */

	List	   *canon_pathkeys; /* list of "canonical" PathKeys */

	List	   *left_join_clauses;		/* list of RestrictInfos for
										 * mergejoinable outer join clauses
										 * w/nonnullable var on left */

	List	   *right_join_clauses;		/* list of RestrictInfos for
										 * mergejoinable outer join clauses
										 * w/nonnullable var on right */

	List	   *full_join_clauses;		/* list of RestrictInfos for
										 * mergejoinable full join clauses */

	List	   *join_info_list; /* list of SpecialJoinInfos */

	List	   *append_rel_list;	/* list of AppendRelInfos */

	List	   *placeholder_list;		/* list of PlaceHolderInfos */

	List	   *query_pathkeys; /* desired pathkeys for query_planner(), and
								 * actual pathkeys afterwards */

	List	   *group_pathkeys; /* groupClause pathkeys, if any */
	List	   *window_pathkeys;	/* pathkeys of bottom window, if any */
	List	   *distinct_pathkeys;		/* distinctClause pathkeys, if any */
	List	   *sort_pathkeys;	/* sortClause pathkeys, if any */

	List	   *initial_rels;	/* RelOptInfos we are now trying to join */

	MemoryContext planner_cxt;	/* context holding PlannerInfo */

	double		total_table_pages;		/* # of pages in all tables of query */

	double		tuple_fraction; /* tuple_fraction passed to query_planner */

	bool		hasJoinRTEs;	/* true if any RTEs are RTE_JOIN kind */
	bool		hasHavingQual;	/* true if havingQual was non-null */
	bool		hasPseudoConstantQuals; /* true if any RestrictInfo has
										 * pseudoconstant = true */
	bool		hasRecursion;	/* true if planning a recursive WITH item */

	/* These fields are used only when hasRecursion is true: */
	int			wt_param_id;	/* PARAM_EXEC ID for the work table */
	struct Plan *non_recursive_plan;	/* plan for non-recursive term */
} PlannerInfo;


/*
 * In places where it's known that simple_rte_array[] must have been prepared
 * already, we just index into it to fetch RTEs.  In code that might be
 * executed before or after entering query_planner(), use this macro.
 */
#define planner_rt_fetch(rti, root) \
	((root)->simple_rte_array ? (root)->simple_rte_array[rti] : \
	 rt_fetch(rti, (root)->parse->rtable))


/*----------
 * RelOptInfo
 *		Per-relation information for planning/optimization
 *
 * For planning purposes, a "base rel" is either a plain relation (a table)
 * or the output of a sub-SELECT or function that appears in the range table.
 * In either case it is uniquely identified by an RT index.  A "joinrel"
 * is the joining of two or more base rels.  A joinrel is identified by
 * the set of RT indexes for its component baserels.  We create RelOptInfo
 * nodes for each baserel and joinrel, and store them in the PlannerInfo's
 * simple_rel_array and join_rel_list respectively.
 *
 * Note that there is only one joinrel for any given set of component
 * baserels, no matter what order we assemble them in; so an unordered
 * set is the right datatype to identify it with.
 *
 * We also have "other rels", which are like base rels in that they refer to
 * single RT indexes; but they are not part of the join tree, and are given
 * a different RelOptKind to identify them.
 *
 * Currently the only kind of otherrels are those made for member relations
 * of an "append relation", that is an inheritance set or UNION ALL subquery.
 * An append relation has a parent RTE that is a base rel, which represents
 * the entire append relation.	The member RTEs are otherrels.	The parent
 * is present in the query join tree but the members are not.  The member
 * RTEs and otherrels are used to plan the scans of the individual tables or
 * subqueries of the append set; then the parent baserel is given an Append
 * plan comprising the best plans for the individual member rels.  (See
 * comments for AppendRelInfo for more information.)
 *
 * At one time we also made otherrels to represent join RTEs, for use in
 * handling join alias Vars.  Currently this is not needed because all join
 * alias Vars are expanded to non-aliased form during preprocess_expression.
 *
 * Parts of this data structure are specific to various scan and join
 * mechanisms.	It didn't seem worth creating new node types for them.
 *
 *		relids - Set of base-relation identifiers; it is a base relation
 *				if there is just one, a join relation if more than one
 *		rows - estimated number of tuples in the relation after restriction
 *			   clauses have been applied (ie, output rows of a plan for it)
 *		width - avg. number of bytes per tuple in the relation after the
 *				appropriate projections have been done (ie, output width)
 *		reltargetlist - List of Var and PlaceHolderVar nodes for the values
 *						we need to output from this relation.
 *						List is in no particular order, but all rels of an
 *						appendrel set must use corresponding orders.
 *						NOTE: in a child relation, may contain RowExpr or
 *						ConvertRowtypeExpr representing a whole-row Var.
 *		pathlist - List of Path nodes, one for each potentially useful
 *				   method of generating the relation
 *		cheapest_startup_path - the pathlist member with lowest startup cost
 *								(regardless of its ordering)
 *		cheapest_total_path - the pathlist member with lowest total cost
 *							  (regardless of its ordering)
 *		cheapest_unique_path - for caching cheapest path to produce unique
 *							   (no duplicates) output from relation
 *
 * If the relation is a base relation it will have these fields set:
 *
 *		relid - RTE index (this is redundant with the relids field, but
 *				is provided for convenience of access)
 *		rtekind - distinguishes plain relation, subquery, or function RTE
 *		min_attr, max_attr - range of valid AttrNumbers for rel
 *		attr_needed - array of bitmapsets indicating the highest joinrel
 *				in which each attribute is needed; if bit 0 is set then
 *				the attribute is needed as part of final targetlist
 *		attr_widths - cache space for per-attribute width estimates;
 *					  zero means not computed yet
 *		indexlist - list of IndexOptInfo nodes for relation's indexes
 *					(always NIL if it's not a table)
 *		pages - number of disk pages in relation (zero if not a table)
 *		tuples - number of tuples in relation (not considering restrictions)
 *		subplan - plan for subquery (NULL if it's not a subquery)
 *		subrtable - rangetable for subquery (NIL if it's not a subquery)
 *
 *		Note: for a subquery, tuples and subplan are not set immediately
 *		upon creation of the RelOptInfo object; they are filled in when
 *		set_base_rel_pathlist processes the object.
 *
 *		For otherrels that are appendrel members, these fields are filled
 *		in just as for a baserel.
 *
 * The presence of the remaining fields depends on the restrictions
 * and joins that the relation participates in:
 *
 *		baserestrictinfo - List of RestrictInfo nodes, containing info about
 *					each non-join qualification clause in which this relation
 *					participates (only used for base rels)
 *		baserestrictcost - Estimated cost of evaluating the baserestrictinfo
 *					clauses at a single tuple (only used for base rels)
 *		joininfo  - List of RestrictInfo nodes, containing info about each
 *					join clause in which this relation participates (but
 *					note this excludes clauses that might be derivable from
 *					EquivalenceClasses)
 *		has_eclass_joins - flag that EquivalenceClass joins are possible
 *		index_outer_relids - only used for base rels; set of outer relids
 *					that participate in indexable joinclauses for this rel
 *		index_inner_paths - only used for base rels; list of InnerIndexscanInfo
 *					nodes showing best indexpaths for various subsets of
 *					index_outer_relids.
 *
 * Note: Keeping a restrictinfo list in the RelOptInfo is useful only for
 * base rels, because for a join rel the set of clauses that are treated as
 * restrict clauses varies depending on which sub-relations we choose to join.
 * (For example, in a 3-base-rel join, a clause relating rels 1 and 2 must be
 * treated as a restrictclause if we join {1} and {2 3} to make {1 2 3}; but
 * if we join {1 2} and {3} then that clause will be a restrictclause in {1 2}
 * and should not be processed again at the level of {1 2 3}.)	Therefore,
 * the restrictinfo list in the join case appears in individual JoinPaths
 * (field joinrestrictinfo), not in the parent relation.  But it's OK for
 * the RelOptInfo to store the joininfo list, because that is the same
 * for a given rel no matter how we form it.
 *
 * We store baserestrictcost in the RelOptInfo (for base relations) because
 * we know we will need it at least once (to price the sequential scan)
 * and may need it multiple times to price index scans.
 *----------
 */
typedef enum RelOptKind
{
	RELOPT_BASEREL,
	RELOPT_JOINREL,
	RELOPT_OTHER_MEMBER_REL
} RelOptKind;

typedef struct RelOptInfo
{
	NodeTag		type;

	RelOptKind	reloptkind;

	/* all relations included in this RelOptInfo */
	Relids		relids;			/* set of base relids (rangetable indexes) */

	/* size estimates generated by planner */
	double		rows;			/* estimated number of result tuples */
	int			width;			/* estimated avg width of result tuples */

	/* materialization information */
	List	   *reltargetlist;	/* Vars to be output by scan of relation */
	List	   *pathlist;		/* Path structures */
	struct Path *cheapest_startup_path;
	struct Path *cheapest_total_path;
	struct Path *cheapest_unique_path;

	/* information about a base rel (not set for join rels!) */
	Index		relid;
	RTEKind		rtekind;		/* RELATION, SUBQUERY, or FUNCTION */
	AttrNumber	min_attr;		/* smallest attrno of rel (often <0) */
	AttrNumber	max_attr;		/* largest attrno of rel */
	Relids	   *attr_needed;	/* array indexed [min_attr .. max_attr] */
	int32	   *attr_widths;	/* array indexed [min_attr .. max_attr] */
	List	   *indexlist;		/* list of IndexOptInfo */
	BlockNumber pages;
	double		tuples;
	struct Plan *subplan;		/* if subquery */
	List	   *subrtable;		/* if subquery */

	/* used by various scans and joins: */
	List	   *baserestrictinfo;		/* RestrictInfo structures (if base
										 * rel) */
	QualCost	baserestrictcost;		/* cost of evaluating the above */
	List	   *joininfo;		/* RestrictInfo structures for join clauses
								 * involving this rel */
	bool		has_eclass_joins;		/* T means joininfo is incomplete */

	/* cached info about inner indexscan paths for relation: */
	Relids		index_outer_relids;		/* other relids in indexable join
										 * clauses */
	List	   *index_inner_paths;		/* InnerIndexscanInfo nodes */

	/*
	 * Inner indexscans are not in the main pathlist because they are not
	 * usable except in specific join contexts.  We use the index_inner_paths
	 * list just to avoid recomputing the best inner indexscan repeatedly for
	 * similar outer relations.  See comments for InnerIndexscanInfo.
	 */
} RelOptInfo;

/*
 * IndexOptInfo
 *		Per-index information for planning/optimization
 *
 *		Prior to Postgres 7.0, RelOptInfo was used to describe both relations
 *		and indexes, but that created confusion without actually doing anything
 *		useful.  So now we have a separate IndexOptInfo struct for indexes.
 *
 *		opfamily[], indexkeys[], opcintype[], fwdsortop[], revsortop[],
 *		and nulls_first[] each have ncolumns entries.
 *		Note: for historical reasons, the opfamily array has an extra entry
 *		that is always zero.  Some code scans until it sees a zero entry,
 *		rather than looking at ncolumns.
 *
 *		Zeroes in the indexkeys[] array indicate index columns that are
 *		expressions; there is one element in indexprs for each such column.
 *
 *		For an unordered index, the sortop arrays contains zeroes.	Note that
 *		fwdsortop[] and nulls_first[] describe the sort ordering of a forward
 *		indexscan; we can also consider a backward indexscan, which will
 *		generate sort order described by revsortop/!nulls_first.
 *
 *		The indexprs and indpred expressions have been run through
 *		prepqual.c and eval_const_expressions() for ease of matching to
 *		WHERE clauses. indpred is in implicit-AND form.
 */
typedef struct IndexOptInfo
{
	NodeTag		type;

	Oid			indexoid;		/* OID of the index relation */
	RelOptInfo *rel;			/* back-link to index's table */

	/* statistics from pg_class */
	BlockNumber pages;			/* number of disk pages in index */
	double		tuples;			/* number of index tuples in index */

	/* index descriptor information */
	int			ncolumns;		/* number of columns in index */
	Oid		   *opfamily;		/* OIDs of operator families for columns */
	int		   *indexkeys;		/* column numbers of index's keys, or 0 */
	Oid		   *opcintype;		/* OIDs of opclass declared input data types */
	Oid		   *fwdsortop;		/* OIDs of sort operators for each column */
	Oid		   *revsortop;		/* OIDs of sort operators for backward scan */
	bool	   *nulls_first;	/* do NULLs come first in the sort order? */
	Oid			relam;			/* OID of the access method (in pg_am) */

	RegProcedure amcostestimate;	/* OID of the access method's cost fcn */

	List	   *indexprs;		/* expressions for non-simple index columns */
	List	   *indpred;		/* predicate if a partial index, else NIL */

	bool		predOK;			/* true if predicate matches query */
	bool		unique;			/* true if a unique index */
	bool		amoptionalkey;	/* can query omit key for the first column? */
	bool		amsearchnulls;	/* can AM search for NULL index entries? */
	bool		amhasgettuple;	/* does AM have amgettuple interface? */
	bool		amhasgetbitmap; /* does AM have amgetbitmap interface? */
} IndexOptInfo;


/*
 * EquivalenceClasses
 *
 * Whenever we can determine that a mergejoinable equality clause A = B is
 * not delayed by any outer join, we create an EquivalenceClass containing
 * the expressions A and B to record this knowledge.  If we later find another
 * equivalence B = C, we add C to the existing EquivalenceClass; this may
 * require merging two existing EquivalenceClasses.  At the end of the qual
 * distribution process, we have sets of values that are known all transitively
 * equal to each other, where "equal" is according to the rules of the btree
 * operator family(s) shown in ec_opfamilies.  (We restrict an EC to contain
 * only equalities whose operators belong to the same set of opfamilies.  This
 * could probably be relaxed, but for now it's not worth the trouble, since
 * nearly all equality operators belong to only one btree opclass anyway.)
 *
 * We also use EquivalenceClasses as the base structure for PathKeys, letting
 * us represent knowledge about different sort orderings being equivalent.
 * Since every PathKey must reference an EquivalenceClass, we will end up
 * with single-member EquivalenceClasses whenever a sort key expression has
 * not been equivalenced to anything else.	It is also possible that such an
 * EquivalenceClass will contain a volatile expression ("ORDER BY random()"),
 * which is a case that can't arise otherwise since clauses containing
 * volatile functions are never considered mergejoinable.  We mark such
 * EquivalenceClasses specially to prevent them from being merged with
 * ordinary EquivalenceClasses.  Also, for volatile expressions we have
 * to be careful to match the EquivalenceClass to the correct targetlist
 * entry: consider SELECT random() AS a, random() AS b ... ORDER BY b,a.
 * So we record the SortGroupRef of the originating sort clause.
 *
 * We allow equality clauses appearing below the nullable side of an outer join
 * to form EquivalenceClasses, but these have a slightly different meaning:
 * the included values might be all NULL rather than all the same non-null
 * values.	See src/backend/optimizer/README for more on that point.
 *
 * NB: if ec_merged isn't NULL, this class has been merged into another, and
 * should be ignored in favor of using the pointed-to class.
 */
typedef struct EquivalenceClass
{
	NodeTag		type;

	List	   *ec_opfamilies;	/* btree operator family OIDs */
	List	   *ec_members;		/* list of EquivalenceMembers */
	List	   *ec_sources;		/* list of generating RestrictInfos */
	List	   *ec_derives;		/* list of derived RestrictInfos */
	Relids		ec_relids;		/* all relids appearing in ec_members */
	bool		ec_has_const;	/* any pseudoconstants in ec_members? */
	bool		ec_has_volatile;	/* the (sole) member is a volatile expr */
	bool		ec_below_outer_join;	/* equivalence applies below an OJ */
	bool		ec_broken;		/* failed to generate needed clauses? */
	Index		ec_sortref;		/* originating sortclause label, or 0 */
	struct EquivalenceClass *ec_merged; /* set if merged into another EC */
} EquivalenceClass;

/*
 * If an EC contains a const and isn't below-outer-join, any PathKey depending
 * on it must be redundant, since there's only one possible value of the key.
 */
#define EC_MUST_BE_REDUNDANT(eclass)  \
	((eclass)->ec_has_const && !(eclass)->ec_below_outer_join)

/*
 * EquivalenceMember - one member expression of an EquivalenceClass
 *
 * em_is_child signifies that this element was built by transposing a member
 * for an inheritance parent relation to represent the corresponding expression
 * on an inheritance child.  The element should be ignored for all purposes
 * except constructing inner-indexscan paths for the child relation.  (Other
 * types of join are driven from transposed joininfo-list entries.)  Note
 * that the EC's ec_relids field does NOT include the child relation.
 *
 * em_datatype is usually the same as exprType(em_expr), but can be
 * different when dealing with a binary-compatible opfamily; in particular
 * anyarray_ops would never work without this.	Use em_datatype when
 * looking up a specific btree operator to work with this expression.
 */
typedef struct EquivalenceMember
{
	NodeTag		type;

	Expr	   *em_expr;		/* the expression represented */
	Relids		em_relids;		/* all relids appearing in em_expr */
	bool		em_is_const;	/* expression is pseudoconstant? */
	bool		em_is_child;	/* derived version for a child relation? */
	Oid			em_datatype;	/* the "nominal type" used by the opfamily */
} EquivalenceMember;

/*
 * PathKeys
 *
 * The sort ordering of a path is represented by a list of PathKey nodes.
 * An empty list implies no known ordering.  Otherwise the first item
 * represents the primary sort key, the second the first secondary sort key,
 * etc.  The value being sorted is represented by linking to an
 * EquivalenceClass containing that value and including pk_opfamily among its
 * ec_opfamilies.  This is a convenient method because it makes it trivial
 * to detect equivalent and closely-related orderings.	(See optimizer/README
 * for more information.)
 *
 * Note: pk_strategy is either BTLessStrategyNumber (for ASC) or
 * BTGreaterStrategyNumber (for DESC).	We assume that all ordering-capable
 * index types will use btree-compatible strategy numbers.
 */

typedef struct PathKey
{
	NodeTag		type;

	EquivalenceClass *pk_eclass;	/* the value that is ordered */
	Oid			pk_opfamily;	/* btree opfamily defining the ordering */
	int			pk_strategy;	/* sort direction (ASC or DESC) */
	bool		pk_nulls_first; /* do NULLs come before normal values? */
} PathKey;

/*
 * Type "Path" is used as-is for sequential-scan paths, as well as some other
 * simple plan types that we don't need any extra information in the path for.
 * For other path types it is the first component of a larger struct.
 *
 * Note: "pathtype" is the NodeTag of the Plan node we could build from this
 * Path.  It is partially redundant with the Path's NodeTag, but allows us
 * to use the same Path type for multiple Plan types where there is no need
 * to distinguish the Plan type during path processing.
 */

typedef struct Path
{
	NodeTag		type;

	NodeTag		pathtype;		/* tag identifying scan/join method */

	RelOptInfo *parent;			/* the relation this path can build */

	/* estimated execution costs for path (see costsize.c for more info) */
	Cost		startup_cost;	/* cost expended before fetching any tuples */
	Cost		total_cost;		/* total cost (assuming all tuples fetched) */

	List	   *pathkeys;		/* sort ordering of path's output */
	/* pathkeys is a List of PathKey nodes; see above */
} Path;

/*----------
 * IndexPath represents an index scan over a single index.
 *
 * 'indexinfo' is the index to be scanned.
 *
 * 'indexclauses' is a list of index qualification clauses, with implicit
 * AND semantics across the list.  Each clause is a RestrictInfo node from
 * the query's WHERE or JOIN conditions.
 *
 * 'indexquals' has the same structure as 'indexclauses', but it contains
 * the actual indexqual conditions that can be used with the index.
 * In simple cases this is identical to 'indexclauses', but when special
 * indexable operators appear in 'indexclauses', they are replaced by the
 * derived indexscannable conditions in 'indexquals'.
 *
 * 'isjoininner' is TRUE if the path is a nestloop inner scan (that is,
 * some of the index conditions are join rather than restriction clauses).
 * Note that the path costs will be calculated differently from a plain
 * indexscan in this case, and in addition there's a special 'rows' value
 * different from the parent RelOptInfo's (see below).
 *
 * 'indexscandir' is one of:
 *		ForwardScanDirection: forward scan of an ordered index
 *		BackwardScanDirection: backward scan of an ordered index
 *		NoMovementScanDirection: scan of an unordered index, or don't care
 * (The executor doesn't care whether it gets ForwardScanDirection or
 * NoMovementScanDirection for an indexscan, but the planner wants to
 * distinguish ordered from unordered indexes for building pathkeys.)
 *
 * 'indextotalcost' and 'indexselectivity' are saved in the IndexPath so that
 * we need not recompute them when considering using the same index in a
 * bitmap index/heap scan (see BitmapHeapPath).  The costs of the IndexPath
 * itself represent the costs of an IndexScan plan type.
 *
 * 'rows' is the estimated result tuple count for the indexscan.  This
 * is the same as path.parent->rows for a simple indexscan, but it is
 * different for a nestloop inner scan, because the additional indexquals
 * coming from join clauses make the scan more selective than the parent
 * rel's restrict clauses alone would do.
 *----------
 */
typedef struct IndexPath
{
	Path		path;
	IndexOptInfo *indexinfo;
	List	   *indexclauses;
	List	   *indexquals;
	bool		isjoininner;
	ScanDirection indexscandir;
	Cost		indextotalcost;
	Selectivity indexselectivity;
	double		rows;			/* estimated number of result tuples */
} IndexPath;

/*
 * BitmapHeapPath represents one or more indexscans that generate TID bitmaps
 * instead of directly accessing the heap, followed by AND/OR combinations
 * to produce a single bitmap, followed by a heap scan that uses the bitmap.
 * Note that the output is always considered unordered, since it will come
 * out in physical heap order no matter what the underlying indexes did.
 *
 * The individual indexscans are represented by IndexPath nodes, and any
 * logic on top of them is represented by a tree of BitmapAndPath and
 * BitmapOrPath nodes.	Notice that we can use the same IndexPath node both
 * to represent a regular IndexScan plan, and as the child of a BitmapHeapPath
 * that represents scanning the same index using a BitmapIndexScan.  The
 * startup_cost and total_cost figures of an IndexPath always represent the
 * costs to use it as a regular IndexScan.	The costs of a BitmapIndexScan
 * can be computed using the IndexPath's indextotalcost and indexselectivity.
 *
 * BitmapHeapPaths can be nestloop inner indexscans.  The isjoininner and
 * rows fields serve the same purpose as for plain IndexPaths.
 */
typedef struct BitmapHeapPath
{
	Path		path;
	Path	   *bitmapqual;		/* IndexPath, BitmapAndPath, BitmapOrPath */
	bool		isjoininner;	/* T if it's a nestloop inner scan */
	double		rows;			/* estimated number of result tuples */
} BitmapHeapPath;

/*
 * BitmapAndPath represents a BitmapAnd plan node; it can only appear as
 * part of the substructure of a BitmapHeapPath.  The Path structure is
 * a bit more heavyweight than we really need for this, but for simplicity
 * we make it a derivative of Path anyway.
 */
typedef struct BitmapAndPath
{
	Path		path;
	List	   *bitmapquals;	/* IndexPaths and BitmapOrPaths */
	Selectivity bitmapselectivity;
} BitmapAndPath;

/*
 * BitmapOrPath represents a BitmapOr plan node; it can only appear as
 * part of the substructure of a BitmapHeapPath.  The Path structure is
 * a bit more heavyweight than we really need for this, but for simplicity
 * we make it a derivative of Path anyway.
 */
typedef struct BitmapOrPath
{
	Path		path;
	List	   *bitmapquals;	/* IndexPaths and BitmapAndPaths */
	Selectivity bitmapselectivity;
} BitmapOrPath;

/*
 * TidPath represents a scan by TID
 *
 * tidquals is an implicitly OR'ed list of qual expressions of the form
 * "CTID = pseudoconstant" or "CTID = ANY(pseudoconstant_array)".
 * Note they are bare expressions, not RestrictInfos.
 */
typedef struct TidPath
{
	Path		path;
	List	   *tidquals;		/* qual(s) involving CTID = something */
} TidPath;

/*
 * AppendPath represents an Append plan, ie, successive execution of
 * several member plans.
 *
 * Note: it is possible for "subpaths" to contain only one, or even no,
 * elements.  These cases are optimized during create_append_plan.
 * In particular, an AppendPath with no subpaths is a "dummy" path that
 * is created to represent the case that a relation is provably empty.
 */
typedef struct AppendPath
{
	Path		path;
	List	   *subpaths;		/* list of component Paths */
} AppendPath;

#define IS_DUMMY_PATH(p) \
	(IsA((p), AppendPath) && ((AppendPath *) (p))->subpaths == NIL)

/*
 * ResultPath represents use of a Result plan node to compute a variable-free
 * targetlist with no underlying tables (a "SELECT expressions" query).
 * The query could have a WHERE clause, too, represented by "quals".
 *
 * Note that quals is a list of bare clauses, not RestrictInfos.
 */
typedef struct ResultPath
{
	Path		path;
	List	   *quals;
} ResultPath;

/*
 * MaterialPath represents use of a Material plan node, i.e., caching of
 * the output of its subpath.  This is used when the subpath is expensive
 * and needs to be scanned repeatedly, or when we need mark/restore ability
 * and the subpath doesn't have it.
 */
typedef struct MaterialPath
{
	Path		path;
	Path	   *subpath;
} MaterialPath;

/*
 * UniquePath represents elimination of distinct rows from the output of
 * its subpath.
 *
 * This is unlike the other Path nodes in that it can actually generate
 * different plans: either hash-based or sort-based implementation, or a
 * no-op if the input path can be proven distinct already.	The decision
 * is sufficiently localized that it's not worth having separate Path node
 * types.  (Note: in the no-op case, we could eliminate the UniquePath node
 * entirely and just return the subpath; but it's convenient to have a
 * UniquePath in the path tree to signal upper-level routines that the input
 * is known distinct.)
 */
typedef enum
{
	UNIQUE_PATH_NOOP,			/* input is known unique already */
	UNIQUE_PATH_HASH,			/* use hashing */
	UNIQUE_PATH_SORT			/* use sorting */
} UniquePathMethod;

typedef struct UniquePath
{
	Path		path;
	Path	   *subpath;
	UniquePathMethod umethod;
	List	   *in_operators;	/* equality operators of the IN clause */
	List	   *uniq_exprs;		/* expressions to be made unique */
	double		rows;			/* estimated number of result tuples */
} UniquePath;

/*
 * All join-type paths share these fields.
 */

typedef struct JoinPath
{
	Path		path;

	JoinType	jointype;

	Path	   *outerjoinpath;	/* path for the outer side of the join */
	Path	   *innerjoinpath;	/* path for the inner side of the join */

	List	   *joinrestrictinfo;		/* RestrictInfos to apply to join */

	/*
	 * See the notes for RelOptInfo to understand why joinrestrictinfo is
	 * needed in JoinPath, and can't be merged into the parent RelOptInfo.
	 */
} JoinPath;

/*
 * A nested-loop path needs no special fields.
 */

typedef JoinPath NestPath;

/*
 * A mergejoin path has these fields.
 *
 * path_mergeclauses lists the clauses (in the form of RestrictInfos)
 * that will be used in the merge.
 *
 * Note that the mergeclauses are a subset of the parent relation's
 * restriction-clause list.  Any join clauses that are not mergejoinable
 * appear only in the parent's restrict list, and must be checked by a
 * qpqual at execution time.
 *
 * outersortkeys (resp. innersortkeys) is NIL if the outer path
 * (resp. inner path) is already ordered appropriately for the
 * mergejoin.  If it is not NIL then it is a PathKeys list describing
 * the ordering that must be created by an explicit sort step.
 */

typedef struct MergePath
{
	JoinPath	jpath;
	List	   *path_mergeclauses;		/* join clauses to be used for merge */
	List	   *outersortkeys;	/* keys for explicit sort, if any */
	List	   *innersortkeys;	/* keys for explicit sort, if any */
} MergePath;

/*
 * A hashjoin path has these fields.
 *
 * The remarks above for mergeclauses apply for hashclauses as well.
 *
 * Hashjoin does not care what order its inputs appear in, so we have
 * no need for sortkeys.
 */

typedef struct HashPath
{
	JoinPath	jpath;
	List	   *path_hashclauses;		/* join clauses used for hashing */
	int			num_batches;	/* number of batches expected */
} HashPath;

/*
 * Restriction clause info.
 *
 * We create one of these for each AND sub-clause of a restriction condition
 * (WHERE or JOIN/ON clause).  Since the restriction clauses are logically
 * ANDed, we can use any one of them or any subset of them to filter out
 * tuples, without having to evaluate the rest.  The RestrictInfo node itself
 * stores data used by the optimizer while choosing the best query plan.
 *
 * If a restriction clause references a single base relation, it will appear
 * in the baserestrictinfo list of the RelOptInfo for that base rel.
 *
 * If a restriction clause references more than one base rel, it will
 * appear in the joininfo list of every RelOptInfo that describes a strict
 * subset of the base rels mentioned in the clause.  The joininfo lists are
 * used to drive join tree building by selecting plausible join candidates.
 * The clause cannot actually be applied until we have built a join rel
 * containing all the base rels it references, however.
 *
 * When we construct a join rel that includes all the base rels referenced
 * in a multi-relation restriction clause, we place that clause into the
 * joinrestrictinfo lists of paths for the join rel, if neither left nor
 * right sub-path includes all base rels referenced in the clause.	The clause
 * will be applied at that join level, and will not propagate any further up
 * the join tree.  (Note: the "predicate migration" code was once intended to
 * push restriction clauses up and down the plan tree based on evaluation
 * costs, but it's dead code and is unlikely to be resurrected in the
 * foreseeable future.)
 *
 * Note that in the presence of more than two rels, a multi-rel restriction
 * might reach different heights in the join tree depending on the join
 * sequence we use.  So, these clauses cannot be associated directly with
 * the join RelOptInfo, but must be kept track of on a per-join-path basis.
 *
 * RestrictInfos that represent equivalence conditions (i.e., mergejoinable
 * equalities that are not outerjoin-delayed) are handled a bit differently.
 * Initially we attach them to the EquivalenceClasses that are derived from
 * them.  When we construct a scan or join path, we look through all the
 * EquivalenceClasses and generate derived RestrictInfos representing the
 * minimal set of conditions that need to be checked for this particular scan
 * or join to enforce that all members of each EquivalenceClass are in fact
 * equal in all rows emitted by the scan or join.
 *
 * When dealing with outer joins we have to be very careful about pushing qual
 * clauses up and down the tree.  An outer join's own JOIN/ON conditions must
 * be evaluated exactly at that join node, unless they are "degenerate"
 * conditions that reference only Vars from the nullable side of the join.
 * Quals appearing in WHERE or in a JOIN above the outer join cannot be pushed
 * down below the outer join, if they reference any nullable Vars.
 * RestrictInfo nodes contain a flag to indicate whether a qual has been
 * pushed down to a lower level than its original syntactic placement in the
 * join tree would suggest.  If an outer join prevents us from pushing a qual
 * down to its "natural" semantic level (the level associated with just the
 * base rels used in the qual) then we mark the qual with a "required_relids"
 * value including more than just the base rels it actually uses.  By
 * pretending that the qual references all the rels required to form the outer
 * join, we prevent it from being evaluated below the outer join's joinrel.
 * When we do form the outer join's joinrel, we still need to distinguish
 * those quals that are actually in that join's JOIN/ON condition from those
 * that appeared elsewhere in the tree and were pushed down to the join rel
 * because they used no other rels.  That's what the is_pushed_down flag is
 * for; it tells us that a qual is not an OUTER JOIN qual for the set of base
 * rels listed in required_relids.	A clause that originally came from WHERE
 * or an INNER JOIN condition will *always* have its is_pushed_down flag set.
 * It's possible for an OUTER JOIN clause to be marked is_pushed_down too,
 * if we decide that it can be pushed down into the nullable side of the join.
 * In that case it acts as a plain filter qual for wherever it gets evaluated.
 * (In short, is_pushed_down is only false for non-degenerate outer join
 * conditions.	Possibly we should rename it to reflect that meaning?)
 *
 * RestrictInfo nodes also contain an outerjoin_delayed flag, which is true
 * if the clause's applicability must be delayed due to any outer joins
 * appearing below it (ie, it has to be postponed to some join level higher
 * than the set of relations it actually references).  There is also a
 * nullable_relids field, which is the set of rels it references that can be
 * forced null by some outer join below the clause.  outerjoin_delayed = true
 * is subtly different from nullable_relids != NULL: a clause might reference
 * some nullable rels and yet not be outerjoin_delayed because it also
<<<<<<< HEAD
 * references all the other rels of the outer join(s).  A clause that is not
=======
 * references all the other rels of the outer join(s).	A clause that is not
>>>>>>> 29b61b92
 * outerjoin_delayed can be enforced anywhere it is computable.
 *
 * In general, the referenced clause might be arbitrarily complex.	The
 * kinds of clauses we can handle as indexscan quals, mergejoin clauses,
 * or hashjoin clauses are limited (e.g., no volatile functions).  The code
 * for each kind of path is responsible for identifying the restrict clauses
 * it can use and ignoring the rest.  Clauses not implemented by an indexscan,
 * mergejoin, or hashjoin will be placed in the plan qual or joinqual field
 * of the finished Plan node, where they will be enforced by general-purpose
 * qual-expression-evaluation code.  (But we are still entitled to count
 * their selectivity when estimating the result tuple count, if we
 * can guess what it is...)
 *
 * When the referenced clause is an OR clause, we generate a modified copy
 * in which additional RestrictInfo nodes are inserted below the top-level
 * OR/AND structure.  This is a convenience for OR indexscan processing:
 * indexquals taken from either the top level or an OR subclause will have
 * associated RestrictInfo nodes.
 *
 * The can_join flag is set true if the clause looks potentially useful as
 * a merge or hash join clause, that is if it is a binary opclause with
 * nonoverlapping sets of relids referenced in the left and right sides.
 * (Whether the operator is actually merge or hash joinable isn't checked,
 * however.)
 *
 * The pseudoconstant flag is set true if the clause contains no Vars of
 * the current query level and no volatile functions.  Such a clause can be
 * pulled out and used as a one-time qual in a gating Result node.	We keep
 * pseudoconstant clauses in the same lists as other RestrictInfos so that
 * the regular clause-pushing machinery can assign them to the correct join
 * level, but they need to be treated specially for cost and selectivity
 * estimates.  Note that a pseudoconstant clause can never be an indexqual
 * or merge or hash join clause, so it's of no interest to large parts of
 * the planner.
 *
 * When join clauses are generated from EquivalenceClasses, there may be
 * several equally valid ways to enforce join equivalence, of which we need
 * apply only one.	We mark clauses of this kind by setting parent_ec to
 * point to the generating EquivalenceClass.  Multiple clauses with the same
 * parent_ec in the same join are redundant.
 */

typedef struct RestrictInfo
{
	NodeTag		type;

	Expr	   *clause;			/* the represented clause of WHERE or JOIN */

	bool		is_pushed_down; /* TRUE if clause was pushed down in level */

	bool		outerjoin_delayed;		/* TRUE if delayed by lower outer join */

	bool		can_join;		/* see comment above */

	bool		pseudoconstant; /* see comment above */

	/* The set of relids (varnos) actually referenced in the clause: */
	Relids		clause_relids;

	/* The set of relids required to evaluate the clause: */
	Relids		required_relids;

	/* The relids used in the clause that are nullable by lower outer joins: */
	Relids		nullable_relids;

	/* These fields are set for any binary opclause: */
	Relids		left_relids;	/* relids in left side of clause */
	Relids		right_relids;	/* relids in right side of clause */

	/* This field is NULL unless clause is an OR clause: */
	Expr	   *orclause;		/* modified clause with RestrictInfos */

	/* This field is NULL unless clause is potentially redundant: */
	EquivalenceClass *parent_ec;	/* generating EquivalenceClass */

	/* cache space for cost and selectivity */
	QualCost	eval_cost;		/* eval cost of clause; -1 if not yet set */
<<<<<<< HEAD
	Selectivity this_selec;		/* selectivity; -1 if not yet set; >1 means
								 * a redundant clause */
=======
	Selectivity norm_selec;		/* selectivity for "normal" (JOIN_INNER)
								 * semantics; -1 if not yet set; >1 means a
								 * redundant clause */
	Selectivity outer_selec;	/* selectivity for outer join semantics; -1 if
								 * not yet set */
>>>>>>> 29b61b92

	/* valid if clause is mergejoinable, else NIL */
	List	   *mergeopfamilies;	/* opfamilies containing clause operator */

	/* cache space for mergeclause processing; NULL if not yet set */
	EquivalenceClass *left_ec;	/* EquivalenceClass containing lefthand */
	EquivalenceClass *right_ec; /* EquivalenceClass containing righthand */
	EquivalenceMember *left_em; /* EquivalenceMember for lefthand */
	EquivalenceMember *right_em;	/* EquivalenceMember for righthand */
	List	   *scansel_cache;	/* list of MergeScanSelCache structs */

	/* transient workspace for use while considering a specific join path */
	bool		outer_is_left;	/* T = outer var on left, F = on right */

	/* valid if clause is hashjoinable, else InvalidOid: */
	Oid			hashjoinoperator;		/* copy of clause operator */

	/* cache space for hashclause processing; -1 if not yet set */
	Selectivity left_bucketsize;	/* avg bucketsize of left side */
	Selectivity right_bucketsize;		/* avg bucketsize of right side */
} RestrictInfo;

/*
 * Since mergejoinscansel() is a relatively expensive function, and would
 * otherwise be invoked many times while planning a large join tree,
 * we go out of our way to cache its results.  Each mergejoinable
 * RestrictInfo carries a list of the specific sort orderings that have
 * been considered for use with it, and the resulting selectivities.
 */
typedef struct MergeScanSelCache
{
	/* Ordering details (cache lookup key) */
	Oid			opfamily;		/* btree opfamily defining the ordering */
	int			strategy;		/* sort direction (ASC or DESC) */
	bool		nulls_first;	/* do NULLs come before normal values? */
	/* Results */
	Selectivity leftstartsel;	/* first-join fraction for clause left side */
	Selectivity leftendsel;		/* last-join fraction for clause left side */
	Selectivity rightstartsel;	/* first-join fraction for clause right side */
	Selectivity rightendsel;	/* last-join fraction for clause right side */
} MergeScanSelCache;

/*
 * Inner indexscan info.
 *
 * An inner indexscan is one that uses one or more joinclauses as index
 * conditions (perhaps in addition to plain restriction clauses).  So it
 * can only be used as the inner path of a nestloop join where the outer
 * relation includes all other relids appearing in those joinclauses.
 * The set of usable joinclauses, and thus the best inner indexscan,
 * thus varies depending on which outer relation we consider; so we have
 * to recompute the best such paths for every join.  To avoid lots of
 * redundant computation, we cache the results of such searches.  For
 * each relation we compute the set of possible otherrelids (all relids
 * appearing in joinquals that could become indexquals for this table).
 * Two outer relations whose relids have the same intersection with this
 * set will have the same set of available joinclauses and thus the same
 * best inner indexscans for the inner relation.  By taking the intersection
 * before scanning the cache, we avoid recomputing when considering
 * join rels that differ only by the inclusion of irrelevant other rels.
 *
 * The search key also includes a bool showing whether the join being
 * considered is an outer join.  Since we constrain the join order for
 * outer joins, I believe that this bool can only have one possible value
 * for any particular lookup key; but store it anyway to avoid confusion.
 */

typedef struct InnerIndexscanInfo
{
	NodeTag		type;
	/* The lookup key: */
	Relids		other_relids;	/* a set of relevant other relids */
	bool		isouterjoin;	/* true if join is outer */
	/* Best paths for this lookup key (NULL if no available indexscans): */
	Path	   *cheapest_startup_innerpath;		/* cheapest startup cost */
	Path	   *cheapest_total_innerpath;		/* cheapest total cost */
} InnerIndexscanInfo;

/*
 * Placeholder node for an expression to be evaluated below the top level
 * of a plan tree.	This is used during planning to represent the contained
 * expression.	At the end of the planning process it is replaced by either
 * the contained expression or a Var referring to a lower-level evaluation of
 * the contained expression.  Typically the evaluation occurs below an outer
 * join, and Var references above the outer join might thereby yield NULL
 * instead of the expression value.
 *
 * Although the planner treats this as an expression node type, it is not
 * recognized by the parser or executor, so we declare it here rather than
 * in primnodes.h.
 */

typedef struct PlaceHolderVar
{
	Expr		xpr;
	Expr	   *phexpr;			/* the represented expression */
	Relids		phrels;			/* base relids syntactically within expr src */
	Index		phid;			/* ID for PHV (unique within planner run) */
	Index		phlevelsup;		/* > 0 if PHV belongs to outer query */
} PlaceHolderVar;

/*
 * "Special join" info.
 *
 * One-sided outer joins constrain the order of joining partially but not
 * completely.	We flatten such joins into the planner's top-level list of
 * relations to join, but record information about each outer join in a
 * SpecialJoinInfo struct.	These structs are kept in the PlannerInfo node's
 * join_info_list.
 *
 * Similarly, semijoins and antijoins created by flattening IN (subselect)
 * and EXISTS(subselect) clauses create partial constraints on join order.
 * These are likewise recorded in SpecialJoinInfo structs.
 *
 * We make SpecialJoinInfos for FULL JOINs even though there is no flexibility
 * of planning for them, because this simplifies make_join_rel()'s API.
 *
 * min_lefthand and min_righthand are the sets of base relids that must be
 * available on each side when performing the special join.  lhs_strict is
 * true if the special join's condition cannot succeed when the LHS variables
 * are all NULL (this means that an outer join can commute with upper-level
 * outer joins even if it appears in their RHS).  We don't bother to set
 * lhs_strict for FULL JOINs, however.
 *
 * It is not valid for either min_lefthand or min_righthand to be empty sets;
 * if they were, this would break the logic that enforces join order.
 *
 * syn_lefthand and syn_righthand are the sets of base relids that are
 * syntactically below this special join.  (These are needed to help compute
 * min_lefthand and min_righthand for higher joins.)
 *
 * delay_upper_joins is set TRUE if we detect a pushed-down clause that has
 * to be evaluated after this join is formed (because it references the RHS).
 * Any outer joins that have such a clause and this join in their RHS cannot
 * commute with this join, because that would leave noplace to check the
 * pushed-down clause.	(We don't track this for FULL JOINs, either.)
 *
 * join_quals is an implicit-AND list of the quals syntactically associated
 * with the join (they may or may not end up being applied at the join level).
 * This is just a side list and does not drive actual application of quals.
 * For JOIN_SEMI joins, this is cleared to NIL in create_unique_path() if
 * the join is found not to be suitable for a uniqueify-the-RHS plan.
 *
 * jointype is never JOIN_RIGHT; a RIGHT JOIN is handled by switching
 * the inputs to make it a LEFT JOIN.  So the allowed values of jointype
 * in a join_info_list member are only LEFT, FULL, SEMI, or ANTI.
 *
 * For purposes of join selectivity estimation, we create transient
 * SpecialJoinInfo structures for regular inner joins; so it is possible
 * to have jointype == JOIN_INNER in such a structure, even though this is
 * not allowed within join_info_list.  We also create transient
 * SpecialJoinInfos with jointype == JOIN_INNER for outer joins, since for
 * cost estimation purposes it is sometimes useful to know the join size under
 * plain innerjoin semantics.  Note that lhs_strict, delay_upper_joins, and
 * join_quals are not set meaningfully within such structs.
 */

typedef struct SpecialJoinInfo
{
	NodeTag		type;
	Relids		min_lefthand;	/* base relids in minimum LHS for join */
	Relids		min_righthand;	/* base relids in minimum RHS for join */
	Relids		syn_lefthand;	/* base relids syntactically within LHS */
	Relids		syn_righthand;	/* base relids syntactically within RHS */
	JoinType	jointype;		/* always INNER, LEFT, FULL, SEMI, or ANTI */
	bool		lhs_strict;		/* joinclause is strict for some LHS rel */
	bool		delay_upper_joins;		/* can't commute with upper RHS */
<<<<<<< HEAD
} OuterJoinInfo;

/*
 * IN clause info.
 *
 * When we convert top-level IN quals into join operations, we must restrict
 * the order of joining and use special join methods at some join points.
 * We record information about each such IN clause in an InClauseInfo struct.
 * These structs are kept in the PlannerInfo node's in_info_list.
 *
 * Note: sub_targetlist is a bit misnamed; it is a list of the expressions
 * on the RHS of the IN's join clauses.  (This normally starts out as a list
 * of Vars referencing the subquery outputs, but can get mutated if the
 * subquery is flattened into the main query.)
 */

typedef struct InClauseInfo
{
	NodeTag		type;
	Relids		lefthand;		/* base relids in lefthand expressions */
	Relids		righthand;		/* base relids coming from the subselect */
	List	   *sub_targetlist; /* RHS expressions of the IN's comparisons */
	List	   *in_operators;	/* OIDs of the IN's equality operators */
} InClauseInfo;
=======
	List	   *join_quals;		/* join quals, in implicit-AND list format */
} SpecialJoinInfo;
>>>>>>> 29b61b92

/*
 * Append-relation info.
 *
 * When we expand an inheritable table or a UNION-ALL subselect into an
 * "append relation" (essentially, a list of child RTEs), we build an
 * AppendRelInfo for each child RTE.  The list of AppendRelInfos indicates
 * which child RTEs must be included when expanding the parent, and each
 * node carries information needed to translate Vars referencing the parent
 * into Vars referencing that child.
 *
 * These structs are kept in the PlannerInfo node's append_rel_list.
 * Note that we just throw all the structs into one list, and scan the
 * whole list when desiring to expand any one parent.  We could have used
 * a more complex data structure (eg, one list per parent), but this would
 * be harder to update during operations such as pulling up subqueries,
 * and not really any easier to scan.  Considering that typical queries
 * will not have many different append parents, it doesn't seem worthwhile
 * to complicate things.
 *
 * Note: after completion of the planner prep phase, any given RTE is an
 * append parent having entries in append_rel_list if and only if its
 * "inh" flag is set.  We clear "inh" for plain tables that turn out not
 * to have inheritance children, and (in an abuse of the original meaning
 * of the flag) we set "inh" for subquery RTEs that turn out to be
 * flattenable UNION ALL queries.  This lets us avoid useless searches
 * of append_rel_list.
 *
 * Note: the data structure assumes that append-rel members are single
 * baserels.  This is OK for inheritance, but it prevents us from pulling
 * up a UNION ALL member subquery if it contains a join.  While that could
 * be fixed with a more complex data structure, at present there's not much
 * point because no improvement in the plan could result.
 */

typedef struct AppendRelInfo
{
	NodeTag		type;

	/*
	 * These fields uniquely identify this append relationship.  There can be
	 * (in fact, always should be) multiple AppendRelInfos for the same
	 * parent_relid, but never more than one per child_relid, since a given
	 * RTE cannot be a child of more than one append parent.
	 */
	Index		parent_relid;	/* RT index of append parent rel */
	Index		child_relid;	/* RT index of append child rel */

	/*
	 * For an inheritance appendrel, the parent and child are both regular
	 * relations, and we store their rowtype OIDs here for use in translating
	 * whole-row Vars.	For a UNION-ALL appendrel, the parent and child are
	 * both subqueries with no named rowtype, and we store InvalidOid here.
	 */
	Oid			parent_reltype; /* OID of parent's composite type */
	Oid			child_reltype;	/* OID of child's composite type */

	/*
	 * The N'th element of this list is a Var or expression representing the
	 * child column corresponding to the N'th column of the parent. This is
	 * used to translate Vars referencing the parent rel into references to
	 * the child.  A list element is NULL if it corresponds to a dropped
	 * column of the parent (this is only possible for inheritance cases, not
	 * UNION ALL).	The list elements are always simple Vars for inheritance
	 * cases, but can be arbitrary expressions in UNION ALL cases.
	 *
	 * Notice we only store entries for user columns (attno > 0).  Whole-row
	 * Vars are special-cased, and system columns (attno < 0) need no special
	 * translation since their attnos are the same for all tables.
	 *
	 * Caution: the Vars have varlevelsup = 0.	Be careful to adjust as needed
	 * when copying into a subquery.
	 */
	List	   *translated_vars;	/* Expressions in the child's Vars */

	/*
	 * We store the parent table's OID here for inheritance, or InvalidOid for
	 * UNION ALL.  This is only needed to help in generating error messages if
	 * an attempt is made to reference a dropped parent column.
	 */
	Oid			parent_reloid;	/* OID of parent relation */
} AppendRelInfo;

/*
 * For each distinct placeholder expression generated during planning, we
 * store a PlaceHolderInfo node in the PlannerInfo node's placeholder_list.
 * This stores info that is needed centrally rather than in each copy of the
 * PlaceHolderVar.	The phid fields identify which PlaceHolderInfo goes with
 * each PlaceHolderVar.  Note that phid is unique throughout a planner run,
 * not just within a query level --- this is so that we need not reassign ID's
 * when pulling a subquery into its parent.
 *
 * The idea is to evaluate the expression at (only) the ph_eval_at join level,
 * then allow it to bubble up like a Var until the ph_needed join level.
 * ph_needed has the same definition as attr_needed for a regular Var.
 *
 * We create a PlaceHolderInfo only after determining that the PlaceHolderVar
 * is actually referenced in the plan tree.
 */

typedef struct PlaceHolderInfo
{
	NodeTag		type;

	Index		phid;			/* ID for PH (unique within planner run) */
	PlaceHolderVar *ph_var;		/* copy of PlaceHolderVar tree */
	Relids		ph_eval_at;		/* lowest level we can evaluate value at */
	Relids		ph_needed;		/* highest level the value is needed at */
	int32		ph_width;		/* estimated attribute width */
} PlaceHolderInfo;

/*
 * glob->paramlist keeps track of the PARAM_EXEC slots that we have decided
 * we need for the query.  At runtime these slots are used to pass values
 * either down into subqueries (for outer references in subqueries) or up out
 * of subqueries (for the results of a subplan).  The n'th entry in the list
 * (n counts from 0) corresponds to Param->paramid = n.
 *
 * Each paramlist item shows the absolute query level it is associated with,
 * where the outermost query is level 1 and nested subqueries have higher
 * numbers.  The item the parameter slot represents can be one of three kinds:
 *
 * A Var: the slot represents a variable of that level that must be passed
 * down because subqueries have outer references to it.  The varlevelsup
 * value in the Var will always be zero.
 *
 * An Aggref (with an expression tree representing its argument): the slot
 * represents an aggregate expression that is an outer reference for some
 * subquery.  The Aggref itself has agglevelsup = 0, and its argument tree
 * is adjusted to match in level.
 *
 * A Param: the slot holds the result of a subplan (it is a setParam item
 * for that subplan).  The absolute level shown for such items corresponds
 * to the parent query of the subplan.
 *
 * Note: we detect duplicate Var parameters and coalesce them into one slot,
 * but we do not do this for Aggref or Param slots.
 */
typedef struct PlannerParamItem
{
	NodeTag		type;

	Node	   *item;			/* the Var, Aggref, or Param */
	Index		abslevel;		/* its absolute query level */
} PlannerParamItem;

#endif   /* RELATION_H */<|MERGE_RESOLUTION|>--- conflicted
+++ resolved
@@ -926,11 +926,7 @@
  * forced null by some outer join below the clause.  outerjoin_delayed = true
  * is subtly different from nullable_relids != NULL: a clause might reference
  * some nullable rels and yet not be outerjoin_delayed because it also
-<<<<<<< HEAD
- * references all the other rels of the outer join(s).  A clause that is not
-=======
  * references all the other rels of the outer join(s).	A clause that is not
->>>>>>> 29b61b92
  * outerjoin_delayed can be enforced anywhere it is computable.
  *
  * In general, the referenced clause might be arbitrarily complex.	The
@@ -1008,16 +1004,11 @@
 
 	/* cache space for cost and selectivity */
 	QualCost	eval_cost;		/* eval cost of clause; -1 if not yet set */
-<<<<<<< HEAD
-	Selectivity this_selec;		/* selectivity; -1 if not yet set; >1 means
-								 * a redundant clause */
-=======
 	Selectivity norm_selec;		/* selectivity for "normal" (JOIN_INNER)
 								 * semantics; -1 if not yet set; >1 means a
 								 * redundant clause */
 	Selectivity outer_selec;	/* selectivity for outer join semantics; -1 if
 								 * not yet set */
->>>>>>> 29b61b92
 
 	/* valid if clause is mergejoinable, else NIL */
 	List	   *mergeopfamilies;	/* opfamilies containing clause operator */
@@ -1185,35 +1176,8 @@
 	JoinType	jointype;		/* always INNER, LEFT, FULL, SEMI, or ANTI */
 	bool		lhs_strict;		/* joinclause is strict for some LHS rel */
 	bool		delay_upper_joins;		/* can't commute with upper RHS */
-<<<<<<< HEAD
-} OuterJoinInfo;
-
-/*
- * IN clause info.
- *
- * When we convert top-level IN quals into join operations, we must restrict
- * the order of joining and use special join methods at some join points.
- * We record information about each such IN clause in an InClauseInfo struct.
- * These structs are kept in the PlannerInfo node's in_info_list.
- *
- * Note: sub_targetlist is a bit misnamed; it is a list of the expressions
- * on the RHS of the IN's join clauses.  (This normally starts out as a list
- * of Vars referencing the subquery outputs, but can get mutated if the
- * subquery is flattened into the main query.)
- */
-
-typedef struct InClauseInfo
-{
-	NodeTag		type;
-	Relids		lefthand;		/* base relids in lefthand expressions */
-	Relids		righthand;		/* base relids coming from the subselect */
-	List	   *sub_targetlist; /* RHS expressions of the IN's comparisons */
-	List	   *in_operators;	/* OIDs of the IN's equality operators */
-} InClauseInfo;
-=======
 	List	   *join_quals;		/* join quals, in implicit-AND list format */
 } SpecialJoinInfo;
->>>>>>> 29b61b92
 
 /*
  * Append-relation info.
