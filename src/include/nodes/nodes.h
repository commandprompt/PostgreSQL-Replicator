--- conflicted
+++ resolved
@@ -331,11 +331,9 @@
 	T_CreateEnumStmt,
 	T_AlterTSDictionaryStmt,
 	T_AlterTSConfigurationStmt,
-<<<<<<< HEAD
 	T_CreateForwarderStmt,
 	T_DropForwarderStmt,
 	T_AlterForwarderStmt,
-=======
 	T_CreateFdwStmt,
 	T_AlterFdwStmt,
 	T_DropFdwStmt,
@@ -345,7 +343,6 @@
 	T_CreateUserMappingStmt,
 	T_AlterUserMappingStmt,
 	T_DropUserMappingStmt,
->>>>>>> 29b61b92
 
 	/*
 	 * TAGS FOR PARSE TREE NODES (parsenodes.h)
