/*-------------------------------------------------------------------------
 *
 * ipc.h
 *	  POSTGRES inter-process communication definitions.
 *
 * This file is misnamed, as it no longer has much of anything directly
 * to do with IPC.	The functionality here is concerned with managing
 * exit-time cleanup for either a postmaster or a backend.
 *
 *
 * Portions Copyright (c) 1996-2009, PostgreSQL Global Development Group
 * Portions Copyright (c) 1994, Regents of the University of California
 *
 * $PostgreSQL$
 *
 *-------------------------------------------------------------------------
 */
#ifndef IPC_H
#define IPC_H

typedef void (*pg_on_exit_callback) (int code, Datum arg);
<<<<<<< HEAD
=======
typedef void (*shmem_startup_hook_type) (void);
>>>>>>> 29b61b92

/*----------
 * API for handling cleanup that must occur during either ereport(ERROR)
 * or ereport(FATAL) exits from a block of code.  (Typical examples are
 * undoing transient changes to shared-memory state.)
 *
 *		PG_ENSURE_ERROR_CLEANUP(cleanup_function, arg);
 *		{
 *			... code that might throw ereport(ERROR) or ereport(FATAL) ...
 *		}
 *		PG_END_ENSURE_ERROR_CLEANUP(cleanup_function, arg);
 *
 * where the cleanup code is in a function declared per pg_on_exit_callback.
 * The Datum value "arg" can carry any information the cleanup function
 * needs.
 *
 * This construct ensures that cleanup_function() will be called during
 * either ERROR or FATAL exits.  It will not be called on successful
 * exit from the controlled code.  (If you want it to happen then too,
 * call the function yourself from just after the construct.)
 *
 * Note: the macro arguments are multiply evaluated, so avoid side-effects.
 *----------
 */
<<<<<<< HEAD
#define PG_ENSURE_ERROR_CLEANUP(cleanup_function, arg)  \
=======
#define PG_ENSURE_ERROR_CLEANUP(cleanup_function, arg)	\
>>>>>>> 29b61b92
	do { \
		on_shmem_exit(cleanup_function, arg); \
		PG_TRY()

<<<<<<< HEAD
#define PG_END_ENSURE_ERROR_CLEANUP(cleanup_function, arg)  \
=======
#define PG_END_ENSURE_ERROR_CLEANUP(cleanup_function, arg)	\
>>>>>>> 29b61b92
		cancel_shmem_exit(cleanup_function, arg); \
		PG_CATCH(); \
		{ \
			cancel_shmem_exit(cleanup_function, arg); \
			cleanup_function (0, arg); \
			PG_RE_THROW(); \
		} \
		PG_END_TRY(); \
	} while (0)


/* ipc.c */
extern bool proc_exit_inprogress;

extern void proc_exit(int code);
extern void shmem_exit(int code);
extern void on_proc_exit(pg_on_exit_callback function, Datum arg);
extern void on_shmem_exit(pg_on_exit_callback function, Datum arg);
extern void cancel_shmem_exit(pg_on_exit_callback function, Datum arg);
extern void on_exit_reset(void);

/* ipci.c */
extern PGDLLIMPORT shmem_startup_hook_type shmem_startup_hook;

extern void CreateSharedMemoryAndSemaphores(bool makePrivate, int port);

#endif   /* IPC_H */<|MERGE_RESOLUTION|>--- conflicted
+++ resolved
@@ -19,10 +19,7 @@
 #define IPC_H
 
 typedef void (*pg_on_exit_callback) (int code, Datum arg);
-<<<<<<< HEAD
-=======
 typedef void (*shmem_startup_hook_type) (void);
->>>>>>> 29b61b92
 
 /*----------
  * API for handling cleanup that must occur during either ereport(ERROR)
@@ -47,20 +44,12 @@
  * Note: the macro arguments are multiply evaluated, so avoid side-effects.
  *----------
  */
-<<<<<<< HEAD
-#define PG_ENSURE_ERROR_CLEANUP(cleanup_function, arg)  \
-=======
 #define PG_ENSURE_ERROR_CLEANUP(cleanup_function, arg)	\
->>>>>>> 29b61b92
 	do { \
 		on_shmem_exit(cleanup_function, arg); \
 		PG_TRY()
 
-<<<<<<< HEAD
-#define PG_END_ENSURE_ERROR_CLEANUP(cleanup_function, arg)  \
-=======
 #define PG_END_ENSURE_ERROR_CLEANUP(cleanup_function, arg)	\
->>>>>>> 29b61b92
 		cancel_shmem_exit(cleanup_function, arg); \
 		PG_CATCH(); \
 		{ \
