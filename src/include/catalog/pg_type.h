--- conflicted
+++ resolved
@@ -658,69 +658,4 @@
 	 (typid) == ANYNONARRAYOID || \
 	 (typid) == ANYENUMOID)
 
-<<<<<<< HEAD
-/*
- * prototypes for functions in pg_type.c
- */
-extern Oid	TypeShellMake(const char *typeName,
-						  Oid typeNamespace,
-						  Oid ownerId);
-
-extern Oid TypeCreate(Oid newTypeOid,
-		   const char *typeName,
-		   Oid typeNamespace,
-		   Oid relationOid,
-		   char relationKind,
-		   Oid ownerId,
-		   int16 internalSize,
-		   char typeType,
-		   char typDelim,
-		   Oid inputProcedure,
-		   Oid outputProcedure,
-		   Oid receiveProcedure,
-		   Oid sendProcedure,
-		   Oid typmodinProcedure,
-		   Oid typmodoutProcedure,
-		   Oid analyzeProcedure,
-		   Oid elementType,
-		   bool isImplicitArray,
-		   Oid arrayType,
-		   Oid baseType,
-		   const char *defaultTypeValue,
-		   char *defaultTypeBin,
-		   bool passedByValue,
-		   char alignment,
-		   char storage,
-		   int32 typeMod,
-		   int32 typNDims,
-		   bool typeNotNull);
-
-extern void GenerateTypeDependencies(Oid typeNamespace,
-						 Oid typeObjectId,
-						 Oid relationOid,
-						 char relationKind,
-						 Oid owner,
-						 Oid inputProcedure,
-						 Oid outputProcedure,
-						 Oid receiveProcedure,
-						 Oid sendProcedure,
-						 Oid typmodinProcedure,
-						 Oid typmodoutProcedure,
-						 Oid analyzeProcedure,
-						 Oid elementType,
-						 bool isImplicitArray,
-						 Oid baseType,
-						 Node *defaultExpr,
-						 bool rebuild);
-
-extern void TypeRename(Oid typeOid, const char *newTypeName,
-		   Oid typeNamespace);
-
-extern char *makeArrayTypeName(const char *typeName, Oid typeNamespace);
-
-extern bool moveArrayTypeName(Oid typeOid, const char *typeName,
-				  Oid typeNamespace);
-
-=======
->>>>>>> 29b61b92
 #endif   /* PG_TYPE_H */