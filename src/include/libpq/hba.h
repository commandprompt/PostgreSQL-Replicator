--- conflicted
+++ resolved
@@ -70,14 +70,11 @@
 extern int	hba_getauthmethod(hbaPort *port);
 extern bool read_pg_database_line(FILE *fp, char *dbname, Oid *dboid,
 					  Oid *dbtablespace, TransactionId *dbfrozenxid);
-<<<<<<< HEAD
 extern bool read_repl_forwarder_line(FILE *fp, char **name, char **address,
 						 int *port, char **authkey, bool *ssl);
-=======
 extern int check_usermap(const char *usermap_name,
 			  const char *pg_role, const char *auth_user,
 			  bool case_sensitive);
 extern bool pg_isblank(const char c);
->>>>>>> 29b61b92
 
 #endif   /* HBA_H */