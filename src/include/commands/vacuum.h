/*-------------------------------------------------------------------------
 *
 * vacuum.h
 *	  header file for postgres vacuum cleaner and statistics analyzer
 *
 *
 * Portions Copyright (c) 1996-2009, PostgreSQL Global Development Group
 * Portions Copyright (c) 1994, Regents of the University of California
 *
 * $PostgreSQL$
 *
 *-------------------------------------------------------------------------
 */
#ifndef VACUUM_H
#define VACUUM_H

#include "access/htup.h"
#include "catalog/pg_statistic.h"
#include "catalog/pg_type.h"
#include "nodes/parsenodes.h"
#include "storage/buf.h"
#include "storage/lock.h"
#include "utils/relcache.h"


/*----------
 * ANALYZE builds one of these structs for each attribute (column) that is
 * to be analyzed.	The struct and subsidiary data are in anl_context,
 * so they live until the end of the ANALYZE operation.
 *
 * The type-specific typanalyze function is passed a pointer to this struct
 * and must return TRUE to continue analysis, FALSE to skip analysis of this
 * column.	In the TRUE case it must set the compute_stats and minrows fields,
 * and can optionally set extra_data to pass additional info to compute_stats.
 * minrows is its request for the minimum number of sample rows to be gathered
 * (but note this request might not be honored, eg if there are fewer rows
 * than that in the table).
 *
 * The compute_stats routine will be called after sample rows have been
 * gathered.  Aside from this struct, it is passed:
 *		fetchfunc: a function for accessing the column values from the
 *				   sample rows
 *		samplerows: the number of sample tuples
 *		totalrows: estimated total number of rows in relation
 * The fetchfunc may be called with rownum running from 0 to samplerows-1.
 * It returns a Datum and an isNull flag.
 *
 * compute_stats should set stats_valid TRUE if it is able to compute
 * any useful statistics.  If it does, the remainder of the struct holds
 * the information to be stored in a pg_statistic row for the column.  Be
 * careful to allocate any pointed-to data in anl_context, which will NOT
 * be CurrentMemoryContext when compute_stats is called.
 *----------
 */
typedef struct VacAttrStats *VacAttrStatsP;

typedef Datum (*AnalyzeAttrFetchFunc) (VacAttrStatsP stats, int rownum,
												   bool *isNull);

typedef struct VacAttrStats
{
	/*
	 * These fields are set up by the main ANALYZE code before invoking the
	 * type-specific typanalyze function.
	 */
	Form_pg_attribute attr;		/* copy of pg_attribute row for column */
	Form_pg_type attrtype;		/* copy of pg_type row for column */
	MemoryContext anl_context;	/* where to save long-lived data */

	/*
	 * These fields must be filled in by the typanalyze routine, unless it
	 * returns FALSE.
	 */
	void		(*compute_stats) (VacAttrStatsP stats,
											  AnalyzeAttrFetchFunc fetchfunc,
											  int samplerows,
											  double totalrows);
	int			minrows;		/* Minimum # of rows wanted for stats */
	void	   *extra_data;		/* for extra type-specific data */

	/*
	 * These fields are to be filled in by the compute_stats routine. (They
	 * are initialized to zero when the struct is created.)
	 */
	bool		stats_valid;
	float4		stanullfrac;	/* fraction of entries that are NULL */
	int4		stawidth;		/* average width of column values */
	float4		stadistinct;	/* # distinct values */
	int2		stakind[STATISTIC_NUM_SLOTS];
	Oid			staop[STATISTIC_NUM_SLOTS];
	int			numnumbers[STATISTIC_NUM_SLOTS];
	float4	   *stanumbers[STATISTIC_NUM_SLOTS];
	int			numvalues[STATISTIC_NUM_SLOTS];
	Datum	   *stavalues[STATISTIC_NUM_SLOTS];

	/*
	 * These fields describe the stavalues[n] element types. They will be
	 * initialized to be the same as the column's that's underlying the slot,
	 * but a custom typanalyze function might want to store an array of
	 * something other than the analyzed column's elements. It should then
	 * overwrite these fields.
	 */
	Oid			statypid[STATISTIC_NUM_SLOTS];
	int2		statyplen[STATISTIC_NUM_SLOTS];
	bool		statypbyval[STATISTIC_NUM_SLOTS];
	char		statypalign[STATISTIC_NUM_SLOTS];

	/*
	 * These fields are private to the main ANALYZE code and should not be
	 * looked at by type-specific functions.
	 */
	int			tupattnum;		/* attribute number within tuples */
	HeapTuple  *rows;			/* access info for std fetch function */
	TupleDesc	tupDesc;
	Datum	   *exprvals;		/* access info for index fetch function */
	bool	   *exprnulls;
	int			rowstride;
} VacAttrStats;


/* GUC parameters */
extern PGDLLIMPORT int default_statistics_target;		/* PGDLLIMPORT for
														 * PostGIS */
extern int	vacuum_freeze_min_age;
extern int	vacuum_freeze_table_age;


/* in commands/vacuum.c */
<<<<<<< HEAD
extern void vacuum(VacuumStmt *vacstmt, List *relids,
=======
extern void vacuum(VacuumStmt *vacstmt, Oid relid, bool do_toast,
>>>>>>> 29b61b92
	   BufferAccessStrategy bstrategy, bool for_wraparound, bool isTopLevel);
extern void vac_open_indexes(Relation relation, LOCKMODE lockmode,
				 int *nindexes, Relation **Irel);
extern void vac_close_indexes(int nindexes, Relation *Irel, LOCKMODE lockmode);
extern void vac_update_relstats(Relation relation,
					BlockNumber num_pages,
					double num_tuples,
					bool hasindex,
					TransactionId frozenxid);
extern void vacuum_set_xid_limits(int freeze_min_age, int freeze_table_age,
					  bool sharedRel,
					  TransactionId *oldestXmin,
					  TransactionId *freezeLimit,
					  TransactionId *freezeTableLimit);
extern void vac_update_datfrozenxid(void);
extern bool vac_is_partial_index(Relation indrel);
extern void vacuum_delay_point(void);

/* in commands/vacuumlazy.c */
extern void lazy_vacuum_rel(Relation onerel, VacuumStmt *vacstmt,
				BufferAccessStrategy bstrategy, bool *scanned_all);

/* in commands/analyze.c */
extern void analyze_rel(Oid relid, VacuumStmt *vacstmt,
			BufferAccessStrategy bstrategy, bool update_reltuples);

#endif   /* VACUUM_H */<|MERGE_RESOLUTION|>--- conflicted
+++ resolved
@@ -126,11 +126,7 @@
 
 
 /* in commands/vacuum.c */
-<<<<<<< HEAD
-extern void vacuum(VacuumStmt *vacstmt, List *relids,
-=======
 extern void vacuum(VacuumStmt *vacstmt, Oid relid, bool do_toast,
->>>>>>> 29b61b92
 	   BufferAccessStrategy bstrategy, bool for_wraparound, bool isTopLevel);
 extern void vac_open_indexes(Relation relation, LOCKMODE lockmode,
 				 int *nindexes, Relation **Irel);
