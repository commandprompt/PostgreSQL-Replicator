/*-------------------------------------------------------------------------
 *
 * trigger.h
 *	  Declarations for trigger handling.
 *
 * Portions Copyright (c) 1996-2009, PostgreSQL Global Development Group
 * Portions Copyright (c) 1994, Regents of the University of California
 *
 * $PostgreSQL$
 *
 *-------------------------------------------------------------------------
 */
#ifndef TRIGGER_H
#define TRIGGER_H

#include "nodes/execnodes.h"
#include "nodes/parsenodes.h"

/*
 * TriggerData is the node type that is passed as fmgr "context" info
 * when a function is called by the trigger manager.
 */

#define CALLED_AS_TRIGGER(fcinfo) \
	((fcinfo)->context != NULL && IsA((fcinfo)->context, TriggerData))

typedef uint32 TriggerEvent;

typedef struct TriggerData
{
	NodeTag		type;
	TriggerEvent tg_event;
	Relation	tg_relation;
	HeapTuple	tg_trigtuple;
	HeapTuple	tg_newtuple;
	Trigger    *tg_trigger;
	Buffer		tg_trigtuplebuf;
	Buffer		tg_newtuplebuf;
} TriggerData;

/*
 * TriggerEvent bit flags
 *
 * Note that we assume different event types (INSERT/DELETE/UPDATE/TRUNCATE)
 * can't be OR'd together in a single TriggerEvent.  This is unlike the
 * situation for pg_trigger rows, so pg_trigger.tgtype uses a different
 * representation!
 */
#define TRIGGER_EVENT_INSERT			0x00000000
#define TRIGGER_EVENT_DELETE			0x00000001
#define TRIGGER_EVENT_UPDATE			0x00000002
#define TRIGGER_EVENT_TRUNCATE			0x00000003
#define TRIGGER_EVENT_OPMASK			0x00000003
#define TRIGGER_EVENT_ROW				0x00000004
#define TRIGGER_EVENT_BEFORE			0x00000008

/* More TriggerEvent flags, used only within trigger.c */

#define AFTER_TRIGGER_DEFERRABLE		0x00000010
#define AFTER_TRIGGER_INITDEFERRED		0x00000020

#define TRIGGER_FIRED_BY_INSERT(event)	\
		(((TriggerEvent) (event) & TRIGGER_EVENT_OPMASK) == \
												TRIGGER_EVENT_INSERT)

#define TRIGGER_FIRED_BY_DELETE(event)	\
		(((TriggerEvent) (event) & TRIGGER_EVENT_OPMASK) == \
												TRIGGER_EVENT_DELETE)

#define TRIGGER_FIRED_BY_UPDATE(event)	\
		(((TriggerEvent) (event) & TRIGGER_EVENT_OPMASK) == \
												TRIGGER_EVENT_UPDATE)

#define TRIGGER_FIRED_BY_TRUNCATE(event) \
		(((TriggerEvent) (event) & TRIGGER_EVENT_OPMASK) == \
												TRIGGER_EVENT_TRUNCATE)

#define TRIGGER_FIRED_FOR_ROW(event)			\
		((TriggerEvent) (event) & TRIGGER_EVENT_ROW)

#define TRIGGER_FIRED_FOR_STATEMENT(event)		\
		(!TRIGGER_FIRED_FOR_ROW (event))

#define TRIGGER_FIRED_BEFORE(event)				\
		((TriggerEvent) (event) & TRIGGER_EVENT_BEFORE)

#define TRIGGER_FIRED_AFTER(event)				\
		(!TRIGGER_FIRED_BEFORE (event))

/*
 * Definitions for the replication role based firing.
 */
#define SESSION_REPLICATION_ROLE_ORIGIN		0
#define SESSION_REPLICATION_ROLE_REPLICA	1
#define SESSION_REPLICATION_ROLE_LOCAL		2
<<<<<<< HEAD
extern PGDLLIMPORT int	SessionReplicationRole;
=======
extern PGDLLIMPORT int SessionReplicationRole;
>>>>>>> 29b61b92

/*
 * States at which a trigger can be fired. These are the
 * possible values for pg_trigger.tgenabled.
 */
#define TRIGGER_FIRES_ON_ORIGIN				'O'
#define TRIGGER_FIRES_ALWAYS				'A'
#define TRIGGER_FIRES_ON_REPLICA			'R'
#define TRIGGER_DISABLED					'D'

extern Oid CreateTrigger(CreateTrigStmt *stmt, Oid constraintOid,
			  bool checkPermissions);

extern void DropTrigger(Oid relid, const char *trigname,
			DropBehavior behavior, bool missing_ok);
extern void RemoveTriggerById(Oid trigOid);

extern void renametrig(Oid relid, const char *oldname, const char *newname);

extern void EnableDisableTrigger(Relation rel, const char *tgname,
					 char fires_when, bool skip_system);

extern void RelationBuildTriggers(Relation relation);

extern TriggerDesc *CopyTriggerDesc(TriggerDesc *trigdesc);

extern void FreeTriggerDesc(TriggerDesc *trigdesc);

extern void ExecBSInsertTriggers(EState *estate,
					 ResultRelInfo *relinfo);
extern void ExecASInsertTriggers(EState *estate,
					 ResultRelInfo *relinfo);
extern HeapTuple ExecBRInsertTriggers(EState *estate,
					 ResultRelInfo *relinfo,
					 HeapTuple trigtuple);
extern void ExecARInsertTriggers(EState *estate,
					 ResultRelInfo *relinfo,
					 HeapTuple trigtuple);
extern void ExecBSDeleteTriggers(EState *estate,
					 ResultRelInfo *relinfo);
extern void ExecASDeleteTriggers(EState *estate,
					 ResultRelInfo *relinfo);
extern bool ExecBRDeleteTriggers(EState *estate,
					 ResultRelInfo *relinfo,
					 ItemPointer tupleid);
extern void ExecARDeleteTriggers(EState *estate,
					 ResultRelInfo *relinfo,
					 ItemPointer tupleid);
extern void ExecBSUpdateTriggers(EState *estate,
					 ResultRelInfo *relinfo);
extern void ExecASUpdateTriggers(EState *estate,
					 ResultRelInfo *relinfo);
extern HeapTuple ExecBRUpdateTriggers(EState *estate,
					 ResultRelInfo *relinfo,
					 ItemPointer tupleid,
					 HeapTuple newtuple);
extern void ExecARUpdateTriggers(EState *estate,
					 ResultRelInfo *relinfo,
					 ItemPointer tupleid,
					 HeapTuple newtuple);
extern void ExecBSTruncateTriggers(EState *estate,
					   ResultRelInfo *relinfo);
extern void ExecASTruncateTriggers(EState *estate,
					   ResultRelInfo *relinfo);

extern void AfterTriggerBeginXact(void);
extern void AfterTriggerBeginQuery(void);
extern void AfterTriggerEndQuery(EState *estate);
extern void AfterTriggerFireDeferred(void);
extern void AfterTriggerEndXact(bool isCommit);
extern void AfterTriggerBeginSubXact(void);
extern void AfterTriggerEndSubXact(bool isCommit);
extern void AfterTriggerSetState(ConstraintsSetStmt *stmt);
extern bool AfterTriggerPendingOnRel(Oid relid);


/*
 * in utils/adt/ri_triggers.c
 */
extern bool RI_FKey_keyequal_upd_pk(Trigger *trigger, Relation pk_rel,
						HeapTuple old_row, HeapTuple new_row);
extern bool RI_FKey_keyequal_upd_fk(Trigger *trigger, Relation fk_rel,
						HeapTuple old_row, HeapTuple new_row);
extern bool RI_Initial_Check(Trigger *trigger,
				 Relation fk_rel, Relation pk_rel);

/* result values for RI_FKey_trigger_type: */
#define RI_TRIGGER_PK	1		/* is a trigger on the PK relation */
#define RI_TRIGGER_FK	2		/* is a trigger on the FK relation */
#define RI_TRIGGER_NONE 0		/* is not an RI trigger function */

extern int	RI_FKey_trigger_type(Oid tgfoid);

#endif   /* TRIGGER_H */<|MERGE_RESOLUTION|>--- conflicted
+++ resolved
@@ -93,11 +93,7 @@
 #define SESSION_REPLICATION_ROLE_ORIGIN		0
 #define SESSION_REPLICATION_ROLE_REPLICA	1
 #define SESSION_REPLICATION_ROLE_LOCAL		2
-<<<<<<< HEAD
-extern PGDLLIMPORT int	SessionReplicationRole;
-=======
 extern PGDLLIMPORT int SessionReplicationRole;
->>>>>>> 29b61b92
 
 /*
  * States at which a trigger can be fired. These are the
