/*-------------------------------------------------------------------------
 *
 * paths.h
 *	  prototypes for various files in optimizer/path
 *
 *
 * Portions Copyright (c) 1996-2009, PostgreSQL Global Development Group
 * Portions Copyright (c) 1994, Regents of the University of California
 *
 * $PostgreSQL$
 *
 *-------------------------------------------------------------------------
 */
#ifndef PATHS_H
#define PATHS_H

#include "nodes/relation.h"


/*
 * allpaths.c
 */
extern bool enable_geqo;
extern int	geqo_threshold;

/* Hook for plugins to replace standard_join_search() */
typedef RelOptInfo *(*join_search_hook_type) (PlannerInfo *root,
														  int levels_needed,
														  List *initial_rels);
extern PGDLLIMPORT join_search_hook_type join_search_hook;


extern RelOptInfo *make_one_rel(PlannerInfo *root, List *joinlist);
extern RelOptInfo *standard_join_search(PlannerInfo *root, int levels_needed,
					 List *initial_rels);

#ifdef OPTIMIZER_DEBUG
extern void debug_print_rel(PlannerInfo *root, RelOptInfo *rel);
#endif

/*
 * indxpath.c
 *	  routines to generate index paths
 */
typedef enum
{
	/* Whether to use ScalarArrayOpExpr to build index qualifications */
	SAOP_FORBID,				/* Do not use ScalarArrayOpExpr */
	SAOP_ALLOW,					/* OK to use ScalarArrayOpExpr */
	SAOP_REQUIRE				/* Require ScalarArrayOpExpr */
} SaOpControl;

extern void create_index_paths(PlannerInfo *root, RelOptInfo *rel);
extern List *generate_bitmap_or_paths(PlannerInfo *root, RelOptInfo *rel,
						 List *clauses, List *outer_clauses,
						 RelOptInfo *outer_rel);
extern void best_inner_indexscan(PlannerInfo *root, RelOptInfo *rel,
					 RelOptInfo *outer_rel, JoinType jointype,
					 Path **cheapest_startup, Path **cheapest_total);
extern List *group_clauses_by_indexkey(IndexOptInfo *index,
						  List *clauses, List *outer_clauses,
						  Relids outer_relids,
						  SaOpControl saop_control,
						  bool *found_clause);
extern bool eclass_matches_any_index(EquivalenceClass *ec,
						 EquivalenceMember *em,
						 RelOptInfo *rel);
extern bool match_index_to_operand(Node *operand, int indexcol,
					   IndexOptInfo *index);
extern List *expand_indexqual_conditions(IndexOptInfo *index,
							List *clausegroups);
extern void check_partial_indexes(PlannerInfo *root, RelOptInfo *rel);
extern List *flatten_clausegroups_list(List *clausegroups);

/*
 * orindxpath.c
 *	  additional routines for indexable OR clauses
 */
extern bool create_or_index_quals(PlannerInfo *root, RelOptInfo *rel);

/*
 * tidpath.h
 *	  routines to generate tid paths
 */
extern void create_tidscan_paths(PlannerInfo *root, RelOptInfo *rel);

/*
 * joinpath.c
 *	   routines to create join paths
 */
extern void add_paths_to_joinrel(PlannerInfo *root, RelOptInfo *joinrel,
					 RelOptInfo *outerrel, RelOptInfo *innerrel,
					 JoinType jointype, SpecialJoinInfo *sjinfo,
					 List *restrictlist);

/*
 * joinrels.c
 *	  routines to determine which relations to join
 */
extern List *join_search_one_level(PlannerInfo *root, int level,
					  List **joinrels);
extern RelOptInfo *make_join_rel(PlannerInfo *root,
			  RelOptInfo *rel1, RelOptInfo *rel2);
extern bool have_join_order_restriction(PlannerInfo *root,
							RelOptInfo *rel1, RelOptInfo *rel2);

/*
 * equivclass.c
 *	  routines for managing EquivalenceClasses
 */
extern bool process_equivalence(PlannerInfo *root, RestrictInfo *restrictinfo,
					bool below_outer_join);
extern void reconsider_outer_join_clauses(PlannerInfo *root);
extern EquivalenceClass *get_eclass_for_sort_expr(PlannerInfo *root,
						 Expr *expr,
						 Oid expr_datatype,
						 List *opfamilies,
						 Index sortref);
extern void generate_base_implied_equalities(PlannerInfo *root);
extern List *generate_join_implied_equalities(PlannerInfo *root,
								 RelOptInfo *joinrel,
								 RelOptInfo *outer_rel,
								 RelOptInfo *inner_rel);
extern bool exprs_known_equal(PlannerInfo *root, Node *item1, Node *item2);
extern void add_child_rel_equivalences(PlannerInfo *root,
						   AppendRelInfo *appinfo,
						   RelOptInfo *parent_rel,
						   RelOptInfo *child_rel);
extern void mutate_eclass_expressions(PlannerInfo *root,
<<<<<<< HEAD
									  Node *(*mutator) (),
									  void *context);
=======
						  Node *(*mutator) (),
						  void *context);
>>>>>>> 29b61b92
extern List *find_eclass_clauses_for_index_join(PlannerInfo *root,
								   RelOptInfo *rel,
								   Relids outer_relids);
extern bool have_relevant_eclass_joinclause(PlannerInfo *root,
								RelOptInfo *rel1, RelOptInfo *rel2);
extern bool has_relevant_eclass_joinclause(PlannerInfo *root,
							   RelOptInfo *rel1);
extern bool eclass_useful_for_merging(EquivalenceClass *eclass,
						  RelOptInfo *rel);

/*
 * pathkeys.c
 *	  utilities for matching and building path keys
 */
typedef enum
{
	PATHKEYS_EQUAL,				/* pathkeys are identical */
	PATHKEYS_BETTER1,			/* pathkey 1 is a superset of pathkey 2 */
	PATHKEYS_BETTER2,			/* vice versa */
	PATHKEYS_DIFFERENT			/* neither pathkey includes the other */
} PathKeysComparison;

extern List *canonicalize_pathkeys(PlannerInfo *root, List *pathkeys);
extern PathKeysComparison compare_pathkeys(List *keys1, List *keys2);
extern bool pathkeys_contained_in(List *keys1, List *keys2);
extern Path *get_cheapest_path_for_pathkeys(List *paths, List *pathkeys,
							   CostSelector cost_criterion);
extern Path *get_cheapest_fractional_path_for_pathkeys(List *paths,
										  List *pathkeys,
										  double fraction);
extern List *build_index_pathkeys(PlannerInfo *root, IndexOptInfo *index,
					 ScanDirection scandir);
extern List *convert_subquery_pathkeys(PlannerInfo *root, RelOptInfo *rel,
						  List *subquery_pathkeys);
extern List *build_join_pathkeys(PlannerInfo *root,
					RelOptInfo *joinrel,
					JoinType jointype,
					List *outer_pathkeys);
extern List *make_pathkeys_for_sortclauses(PlannerInfo *root,
							  List *sortclauses,
							  List *tlist,
							  bool canonicalize);
extern void cache_mergeclause_eclasses(PlannerInfo *root,
						   RestrictInfo *restrictinfo);
extern List *find_mergeclauses_for_pathkeys(PlannerInfo *root,
							   List *pathkeys,
							   bool outer_keys,
							   List *restrictinfos);
extern List *select_outer_pathkeys_for_merge(PlannerInfo *root,
								List *mergeclauses,
								RelOptInfo *joinrel);
extern List *make_inner_pathkeys_for_merge(PlannerInfo *root,
							  List *mergeclauses,
							  List *outer_pathkeys);
extern int pathkeys_useful_for_merging(PlannerInfo *root,
							RelOptInfo *rel,
							List *pathkeys);
extern int	pathkeys_useful_for_ordering(PlannerInfo *root, List *pathkeys);
extern List *truncate_useless_pathkeys(PlannerInfo *root,
						  RelOptInfo *rel,
						  List *pathkeys);
extern bool has_useful_pathkeys(PlannerInfo *root, RelOptInfo *rel);

#endif   /* PATHS_H */<|MERGE_RESOLUTION|>--- conflicted
+++ resolved
@@ -127,13 +127,8 @@
 						   RelOptInfo *parent_rel,
 						   RelOptInfo *child_rel);
 extern void mutate_eclass_expressions(PlannerInfo *root,
-<<<<<<< HEAD
-									  Node *(*mutator) (),
-									  void *context);
-=======
 						  Node *(*mutator) (),
 						  void *context);
->>>>>>> 29b61b92
 extern List *find_eclass_clauses_for_index_join(PlannerInfo *root,
 								   RelOptInfo *rel,
 								   Relids outer_relids);
