--
-- TIMESTAMP
--

CREATE TABLE TIMESTAMP_TBL (d1 timestamp(2) without time zone);

-- Test shorthand input values
-- We can't just "select" the results since they aren't constants; test for
-- equality instead.  We can do that by running the test inside a transaction
-- block, within which the value of 'now' shouldn't change.  We also check
-- that 'now' *does* change over a reasonable interval such as 100 msec.
-- NOTE: it is possible for this part of the test to fail if the transaction
-- block is entered exactly at local midnight; then 'now' and 'today' have
-- the same values and the counts will come out different.

INSERT INTO TIMESTAMP_TBL VALUES ('now');
SELECT pg_sleep(0.1);

BEGIN;

INSERT INTO TIMESTAMP_TBL VALUES ('now');
INSERT INTO TIMESTAMP_TBL VALUES ('today');
INSERT INTO TIMESTAMP_TBL VALUES ('yesterday');
INSERT INTO TIMESTAMP_TBL VALUES ('tomorrow');
-- time zone should be ignored by this data type
INSERT INTO TIMESTAMP_TBL VALUES ('tomorrow EST');
INSERT INTO TIMESTAMP_TBL VALUES ('tomorrow zulu');

SELECT count(*) AS One FROM TIMESTAMP_TBL WHERE d1 = timestamp without time zone 'today';
SELECT count(*) AS Three FROM TIMESTAMP_TBL WHERE d1 = timestamp without time zone 'tomorrow';
SELECT count(*) AS One FROM TIMESTAMP_TBL WHERE d1 = timestamp without time zone 'yesterday';
SELECT count(*) AS One FROM TIMESTAMP_TBL WHERE d1 = timestamp(2) without time zone 'now';

COMMIT;

DELETE FROM TIMESTAMP_TBL;

-- verify uniform transaction time within transaction block
BEGIN;
INSERT INTO TIMESTAMP_TBL VALUES ('now');
SELECT pg_sleep(0.1);
INSERT INTO TIMESTAMP_TBL VALUES ('now');
SELECT pg_sleep(0.1);
SELECT count(*) AS two FROM TIMESTAMP_TBL WHERE d1 = timestamp(2) without time zone 'now';
COMMIT;

DELETE FROM TIMESTAMP_TBL;

-- Special values
INSERT INTO TIMESTAMP_TBL VALUES ('-infinity');
INSERT INTO TIMESTAMP_TBL VALUES ('infinity');
INSERT INTO TIMESTAMP_TBL VALUES ('epoch');
-- Obsolete special values
INSERT INTO TIMESTAMP_TBL VALUES ('invalid');
<<<<<<< HEAD
=======
INSERT INTO TIMESTAMP_TBL VALUES ('undefined');
>>>>>>> 29b61b92
INSERT INTO TIMESTAMP_TBL VALUES ('current');

-- Postgres v6.0 standard output format
INSERT INTO TIMESTAMP_TBL VALUES ('Mon Feb 10 17:32:01 1997 PST');

-- Variations on Postgres v6.1 standard output format
INSERT INTO TIMESTAMP_TBL VALUES ('Mon Feb 10 17:32:01.000001 1997 PST');
INSERT INTO TIMESTAMP_TBL VALUES ('Mon Feb 10 17:32:01.999999 1997 PST');
INSERT INTO TIMESTAMP_TBL VALUES ('Mon Feb 10 17:32:01.4 1997 PST');
INSERT INTO TIMESTAMP_TBL VALUES ('Mon Feb 10 17:32:01.5 1997 PST');
INSERT INTO TIMESTAMP_TBL VALUES ('Mon Feb 10 17:32:01.6 1997 PST');

-- ISO 8601 format
INSERT INTO TIMESTAMP_TBL VALUES ('1997-01-02');
INSERT INTO TIMESTAMP_TBL VALUES ('1997-01-02 03:04:05');
INSERT INTO TIMESTAMP_TBL VALUES ('1997-02-10 17:32:01-08');
INSERT INTO TIMESTAMP_TBL VALUES ('1997-02-10 17:32:01-0800');
INSERT INTO TIMESTAMP_TBL VALUES ('1997-02-10 17:32:01 -08:00');
INSERT INTO TIMESTAMP_TBL VALUES ('19970210 173201 -0800');
INSERT INTO TIMESTAMP_TBL VALUES ('1997-06-10 17:32:01 -07:00');
INSERT INTO TIMESTAMP_TBL VALUES ('2001-09-22T18:19:20');

-- POSIX format (note that the timezone abbrev is just decoration here)
INSERT INTO TIMESTAMP_TBL VALUES ('2000-03-15 08:14:01 GMT+8');
INSERT INTO TIMESTAMP_TBL VALUES ('2000-03-15 13:14:02 GMT-1');
INSERT INTO TIMESTAMP_TBL VALUES ('2000-03-15 12:14:03 GMT-2');
INSERT INTO TIMESTAMP_TBL VALUES ('2000-03-15 03:14:04 PST+8');
INSERT INTO TIMESTAMP_TBL VALUES ('2000-03-15 02:14:05 MST+7:00');

-- Variations for acceptable input formats
INSERT INTO TIMESTAMP_TBL VALUES ('Feb 10 17:32:01 1997 -0800');
INSERT INTO TIMESTAMP_TBL VALUES ('Feb 10 17:32:01 1997');
INSERT INTO TIMESTAMP_TBL VALUES ('Feb 10 5:32PM 1997');
INSERT INTO TIMESTAMP_TBL VALUES ('1997/02/10 17:32:01-0800');
INSERT INTO TIMESTAMP_TBL VALUES ('1997-02-10 17:32:01 PST');
INSERT INTO TIMESTAMP_TBL VALUES ('Feb-10-1997 17:32:01 PST');
INSERT INTO TIMESTAMP_TBL VALUES ('02-10-1997 17:32:01 PST');
INSERT INTO TIMESTAMP_TBL VALUES ('19970210 173201 PST');
set datestyle to ymd;
INSERT INTO TIMESTAMP_TBL VALUES ('97FEB10 5:32:01PM UTC');
INSERT INTO TIMESTAMP_TBL VALUES ('97/02/10 17:32:01 UTC');
reset datestyle;
INSERT INTO TIMESTAMP_TBL VALUES ('1997.041 17:32:01 UTC');
INSERT INTO TIMESTAMP_TBL VALUES ('19970210 173201 America/New_York');
-- this fails (even though TZ is a no-op, we still look it up)
INSERT INTO TIMESTAMP_TBL VALUES ('19970710 173201 America/Does_not_exist');

-- Check date conversion and date arithmetic
INSERT INTO TIMESTAMP_TBL VALUES ('1997-06-10 18:32:01 PDT');

INSERT INTO TIMESTAMP_TBL VALUES ('Feb 10 17:32:01 1997');
INSERT INTO TIMESTAMP_TBL VALUES ('Feb 11 17:32:01 1997');
INSERT INTO TIMESTAMP_TBL VALUES ('Feb 12 17:32:01 1997');
INSERT INTO TIMESTAMP_TBL VALUES ('Feb 13 17:32:01 1997');
INSERT INTO TIMESTAMP_TBL VALUES ('Feb 14 17:32:01 1997');
INSERT INTO TIMESTAMP_TBL VALUES ('Feb 15 17:32:01 1997');
INSERT INTO TIMESTAMP_TBL VALUES ('Feb 16 17:32:01 1997');

INSERT INTO TIMESTAMP_TBL VALUES ('Feb 16 17:32:01 0097 BC');
INSERT INTO TIMESTAMP_TBL VALUES ('Feb 16 17:32:01 0097');
INSERT INTO TIMESTAMP_TBL VALUES ('Feb 16 17:32:01 0597');
INSERT INTO TIMESTAMP_TBL VALUES ('Feb 16 17:32:01 1097');
INSERT INTO TIMESTAMP_TBL VALUES ('Feb 16 17:32:01 1697');
INSERT INTO TIMESTAMP_TBL VALUES ('Feb 16 17:32:01 1797');
INSERT INTO TIMESTAMP_TBL VALUES ('Feb 16 17:32:01 1897');
INSERT INTO TIMESTAMP_TBL VALUES ('Feb 16 17:32:01 1997');
INSERT INTO TIMESTAMP_TBL VALUES ('Feb 16 17:32:01 2097');

INSERT INTO TIMESTAMP_TBL VALUES ('Feb 28 17:32:01 1996');
INSERT INTO TIMESTAMP_TBL VALUES ('Feb 29 17:32:01 1996');
INSERT INTO TIMESTAMP_TBL VALUES ('Mar 01 17:32:01 1996');
INSERT INTO TIMESTAMP_TBL VALUES ('Dec 30 17:32:01 1996');
INSERT INTO TIMESTAMP_TBL VALUES ('Dec 31 17:32:01 1996');
INSERT INTO TIMESTAMP_TBL VALUES ('Jan 01 17:32:01 1997');
INSERT INTO TIMESTAMP_TBL VALUES ('Feb 28 17:32:01 1997');
INSERT INTO TIMESTAMP_TBL VALUES ('Feb 29 17:32:01 1997');
INSERT INTO TIMESTAMP_TBL VALUES ('Mar 01 17:32:01 1997');
INSERT INTO TIMESTAMP_TBL VALUES ('Dec 30 17:32:01 1997');
INSERT INTO TIMESTAMP_TBL VALUES ('Dec 31 17:32:01 1997');
INSERT INTO TIMESTAMP_TBL VALUES ('Dec 31 17:32:01 1999');
INSERT INTO TIMESTAMP_TBL VALUES ('Jan 01 17:32:01 2000');
INSERT INTO TIMESTAMP_TBL VALUES ('Dec 31 17:32:01 2000');
INSERT INTO TIMESTAMP_TBL VALUES ('Jan 01 17:32:01 2001');

-- Currently unsupported syntax and ranges
INSERT INTO TIMESTAMP_TBL VALUES ('Feb 16 17:32:01 -0097');
INSERT INTO TIMESTAMP_TBL VALUES ('Feb 16 17:32:01 5097 BC');

SELECT '' AS "64", d1 FROM TIMESTAMP_TBL; 

-- Demonstrate functions and operators
SELECT '' AS "48", d1 FROM TIMESTAMP_TBL
   WHERE d1 > timestamp without time zone '1997-01-02';

SELECT '' AS "15", d1 FROM TIMESTAMP_TBL
   WHERE d1 < timestamp without time zone '1997-01-02';

SELECT '' AS one, d1 FROM TIMESTAMP_TBL
   WHERE d1 = timestamp without time zone '1997-01-02';

SELECT '' AS "63", d1 FROM TIMESTAMP_TBL
   WHERE d1 != timestamp without time zone '1997-01-02';

SELECT '' AS "16", d1 FROM TIMESTAMP_TBL
   WHERE d1 <= timestamp without time zone '1997-01-02';

SELECT '' AS "49", d1 FROM TIMESTAMP_TBL
   WHERE d1 >= timestamp without time zone '1997-01-02';

SELECT '' AS "54", d1 - timestamp without time zone '1997-01-02' AS diff
   FROM TIMESTAMP_TBL WHERE d1 BETWEEN '1902-01-01' AND '2038-01-01';

SELECT '' AS date_trunc_week, date_trunc( 'week', timestamp '2004-02-29 15:44:17.71393' ) AS week_trunc;

-- Test casting within a BETWEEN qualifier
SELECT '' AS "54", d1 - timestamp without time zone '1997-01-02' AS diff
  FROM TIMESTAMP_TBL
  WHERE d1 BETWEEN timestamp without time zone '1902-01-01'
   AND timestamp without time zone '2038-01-01';

SELECT '' AS "54", d1 as "timestamp",
   date_part( 'year', d1) AS year, date_part( 'month', d1) AS month,
   date_part( 'day', d1) AS day, date_part( 'hour', d1) AS hour,
   date_part( 'minute', d1) AS minute, date_part( 'second', d1) AS second
   FROM TIMESTAMP_TBL WHERE d1 BETWEEN '1902-01-01' AND '2038-01-01';

SELECT '' AS "54", d1 as "timestamp",
   date_part( 'quarter', d1) AS quarter, date_part( 'msec', d1) AS msec,
   date_part( 'usec', d1) AS usec
   FROM TIMESTAMP_TBL WHERE d1 BETWEEN '1902-01-01' AND '2038-01-01';

SELECT '' AS "54", d1 as "timestamp",
   date_part( 'isoyear', d1) AS isoyear, date_part( 'week', d1) AS week,
   date_part( 'dow', d1) AS dow
   FROM TIMESTAMP_TBL WHERE d1 BETWEEN '1902-01-01' AND '2038-01-01';

-- TO_CHAR()
SELECT '' AS to_char_1, to_char(d1, 'DAY Day day DY Dy dy MONTH Month month RM MON Mon mon') 
   FROM TIMESTAMP_TBL;

SELECT '' AS to_char_2, to_char(d1, 'FMDAY FMDay FMday FMMONTH FMMonth FMmonth FMRM')
   FROM TIMESTAMP_TBL;

SELECT '' AS to_char_3, to_char(d1, 'Y,YYY YYYY YYY YY Y CC Q MM WW DDD DD D J')
   FROM TIMESTAMP_TBL;

SELECT '' AS to_char_4, to_char(d1, 'FMY,YYY FMYYYY FMYYY FMYY FMY FMCC FMQ FMMM FMWW FMDDD FMDD FMD FMJ') 
   FROM TIMESTAMP_TBL;

SELECT '' AS to_char_5, to_char(d1, 'HH HH12 HH24 MI SS SSSS') 
   FROM TIMESTAMP_TBL;

SELECT '' AS to_char_6, to_char(d1, E'"HH:MI:SS is" HH:MI:SS "\\"text between quote marks\\""') 
   FROM TIMESTAMP_TBL;

SELECT '' AS to_char_7, to_char(d1, 'HH24--text--MI--text--SS')
   FROM TIMESTAMP_TBL;

SELECT '' AS to_char_8, to_char(d1, 'YYYYTH YYYYth Jth') 
   FROM TIMESTAMP_TBL;
  
SELECT '' AS to_char_9, to_char(d1, 'YYYY A.D. YYYY a.d. YYYY bc HH:MI:SS P.M. HH:MI:SS p.m. HH:MI:SS pm') 
   FROM TIMESTAMP_TBL;   

SELECT '' AS to_char_10, to_char(d1, 'IYYY IYY IY I IW IDDD ID')
   FROM TIMESTAMP_TBL;

SELECT '' AS to_char_11, to_char(d1, 'FMIYYY FMIYY FMIY FMI FMIW FMIDDD FMID')
   FROM TIMESTAMP_TBL;<|MERGE_RESOLUTION|>--- conflicted
+++ resolved
@@ -52,10 +52,7 @@
 INSERT INTO TIMESTAMP_TBL VALUES ('epoch');
 -- Obsolete special values
 INSERT INTO TIMESTAMP_TBL VALUES ('invalid');
-<<<<<<< HEAD
-=======
 INSERT INTO TIMESTAMP_TBL VALUES ('undefined');
->>>>>>> 29b61b92
 INSERT INTO TIMESTAMP_TBL VALUES ('current');
 
 -- Postgres v6.0 standard output format
