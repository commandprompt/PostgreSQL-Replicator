--
-- JOIN
-- Test JOIN clauses
--

CREATE TABLE J1_TBL (
  i integer,
  j integer,
  t text
);

CREATE TABLE J2_TBL (
  i integer,
  k integer
);


INSERT INTO J1_TBL VALUES (1, 4, 'one');
INSERT INTO J1_TBL VALUES (2, 3, 'two');
INSERT INTO J1_TBL VALUES (3, 2, 'three');
INSERT INTO J1_TBL VALUES (4, 1, 'four');
INSERT INTO J1_TBL VALUES (5, 0, 'five');
INSERT INTO J1_TBL VALUES (6, 6, 'six');
INSERT INTO J1_TBL VALUES (7, 7, 'seven');
INSERT INTO J1_TBL VALUES (8, 8, 'eight');
INSERT INTO J1_TBL VALUES (0, NULL, 'zero');
INSERT INTO J1_TBL VALUES (NULL, NULL, 'null');
INSERT INTO J1_TBL VALUES (NULL, 0, 'zero');

INSERT INTO J2_TBL VALUES (1, -1);
INSERT INTO J2_TBL VALUES (2, 2);
INSERT INTO J2_TBL VALUES (3, -3);
INSERT INTO J2_TBL VALUES (2, 4);
INSERT INTO J2_TBL VALUES (5, -5);
INSERT INTO J2_TBL VALUES (5, -5);
INSERT INTO J2_TBL VALUES (0, NULL);
INSERT INTO J2_TBL VALUES (NULL, NULL);
INSERT INTO J2_TBL VALUES (NULL, 0);

--
-- CORRELATION NAMES
-- Make sure that table/column aliases are supported
-- before diving into more complex join syntax.
--

SELECT '' AS "xxx", *
  FROM J1_TBL AS tx;

SELECT '' AS "xxx", *
  FROM J1_TBL tx;

SELECT '' AS "xxx", *
  FROM J1_TBL AS t1 (a, b, c);

SELECT '' AS "xxx", *
  FROM J1_TBL t1 (a, b, c);

SELECT '' AS "xxx", *
  FROM J1_TBL t1 (a, b, c), J2_TBL t2 (d, e);

SELECT '' AS "xxx", t1.a, t2.e
  FROM J1_TBL t1 (a, b, c), J2_TBL t2 (d, e)
  WHERE t1.a = t2.d;


--
-- CROSS JOIN
-- Qualifications are not allowed on cross joins,
-- which degenerate into a standard unqualified inner join.
--

SELECT '' AS "xxx", *
  FROM J1_TBL CROSS JOIN J2_TBL;

-- ambiguous column
SELECT '' AS "xxx", i, k, t
  FROM J1_TBL CROSS JOIN J2_TBL;

-- resolve previous ambiguity by specifying the table name
SELECT '' AS "xxx", t1.i, k, t
  FROM J1_TBL t1 CROSS JOIN J2_TBL t2;

SELECT '' AS "xxx", ii, tt, kk
  FROM (J1_TBL CROSS JOIN J2_TBL)
    AS tx (ii, jj, tt, ii2, kk);

SELECT '' AS "xxx", tx.ii, tx.jj, tx.kk
  FROM (J1_TBL t1 (a, b, c) CROSS JOIN J2_TBL t2 (d, e))
    AS tx (ii, jj, tt, ii2, kk);

SELECT '' AS "xxx", *
  FROM J1_TBL CROSS JOIN J2_TBL a CROSS JOIN J2_TBL b;


--
--
-- Inner joins (equi-joins)
--
--

--
-- Inner joins (equi-joins) with USING clause
-- The USING syntax changes the shape of the resulting table
-- by including a column in the USING clause only once in the result.
--

-- Inner equi-join on specified column
SELECT '' AS "xxx", *
  FROM J1_TBL INNER JOIN J2_TBL USING (i);

-- Same as above, slightly different syntax
SELECT '' AS "xxx", *
  FROM J1_TBL JOIN J2_TBL USING (i);

SELECT '' AS "xxx", *
  FROM J1_TBL t1 (a, b, c) JOIN J2_TBL t2 (a, d) USING (a)
  ORDER BY a, d;

SELECT '' AS "xxx", *
  FROM J1_TBL t1 (a, b, c) JOIN J2_TBL t2 (a, b) USING (b)
  ORDER BY b, t1.a;


--
-- NATURAL JOIN
-- Inner equi-join on all columns with the same name
--

SELECT '' AS "xxx", *
  FROM J1_TBL NATURAL JOIN J2_TBL;

SELECT '' AS "xxx", *
  FROM J1_TBL t1 (a, b, c) NATURAL JOIN J2_TBL t2 (a, d);

SELECT '' AS "xxx", *
  FROM J1_TBL t1 (a, b, c) NATURAL JOIN J2_TBL t2 (d, a);

-- mismatch number of columns
-- currently, Postgres will fill in with underlying names
SELECT '' AS "xxx", *
  FROM J1_TBL t1 (a, b) NATURAL JOIN J2_TBL t2 (a);


--
-- Inner joins (equi-joins)
--

SELECT '' AS "xxx", *
  FROM J1_TBL JOIN J2_TBL ON (J1_TBL.i = J2_TBL.i);

SELECT '' AS "xxx", *
  FROM J1_TBL JOIN J2_TBL ON (J1_TBL.i = J2_TBL.k);


--
-- Non-equi-joins
--

SELECT '' AS "xxx", *
  FROM J1_TBL JOIN J2_TBL ON (J1_TBL.i <= J2_TBL.k);


--
-- Outer joins
-- Note that OUTER is a noise word
--

SELECT '' AS "xxx", *
  FROM J1_TBL LEFT OUTER JOIN J2_TBL USING (i)
  ORDER BY i, k, t;

SELECT '' AS "xxx", *
  FROM J1_TBL LEFT JOIN J2_TBL USING (i)
  ORDER BY i, k, t;

SELECT '' AS "xxx", *
  FROM J1_TBL RIGHT OUTER JOIN J2_TBL USING (i);

SELECT '' AS "xxx", *
  FROM J1_TBL RIGHT JOIN J2_TBL USING (i);

SELECT '' AS "xxx", *
  FROM J1_TBL FULL OUTER JOIN J2_TBL USING (i)
  ORDER BY i, k, t;

SELECT '' AS "xxx", *
  FROM J1_TBL FULL JOIN J2_TBL USING (i)
  ORDER BY i, k, t;

SELECT '' AS "xxx", *
  FROM J1_TBL LEFT JOIN J2_TBL USING (i) WHERE (k = 1);

SELECT '' AS "xxx", *
  FROM J1_TBL LEFT JOIN J2_TBL USING (i) WHERE (i = 1);


--
-- More complicated constructs
--

--
-- Multiway full join
--

CREATE TABLE t1 (name TEXT, n INTEGER);
CREATE TABLE t2 (name TEXT, n INTEGER);
CREATE TABLE t3 (name TEXT, n INTEGER);

INSERT INTO t1 VALUES ( 'bb', 11 );
INSERT INTO t2 VALUES ( 'bb', 12 );
INSERT INTO t2 VALUES ( 'cc', 22 );
INSERT INTO t2 VALUES ( 'ee', 42 );
INSERT INTO t3 VALUES ( 'bb', 13 );
INSERT INTO t3 VALUES ( 'cc', 23 );
INSERT INTO t3 VALUES ( 'dd', 33 );

SELECT * FROM t1 FULL JOIN t2 USING (name) FULL JOIN t3 USING (name);

--
-- Test interactions of join syntax and subqueries
--

-- Basic cases (we expect planner to pull up the subquery here)
SELECT * FROM
(SELECT * FROM t2) as s2
INNER JOIN
(SELECT * FROM t3) s3
USING (name);

SELECT * FROM
(SELECT * FROM t2) as s2
LEFT JOIN
(SELECT * FROM t3) s3
USING (name);

SELECT * FROM
(SELECT * FROM t2) as s2
FULL JOIN
(SELECT * FROM t3) s3
USING (name);

-- Cases with non-nullable expressions in subquery results;
-- make sure these go to null as expected
SELECT * FROM
(SELECT name, n as s2_n, 2 as s2_2 FROM t2) as s2
NATURAL INNER JOIN
(SELECT name, n as s3_n, 3 as s3_2 FROM t3) s3;

SELECT * FROM
(SELECT name, n as s2_n, 2 as s2_2 FROM t2) as s2
NATURAL LEFT JOIN
(SELECT name, n as s3_n, 3 as s3_2 FROM t3) s3;

SELECT * FROM
(SELECT name, n as s2_n, 2 as s2_2 FROM t2) as s2
NATURAL FULL JOIN
(SELECT name, n as s3_n, 3 as s3_2 FROM t3) s3;

SELECT * FROM
(SELECT name, n as s1_n, 1 as s1_1 FROM t1) as s1
NATURAL INNER JOIN
(SELECT name, n as s2_n, 2 as s2_2 FROM t2) as s2
NATURAL INNER JOIN
(SELECT name, n as s3_n, 3 as s3_2 FROM t3) s3;

SELECT * FROM
(SELECT name, n as s1_n, 1 as s1_1 FROM t1) as s1
NATURAL FULL JOIN
(SELECT name, n as s2_n, 2 as s2_2 FROM t2) as s2
NATURAL FULL JOIN
(SELECT name, n as s3_n, 3 as s3_2 FROM t3) s3;

SELECT * FROM
(SELECT name, n as s1_n FROM t1) as s1
NATURAL FULL JOIN
  (SELECT * FROM
    (SELECT name, n as s2_n FROM t2) as s2
    NATURAL FULL JOIN
    (SELECT name, n as s3_n FROM t3) as s3
  ) ss2;

SELECT * FROM
(SELECT name, n as s1_n FROM t1) as s1
NATURAL FULL JOIN
  (SELECT * FROM
    (SELECT name, n as s2_n, 2 as s2_2 FROM t2) as s2
    NATURAL FULL JOIN
    (SELECT name, n as s3_n FROM t3) as s3
  ) ss2;


-- Test for propagation of nullability constraints into sub-joins

create temp table x (x1 int, x2 int);
insert into x values (1,11);
insert into x values (2,22);
insert into x values (3,null);
insert into x values (4,44);
insert into x values (5,null);

create temp table y (y1 int, y2 int);
insert into y values (1,111);
insert into y values (2,222);
insert into y values (3,333);
insert into y values (4,null);

select * from x;
select * from y;

select * from x left join y on (x1 = y1 and x2 is not null);
select * from x left join y on (x1 = y1 and y2 is not null);

select * from (x left join y on (x1 = y1)) left join x xx(xx1,xx2)
on (x1 = xx1);
select * from (x left join y on (x1 = y1)) left join x xx(xx1,xx2)
on (x1 = xx1 and x2 is not null);
select * from (x left join y on (x1 = y1)) left join x xx(xx1,xx2)
on (x1 = xx1 and y2 is not null);
select * from (x left join y on (x1 = y1)) left join x xx(xx1,xx2)
on (x1 = xx1 and xx2 is not null);
-- these should NOT give the same answers as above
select * from (x left join y on (x1 = y1)) left join x xx(xx1,xx2)
on (x1 = xx1) where (x2 is not null);
select * from (x left join y on (x1 = y1)) left join x xx(xx1,xx2)
on (x1 = xx1) where (y2 is not null);
select * from (x left join y on (x1 = y1)) left join x xx(xx1,xx2)
on (x1 = xx1) where (xx2 is not null);

--
-- regression test: check for bug with propagation of implied equality
-- to outside an IN
--
select count(*) from tenk1 a where unique1 in
  (select unique1 from tenk1 b join tenk1 c using (unique1)
   where b.unique2 = 42);

--
-- regression test: check for failure to generate a plan with multiple
-- degenerate IN clauses
--
select count(*) from tenk1 x where
  x.unique1 in (select a.f1 from int4_tbl a,float8_tbl b where a.f1=b.f1) and
  x.unique1 = 0 and
  x.unique1 in (select aa.f1 from int4_tbl aa,float8_tbl bb where aa.f1=bb.f1);


--
-- Clean up
--

DROP TABLE t1;
DROP TABLE t2;
DROP TABLE t3;

DROP TABLE J1_TBL;
DROP TABLE J2_TBL;

-- Both DELETE and UPDATE allow the specification of additional tables
-- to "join" against to determine which rows should be modified.

CREATE TEMP TABLE t1 (a int, b int);
CREATE TEMP TABLE t2 (a int, b int);
CREATE TEMP TABLE t3 (x int, y int);

INSERT INTO t1 VALUES (5, 10);
INSERT INTO t1 VALUES (15, 20);
INSERT INTO t1 VALUES (100, 100);
INSERT INTO t1 VALUES (200, 1000);
INSERT INTO t2 VALUES (200, 2000);
INSERT INTO t3 VALUES (5, 20);
INSERT INTO t3 VALUES (6, 7);
INSERT INTO t3 VALUES (7, 8);
INSERT INTO t3 VALUES (500, 100);

DELETE FROM t3 USING t1 table1 WHERE t3.x = table1.a;
SELECT * FROM t3;
DELETE FROM t3 USING t1 JOIN t2 USING (a) WHERE t3.x > t1.a;
SELECT * FROM t3;
DELETE FROM t3 USING t3 t3_other WHERE t3.x = t3_other.x AND t3.y = t3_other.y;
SELECT * FROM t3;

--
-- regression test for 8.1 merge right join bug
--

CREATE TEMP TABLE tt1 ( tt1_id int4, joincol int4 );
INSERT INTO tt1 VALUES (1, 11);
INSERT INTO tt1 VALUES (2, NULL);

CREATE TEMP TABLE tt2 ( tt2_id int4, joincol int4 );
INSERT INTO tt2 VALUES (21, 11);
INSERT INTO tt2 VALUES (22, 11);

set enable_hashjoin to off;
set enable_nestloop to off;

-- these should give the same results

select tt1.*, tt2.* from tt1 left join tt2 on tt1.joincol = tt2.joincol;

select tt1.*, tt2.* from tt2 right join tt1 on tt1.joincol = tt2.joincol;

reset enable_hashjoin;
reset enable_nestloop;

--
-- regression test for 8.2 bug with improper re-ordering of left joins
--

create temp table tt3(f1 int, f2 text);
insert into tt3 select x, repeat('xyzzy', 100) from generate_series(1,10000) x;
create index tt3i on tt3(f1);
analyze tt3;

create temp table tt4(f1 int);
insert into tt4 values (0),(1),(9999);
analyze tt4;

SELECT a.f1
FROM tt4 a
LEFT JOIN (
        SELECT b.f1
        FROM tt3 b LEFT JOIN tt3 c ON (b.f1 = c.f1)
        WHERE c.f1 IS NULL
) AS d ON (a.f1 = d.f1)
WHERE d.f1 IS NULL;

--
-- regression test for problems of the sort depicted in bug #3494
--

create temp table tt5(f1 int, f2 int);
create temp table tt6(f1 int, f2 int);

insert into tt5 values(1, 10);
insert into tt5 values(1, 11);

insert into tt6 values(1, 9);
insert into tt6 values(1, 2);
insert into tt6 values(2, 9);

select * from tt5,tt6 where tt5.f1 = tt6.f1 and tt5.f1 = tt5.f2 - tt6.f2;

--
-- regression test for problems of the sort depicted in bug #3588
--

create temp table xx (pkxx int);
create temp table yy (pkyy int, pkxx int);

insert into xx values (1);
insert into xx values (2);
insert into xx values (3);

insert into yy values (101, 1);
insert into yy values (201, 2);
insert into yy values (301, NULL);

select yy.pkyy as yy_pkyy, yy.pkxx as yy_pkxx, yya.pkyy as yya_pkyy,
       xxa.pkxx as xxa_pkxx, xxb.pkxx as xxb_pkxx
from yy
     left join (SELECT * FROM yy where pkyy = 101) as yya ON yy.pkyy = yya.pkyy
     left join xx xxa on yya.pkxx = xxa.pkxx
     left join xx xxb on coalesce (xxa.pkxx, 1) = xxb.pkxx;

--
-- regression test for improper pushing of constants across outer-join clauses
-- (as seen in early 8.2.x releases)
--

create temp table zt1 (f1 int primary key);
create temp table zt2 (f2 int primary key);
create temp table zt3 (f3 int primary key);
insert into zt1 values(53);
insert into zt2 values(53);

select * from
  zt2 left join zt3 on (f2 = f3)
      left join zt1 on (f3 = f1)
where f2 = 53;

create temp view zv1 as select *,'dummy'::text AS junk from zt1;

select * from
  zt2 left join zt3 on (f2 = f3)
      left join zv1 on (f3 = f1)
where f2 = 53;

--
-- regression test for improper extraction of OR indexqual conditions
-- (as seen in early 8.3.x releases)
--

select a.unique2, a.ten, b.tenthous, b.unique2, b.hundred
from tenk1 a left join tenk1 b on a.unique2 = b.tenthous
where a.unique1 = 42 and
      ((b.unique2 is null and a.ten = 2) or b.hundred = 3);

--
<<<<<<< HEAD
=======
-- test proper positioning of one-time quals in EXISTS (8.4devel bug)
--
prepare foo(bool) as
  select count(*) from tenk1 a left join tenk1 b
    on (a.unique2 = b.unique1 and exists
        (select 1 from tenk1 c where c.thousand = b.unique2 and $1));
execute foo(true);
execute foo(false);

--
>>>>>>> 29b61b92
-- test for sane behavior with noncanonical merge clauses, per bug #4926
--

begin;

set enable_mergejoin = 1;
set enable_hashjoin = 0;
set enable_nestloop = 0;

create temp table a (i integer);
create temp table b (x integer, y integer);

select * from a left join b on i = x and i = y and x = i;

<<<<<<< HEAD
rollback;
=======
rollback;

--
-- test NULL behavior of whole-row Vars, per bug #5025
--
select t1.q2, count(t2.*)
from int8_tbl t1 left join int8_tbl t2 on (t1.q2 = t2.q1)
group by t1.q2 order by 1;

select t1.q2, count(t2.*)
from int8_tbl t1 left join (select * from int8_tbl) t2 on (t1.q2 = t2.q1)
group by t1.q2 order by 1;

select t1.q2, count(t2.*)
from int8_tbl t1 left join (select * from int8_tbl offset 0) t2 on (t1.q2 = t2.q1)
group by t1.q2 order by 1;

select t1.q2, count(t2.*)
from int8_tbl t1 left join
  (select q1, case when q2=1 then 1 else q2 end as q2 from int8_tbl) t2
  on (t1.q2 = t2.q1)
group by t1.q2 order by 1;
>>>>>>> 29b61b92
<|MERGE_RESOLUTION|>--- conflicted
+++ resolved
@@ -497,8 +497,6 @@
       ((b.unique2 is null and a.ten = 2) or b.hundred = 3);
 
 --
-<<<<<<< HEAD
-=======
 -- test proper positioning of one-time quals in EXISTS (8.4devel bug)
 --
 prepare foo(bool) as
@@ -509,7 +507,6 @@
 execute foo(false);
 
 --
->>>>>>> 29b61b92
 -- test for sane behavior with noncanonical merge clauses, per bug #4926
 --
 
@@ -524,9 +521,6 @@
 
 select * from a left join b on i = x and i = y and x = i;
 
-<<<<<<< HEAD
-rollback;
-=======
 rollback;
 
 --
@@ -548,5 +542,4 @@
 from int8_tbl t1 left join
   (select q1, case when q2=1 then 1 else q2 end as q2 from int8_tbl) t2
   on (t1.q2 = t2.q1)
-group by t1.q2 order by 1;
->>>>>>> 29b61b92
+group by t1.q2 order by 1;