--- conflicted
+++ resolved
@@ -262,8 +262,6 @@
 CREATE FUNCTION bad (f1 int, out f2 anyelement, out f3 anyarray)
 AS 'select $1, array[$1,$1]' LANGUAGE sql;
 
-<<<<<<< HEAD
-=======
 --
 -- table functions
 --
@@ -341,7 +339,6 @@
 -- which is expected.
 select * from tt_log;
 
->>>>>>> 29b61b92
 -- test case for a whole-row-variable bug
 create function foo1(n integer, out a text, out b text)
   returns setof record
@@ -353,9 +350,6 @@
 reset work_mem;
 select t.a, t, t.a from foo1(10000) t limit 1;
 
-<<<<<<< HEAD
-drop function foo1(n integer);
-=======
 drop function foo1(n integer);
 
 -- test use of SQL functions returning record
@@ -390,5 +384,4 @@
 select * from testfoo() as t(f1 int8,f2 int8);
 select * from testfoo(); -- fail
 
-drop function testfoo();
->>>>>>> 29b61b92
+drop function testfoo();