--- conflicted
+++ resolved
@@ -130,8 +130,6 @@
 SELECT '10 milliseconds 20 milliseconds'::interval; -- error
 SELECT '5.5 seconds 3 milliseconds'::interval;      -- error
 SELECT '1:20:05 5 microseconds'::interval;          -- error
-<<<<<<< HEAD
-=======
 SELECT '1 day 1 day'::interval;                     -- error
 SELECT interval '1-2';  -- SQL year-month literal
 SELECT interval '999' second;  -- oversize leading field is ok
@@ -252,7 +250,6 @@
 select interval '-10 mons -3 days +03:55:06.70';
 select interval '1 year 2 mons 3 days 04:05:06.699999';
 select interval '0:0:0.7', interval '@ 0.70 secs', interval '0.7 seconds'; 
->>>>>>> 29b61b92
 
 -- check that '30 days' equals '1 month' according to the hash function
 select '30 days'::interval = '1 month'::interval as t;
