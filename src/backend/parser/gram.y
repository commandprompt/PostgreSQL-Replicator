--- conflicted
+++ resolved
@@ -185,15 +185,9 @@
 		AlterDatabaseStmt AlterDatabaseSetStmt AlterDomainStmt AlterFdwStmt
 		AlterForeignServerStmt AlterGroupStmt
 		AlterObjectSchemaStmt AlterOwnerStmt AlterSeqStmt AlterTableStmt
-<<<<<<< HEAD
-		AlterUserStmt AlterUserSetStmt AlterRoleStmt AlterRoleSetStmt
-		AlterRoleSlaveReplicationStmt AnalyzeStmt ClosePortalStmt ClusterStmt 
-		CommentStmt ConstraintsSetStmt CopyStmt CreateAsStmt CreateCastStmt
-=======
 		AlterUserStmt AlterUserMappingStmt AlterUserSetStmt AlterRoleStmt AlterRoleSetStmt
-		AnalyzeStmt ClosePortalStmt ClusterStmt CommentStmt
+		AlterRoleSlaveReplicationStmt AnalyzeStmt ClosePortalStmt ClusterStmt CommentStmt
 		ConstraintsSetStmt CopyStmt CreateAsStmt CreateCastStmt
->>>>>>> 29b61b92
 		CreateDomainStmt CreateGroupStmt CreateOpClassStmt
 		CreateOpFamilyStmt AlterOpFamilyStmt CreatePLangStmt
 		CreateSchemaStmt CreateSeqStmt CreateStmt CreateTableSpaceStmt
@@ -455,11 +449,7 @@
 	EACH ELSE ENABLE_P ENCODING ENCRYPTED END_P ENUM_P ESCAPE EXCEPT
 	EXCLUDING EXCLUSIVE EXECUTE EXISTS EXPLAIN EXTERNAL EXTRACT
 
-<<<<<<< HEAD
-	FALSE_P FAMILY FETCH FIRST_P FLOAT_P FOR FORCE FOREIGN FORWARD FORWARDER
-=======
-	FALSE_P FAMILY FETCH FIRST_P FLOAT_P FOLLOWING FOR FORCE FOREIGN FORWARD
->>>>>>> 29b61b92
+	FALSE_P FAMILY FETCH FIRST_P FLOAT_P FOLLOWING FOR FORCE FOREIGN FORWARD FORWARDER
 	FREEZE FROM FULL FUNCTION
 
 	GLOBAL GRANT GRANTED GREATEST GROUP_P
@@ -475,15 +465,9 @@
 
 	KEY
 
-<<<<<<< HEAD
-	LANCOMPILER LANGUAGE LARGE_P LAST_P LEADING LEAST LEFT LEVEL
-	LIKE LIMIT LISTEN LO LOAD LOCAL LOCALTIME LOCALTIMESTAMP LOCATION
-	LOCK_P LOGIN_P
-=======
 	LANCOMPILER LANGUAGE LARGE_P LAST_P LC_COLLATE_P LC_CTYPE_P LEADING
-	LEAST LEFT LEVEL LIKE LIMIT LISTEN LOAD LOCAL LOCALTIME LOCALTIMESTAMP
+	LEAST LEFT LEVEL LIKE LIMIT LISTEN LO LOAD LOCAL LOCALTIME LOCALTIMESTAMP
 	LOCATION LOCK_P LOGIN_P
->>>>>>> 29b61b92
 
 	MAPPING MATCH MAXVALUE MCP MINUTE_P MINVALUE MODE MONTH_P MOVE
 
@@ -494,35 +478,19 @@
 	OBJECT_P OF OFF OFFSET OIDS OLD ON ONLY OPERATOR OPTION OPTIONS OR
 	ORDER OUT_P OUTER_P OVER OVERLAPS OVERLAY OWNED OWNER
 
-<<<<<<< HEAD
-	PARSER PARTIAL PASSWORD PLACING PLANS POSITION
-	PRECISION PRESERVE PREPARE PREPARED PRIMARY
-	PRIOR PRIVILEGES PROCEDURAL PROCEDURE PROMOTE
-
-	QUOTE
-
-	READ REAL REASSIGN RECHECK REFERENCES REFRESH REINDEX RELATIVE_P RELEASE 
-	RENAME REPEATABLE REPLACE REPLICA REPLICATION RESET RESTART RESTRICT 
-	RETURNING RETURNS REVOKE RIGHT ROLE ROLLBACK ROW ROWS RULE
-
-	SAVEPOINT SCHEMA SCROLL SEARCH SECOND_P SECURITY SELECT SEQUENCE
-	SERIALIZABLE SESSION SESSION_USER SET SETOF SHARE
-	SHOW SIMILAR SIMPLE SLAVE SMALLINT SOME STABLE STANDALONE_P START STATEMENT
-=======
 	PARSER PARTIAL PARTITION PASSWORD PLACING PLANS POSITION
 	PRECEDING PRECISION PRESERVE PREPARE PREPARED PRIMARY
-	PRIOR PRIVILEGES PROCEDURAL PROCEDURE
+	PRIOR PRIVILEGES PROCEDURAL PROCEDURE PROMOTE
 
 	QUOTE
 
-	RANGE READ REAL REASSIGN RECHECK RECURSIVE REFERENCES REINDEX
-	RELATIVE_P RELEASE RENAME REPEATABLE REPLACE REPLICA RESET RESTART
+	RANGE READ REAL REASSIGN RECHECK RECURSIVE REFERENCES REFRESH REINDEX
+	RELATIVE_P RELEASE RENAME REPEATABLE REPLACE REPLICA REPLICATION RESET RESTART
 	RESTRICT RETURNING RETURNS REVOKE RIGHT ROLE ROLLBACK ROW ROWS RULE
 
 	SAVEPOINT SCHEMA SCROLL SEARCH SECOND_P SECURITY SELECT SEQUENCE
 	SERIALIZABLE SERVER SESSION SESSION_USER SET SETOF SHARE
-	SHOW SIMILAR SIMPLE SMALLINT SOME STABLE STANDALONE_P START STATEMENT
->>>>>>> 29b61b92
+	SHOW SIMILAR SIMPLE SLAVE SMALLINT SOME STABLE STANDALONE_P START STATEMENT
 	STATISTICS STDIN STDOUT STORAGE STRICT_P STRIP_P SUBSTRING SUPERUSER_P
 	SYMMETRIC SYSID SYSTEM_P
 
@@ -1653,7 +1621,6 @@
 					n->def = (Node *) makeString($6);
 					$$ = (Node *)n;
 				}
-<<<<<<< HEAD
 			/* ALTER TABLE <relation> ALTER [COLUMN] <colname> ENABLE LO */
 			| ALTER opt_column ColId ENABLE_P LO
 				{
@@ -1670,10 +1637,7 @@
 					n->name = $3;
 					$$ = (Node *)n;
 				}
-			/* ALTER TABLE <relation> DROP [COLUMN] <colname> [RESTRICT|CASCADE] */
-=======
 			/* ALTER TABLE <name> DROP [COLUMN] <colname> [RESTRICT|CASCADE] */
->>>>>>> 29b61b92
 			| DROP opt_column ColId opt_drop_behavior
 				{
 					AlterTableCmd *n = makeNode(AlterTableCmd);
@@ -10467,11 +10431,8 @@
 			| READ
 			| REASSIGN
 			| RECHECK
-<<<<<<< HEAD
+			| RECURSIVE
 			| REFRESH
-=======
-			| RECURSIVE
->>>>>>> 29b61b92
 			| REINDEX
 			| RELATIVE_P
 			| RELEASE
