/*-------------------------------------------------------------------------
 *
 * parse_coerce.c
 *		handle type coercions/conversions for parser
 *
 * Portions Copyright (c) 1996-2009, PostgreSQL Global Development Group
 * Portions Copyright (c) 1994, Regents of the University of California
 *
 *
 * IDENTIFICATION
 *	  $PostgreSQL$
 *
 *-------------------------------------------------------------------------
 */
#include "postgres.h"

#include "catalog/pg_cast.h"
#include "catalog/pg_inherits_fn.h"
#include "catalog/pg_proc.h"
#include "catalog/pg_type.h"
#include "nodes/makefuncs.h"
#include "nodes/nodeFuncs.h"
#include "parser/parse_coerce.h"
#include "parser/parse_func.h"
#include "parser/parse_relation.h"
#include "parser/parse_type.h"
#include "utils/builtins.h"
#include "utils/fmgroids.h"
#include "utils/lsyscache.h"
#include "utils/syscache.h"
#include "utils/typcache.h"


static Node *coerce_type_typmod(Node *node,
				   Oid targetTypeId, int32 targetTypMod,
				   CoercionForm cformat, int location,
				   bool isExplicit, bool hideInputCoercion);
static void hide_coercion_node(Node *node);
static Node *build_coercion_expression(Node *node,
						  CoercionPathType pathtype,
						  Oid funcId,
						  Oid targetTypeId, int32 targetTypMod,
						  CoercionForm cformat, int location,
						  bool isExplicit);
static Node *coerce_record_to_complex(ParseState *pstate, Node *node,
						 Oid targetTypeId,
						 CoercionContext ccontext,
						 CoercionForm cformat,
						 int location);
static bool is_complex_array(Oid typid);


/*
 * coerce_to_target_type()
 *		Convert an expression to a target type and typmod.
 *
 * This is the general-purpose entry point for arbitrary type coercion
 * operations.	Direct use of the component operations can_coerce_type,
 * coerce_type, and coerce_type_typmod should be restricted to special
 * cases (eg, when the conversion is expected to succeed).
 *
 * Returns the possibly-transformed expression tree, or NULL if the type
 * conversion is not possible.	(We do this, rather than ereport'ing directly,
 * so that callers can generate custom error messages indicating context.)
 *
 * pstate - parse state (can be NULL, see coerce_type)
 * expr - input expression tree (already transformed by transformExpr)
 * exprtype - result type of expr
 * targettype - desired result type
 * targettypmod - desired result typmod
 * ccontext, cformat - context indicators to control coercions
 * location - parse location of the coercion request, or -1 if unknown/implicit
 */
Node *
coerce_to_target_type(ParseState *pstate, Node *expr, Oid exprtype,
					  Oid targettype, int32 targettypmod,
					  CoercionContext ccontext,
					  CoercionForm cformat,
					  int location)
{
	Node	   *result;

	if (!can_coerce_type(1, &exprtype, &targettype, ccontext))
		return NULL;

	result = coerce_type(pstate, expr, exprtype,
						 targettype, targettypmod,
						 ccontext, cformat, location);

	/*
	 * If the target is a fixed-length type, it may need a length coercion as
	 * well as a type coercion.  If we find ourselves adding both, force the
	 * inner coercion node to implicit display form.
	 */
	result = coerce_type_typmod(result,
								targettype, targettypmod,
								cformat, location,
								(cformat != COERCE_IMPLICIT_CAST),
								(result != expr && !IsA(result, Const)));

	return result;
}


/*
 * coerce_type()
 *		Convert an expression to a different type.
 *
 * The caller should already have determined that the coercion is possible;
 * see can_coerce_type.
 *
 * Normally, no coercion to a typmod (length) is performed here.  The caller
 * must call coerce_type_typmod as well, if a typmod constraint is wanted.
 * (But if the target type is a domain, it may internally contain a
 * typmod constraint, which will be applied inside coerce_to_domain.)
 * In some cases pg_cast specifies a type coercion function that also
 * applies length conversion, and in those cases only, the result will
 * already be properly coerced to the specified typmod.
 *
 * pstate is only used in the case that we are able to resolve the type of
 * a previously UNKNOWN Param.	It is okay to pass pstate = NULL if the
 * caller does not want type information updated for Params.
 */
Node *
coerce_type(ParseState *pstate, Node *node,
			Oid inputTypeId, Oid targetTypeId, int32 targetTypeMod,
			CoercionContext ccontext, CoercionForm cformat, int location)
{
	Node	   *result;
	CoercionPathType pathtype;
	Oid			funcId;

	if (targetTypeId == inputTypeId ||
		node == NULL)
	{
		/* no conversion needed */
		return node;
	}
	if (targetTypeId == ANYOID ||
		targetTypeId == ANYELEMENTOID ||
		targetTypeId == ANYNONARRAYOID ||
		(targetTypeId == ANYARRAYOID && inputTypeId != UNKNOWNOID) ||
		(targetTypeId == ANYENUMOID && inputTypeId != UNKNOWNOID))
	{
		/*
		 * Assume can_coerce_type verified that implicit coercion is okay.
		 *
		 * Note: by returning the unmodified node here, we are saying that
		 * it's OK to treat an UNKNOWN constant as a valid input for a
		 * function accepting ANY, ANYELEMENT, or ANYNONARRAY.	This should be
		 * all right, since an UNKNOWN value is still a perfectly valid Datum.
		 * However an UNKNOWN value is definitely *not* an array, and so we
		 * mustn't accept it for ANYARRAY.  (Instead, we will call anyarray_in
		 * below, which will produce an error.)  Likewise, UNKNOWN input is no
		 * good for ANYENUM.
		 *
		 * NB: we do NOT want a RelabelType here.
		 */
		return node;
	}
	if (inputTypeId == UNKNOWNOID && IsA(node, Const))
	{
		/*
		 * Input is a string constant with previously undetermined type. Apply
		 * the target type's typinput function to it to produce a constant of
		 * the target type.
		 *
		 * NOTE: this case cannot be folded together with the other
		 * constant-input case, since the typinput function does not
		 * necessarily behave the same as a type conversion function. For
		 * example, int4's typinput function will reject "1.2", whereas
		 * float-to-int type conversion will round to integer.
		 *
		 * XXX if the typinput function is not immutable, we really ought to
		 * postpone evaluation of the function call until runtime. But there
		 * is no way to represent a typinput function call as an expression
		 * tree, because C-string values are not Datums. (XXX This *is*
		 * possible as of 7.3, do we want to do it?)
		 */
		Const	   *con = (Const *) node;
		Const	   *newcon = makeNode(Const);
		Oid			baseTypeId;
		int32		baseTypeMod;
		int32		inputTypeMod;
		Type		targetType;
		ParseCallbackState pcbstate;

		/*
		 * If the target type is a domain, we want to call its base type's
		 * input routine, not domain_in().	This is to avoid premature failure
		 * when the domain applies a typmod: existing input routines follow
		 * implicit-coercion semantics for length checks, which is not always
		 * what we want here.  The needed check will be applied properly
		 * inside coerce_to_domain().
		 */
		baseTypeMod = targetTypeMod;
		baseTypeId = getBaseTypeAndTypmod(targetTypeId, &baseTypeMod);

		/*
		 * For most types we pass typmod -1 to the input routine, because
		 * existing input routines follow implicit-coercion semantics for
		 * length checks, which is not always what we want here.  Any length
		 * constraint will be applied later by our caller.	An exception
		 * however is the INTERVAL type, for which we *must* pass the typmod
		 * or it won't be able to obey the bizarre SQL-spec input rules. (Ugly
		 * as sin, but so is this part of the spec...)
		 */
		if (baseTypeId == INTERVALOID)
			inputTypeMod = baseTypeMod;
		else
			inputTypeMod = -1;

		targetType = typeidType(baseTypeId);

		newcon->consttype = baseTypeId;
		newcon->consttypmod = inputTypeMod;
		newcon->constlen = typeLen(targetType);
		newcon->constbyval = typeByVal(targetType);
		newcon->constisnull = con->constisnull;
		/* Use the leftmost of the constant's and coercion's locations */
		if (location < 0)
			newcon->location = con->location;
		else if (con->location >= 0 && con->location < location)
			newcon->location = con->location;
		else
			newcon->location = location;

		/*
		 * Set up to point at the constant's text if the input routine throws
		 * an error.
		 */
		setup_parser_errposition_callback(&pcbstate, pstate, con->location);

		/*
		 * We assume here that UNKNOWN's internal representation is the same
		 * as CSTRING.
		 */
		if (!con->constisnull)
			newcon->constvalue = stringTypeDatum(targetType,
											DatumGetCString(con->constvalue),
												 inputTypeMod);
		else
			newcon->constvalue = stringTypeDatum(targetType,
												 NULL,
												 inputTypeMod);

		cancel_parser_errposition_callback(&pcbstate);

		result = (Node *) newcon;

		/* If target is a domain, apply constraints. */
		if (baseTypeId != targetTypeId)
			result = coerce_to_domain(result,
									  baseTypeId, baseTypeMod,
									  targetTypeId,
									  cformat, location, false, false);

		ReleaseSysCache(targetType);

		return result;
	}
	if (inputTypeId == UNKNOWNOID && IsA(node, Param) &&
		((Param *) node)->paramkind == PARAM_EXTERN &&
		pstate != NULL && pstate->p_variableparams)
	{
		/*
		 * Input is a Param of previously undetermined type, and we want to
		 * update our knowledge of the Param's type.  Find the topmost
		 * ParseState and update the state.
		 */
		Param	   *param = (Param *) node;
		int			paramno = param->paramid;
		ParseState *toppstate;

		toppstate = pstate;
		while (toppstate->parentParseState != NULL)
			toppstate = toppstate->parentParseState;

		if (paramno <= 0 ||		/* shouldn't happen, but... */
			paramno > toppstate->p_numparams)
			ereport(ERROR,
					(errcode(ERRCODE_UNDEFINED_PARAMETER),
					 errmsg("there is no parameter $%d", paramno),
					 parser_errposition(pstate, param->location)));

		if (toppstate->p_paramtypes[paramno - 1] == UNKNOWNOID)
		{
			/* We've successfully resolved the type */
			toppstate->p_paramtypes[paramno - 1] = targetTypeId;
		}
		else if (toppstate->p_paramtypes[paramno - 1] == targetTypeId)
		{
			/* We previously resolved the type, and it matches */
		}
		else
		{
			/* Ooops */
			ereport(ERROR,
					(errcode(ERRCODE_AMBIGUOUS_PARAMETER),
					 errmsg("inconsistent types deduced for parameter $%d",
							paramno),
					 errdetail("%s versus %s",
						format_type_be(toppstate->p_paramtypes[paramno - 1]),
							   format_type_be(targetTypeId)),
					 parser_errposition(pstate, param->location)));
		}

		param->paramtype = targetTypeId;

		/*
		 * Note: it is tempting here to set the Param's paramtypmod to
		 * targetTypeMod, but that is probably unwise because we have no
		 * infrastructure that enforces that the value delivered for a Param
		 * will match any particular typmod.  Leaving it -1 ensures that a
		 * run-time length check/coercion will occur if needed.
		 */
		param->paramtypmod = -1;

		/* Use the leftmost of the param's and coercion's locations */
		if (location >= 0 &&
			(param->location < 0 || location < param->location))
			param->location = location;

		return (Node *) param;
	}
	pathtype = find_coercion_pathway(targetTypeId, inputTypeId, ccontext,
									 &funcId);
	if (pathtype != COERCION_PATH_NONE)
	{
		if (pathtype != COERCION_PATH_RELABELTYPE)
		{
			/*
			 * Generate an expression tree representing run-time application
			 * of the conversion function.	If we are dealing with a domain
			 * target type, the conversion function will yield the base type,
			 * and we need to extract the correct typmod to use from the
			 * domain's typtypmod.
			 */
			Oid			baseTypeId;
			int32		baseTypeMod;

			baseTypeMod = targetTypeMod;
			baseTypeId = getBaseTypeAndTypmod(targetTypeId, &baseTypeMod);

			result = build_coercion_expression(node, pathtype, funcId,
											   baseTypeId, baseTypeMod,
											   cformat, location,
										  (cformat != COERCE_IMPLICIT_CAST));

			/*
			 * If domain, coerce to the domain type and relabel with domain
			 * type ID.  We can skip the internal length-coercion step if the
			 * selected coercion function was a type-and-length coercion.
			 */
			if (targetTypeId != baseTypeId)
				result = coerce_to_domain(result, baseTypeId, baseTypeMod,
										  targetTypeId,
										  cformat, location, true,
										  exprIsLengthCoercion(result,
															   NULL));
		}
		else
		{
			/*
			 * We don't need to do a physical conversion, but we do need to
			 * attach a RelabelType node so that the expression will be seen
			 * to have the intended type when inspected by higher-level code.
			 *
			 * Also, domains may have value restrictions beyond the base type
			 * that must be accounted for.	If the destination is a domain
			 * then we won't need a RelabelType node.
			 */
			result = coerce_to_domain(node, InvalidOid, -1, targetTypeId,
									  cformat, location, false, false);
			if (result == node)
			{
				/*
				 * XXX could we label result with exprTypmod(node) instead of
				 * default -1 typmod, to save a possible length-coercion
				 * later? Would work if both types have same interpretation of
				 * typmod, which is likely but not certain.
				 */
				RelabelType *r = makeRelabelType((Expr *) result,
												 targetTypeId, -1,
												 cformat);

				r->location = location;
				result = (Node *) r;
			}
		}
		return result;
	}
	if (inputTypeId == RECORDOID &&
		ISCOMPLEX(targetTypeId))
	{
		/* Coerce a RECORD to a specific complex type */
		return coerce_record_to_complex(pstate, node, targetTypeId,
										ccontext, cformat, location);
	}
	if (targetTypeId == RECORDOID &&
		ISCOMPLEX(inputTypeId))
	{
		/* Coerce a specific complex type to RECORD */
		/* NB: we do NOT want a RelabelType here */
		return node;
	}
#ifdef NOT_USED
	if (inputTypeId == RECORDARRAYOID &&
		is_complex_array(targetTypeId))
	{
		/* Coerce record[] to a specific complex array type */
		/* not implemented yet ... */
	}
#endif
	if (targetTypeId == RECORDARRAYOID &&
		is_complex_array(inputTypeId))
	{
		/* Coerce a specific complex array type to record[] */
		/* NB: we do NOT want a RelabelType here */
		return node;
	}
	if (typeInheritsFrom(inputTypeId, targetTypeId))
	{
		/*
		 * Input class type is a subclass of target, so generate an
		 * appropriate runtime conversion (removing unneeded columns and
		 * possibly rearranging the ones that are wanted).
		 */
		ConvertRowtypeExpr *r = makeNode(ConvertRowtypeExpr);

		r->arg = (Expr *) node;
		r->resulttype = targetTypeId;
		r->convertformat = cformat;
		r->location = location;
		return (Node *) r;
	}
	/* If we get here, caller blew it */
	elog(ERROR, "failed to find conversion function from %s to %s",
		 format_type_be(inputTypeId), format_type_be(targetTypeId));
	return NULL;				/* keep compiler quiet */
}


/*
 * can_coerce_type()
 *		Can input_typeids be coerced to target_typeids?
 *
 * We must be told the context (CAST construct, assignment, implicit coercion)
 * as this determines the set of available casts.
 */
bool
can_coerce_type(int nargs, Oid *input_typeids, Oid *target_typeids,
				CoercionContext ccontext)
{
	bool		have_generics = false;
	int			i;

	/* run through argument list... */
	for (i = 0; i < nargs; i++)
	{
		Oid			inputTypeId = input_typeids[i];
		Oid			targetTypeId = target_typeids[i];
		CoercionPathType pathtype;
		Oid			funcId;

		/* no problem if same type */
		if (inputTypeId == targetTypeId)
			continue;

		/* accept if target is ANY */
		if (targetTypeId == ANYOID)
			continue;

		/* accept if target is polymorphic, for now */
		if (IsPolymorphicType(targetTypeId))
		{
			have_generics = true;		/* do more checking later */
			continue;
		}

		/*
		 * If input is an untyped string constant, assume we can convert it to
		 * anything.
		 */
		if (inputTypeId == UNKNOWNOID)
			continue;

		/*
		 * If pg_cast shows that we can coerce, accept.  This test now covers
		 * both binary-compatible and coercion-function cases.
		 */
		pathtype = find_coercion_pathway(targetTypeId, inputTypeId, ccontext,
										 &funcId);
		if (pathtype != COERCION_PATH_NONE)
			continue;

		/*
		 * If input is RECORD and target is a composite type, assume we can
		 * coerce (may need tighter checking here)
		 */
		if (inputTypeId == RECORDOID &&
			ISCOMPLEX(targetTypeId))
			continue;

		/*
		 * If input is a composite type and target is RECORD, accept
		 */
		if (targetTypeId == RECORDOID &&
			ISCOMPLEX(inputTypeId))
			continue;

#ifdef NOT_USED					/* not implemented yet */

		/*
		 * If input is record[] and target is a composite array type, assume
		 * we can coerce (may need tighter checking here)
		 */
		if (inputTypeId == RECORDARRAYOID &&
			is_complex_array(targetTypeId))
			continue;
#endif

		/*
		 * If input is a composite array type and target is record[], accept
		 */
		if (targetTypeId == RECORDARRAYOID &&
			is_complex_array(inputTypeId))
			continue;

		/*
		 * If input is a class type that inherits from target, accept
		 */
		if (typeInheritsFrom(inputTypeId, targetTypeId))
			continue;

		/*
		 * Else, cannot coerce at this argument position
		 */
		return false;
	}

	/* If we found any generic argument types, cross-check them */
	if (have_generics)
	{
		if (!check_generic_type_consistency(input_typeids, target_typeids,
											nargs))
			return false;
	}

	return true;
}


/*
 * Create an expression tree to represent coercion to a domain type.
 *
 * 'arg': input expression
 * 'baseTypeId': base type of domain, if known (pass InvalidOid if caller
 *		has not bothered to look this up)
 * 'baseTypeMod': base type typmod of domain, if known (pass -1 if caller
 *		has not bothered to look this up)
 * 'typeId': target type to coerce to
 * 'cformat': coercion format
 * 'location': coercion request location
 * 'hideInputCoercion': if true, hide the input coercion under this one.
 * 'lengthCoercionDone': if true, caller already accounted for length,
 *		ie the input is already of baseTypMod as well as baseTypeId.
 *
 * If the target type isn't a domain, the given 'arg' is returned as-is.
 */
Node *
coerce_to_domain(Node *arg, Oid baseTypeId, int32 baseTypeMod, Oid typeId,
				 CoercionForm cformat, int location,
				 bool hideInputCoercion,
				 bool lengthCoercionDone)
{
	CoerceToDomain *result;

	/* Get the base type if it hasn't been supplied */
	if (baseTypeId == InvalidOid)
		baseTypeId = getBaseTypeAndTypmod(typeId, &baseTypeMod);

	/* If it isn't a domain, return the node as it was passed in */
	if (baseTypeId == typeId)
		return arg;

	/* Suppress display of nested coercion steps */
	if (hideInputCoercion)
		hide_coercion_node(arg);

	/*
	 * If the domain applies a typmod to its base type, build the appropriate
	 * coercion step.  Mark it implicit for display purposes, because we don't
	 * want it shown separately by ruleutils.c; but the isExplicit flag passed
	 * to the conversion function depends on the manner in which the domain
	 * coercion is invoked, so that the semantics of implicit and explicit
	 * coercion differ.  (Is that really the behavior we want?)
	 *
	 * NOTE: because we apply this as part of the fixed expression structure,
	 * ALTER DOMAIN cannot alter the typtypmod.  But it's unclear that that
	 * would be safe to do anyway, without lots of knowledge about what the
	 * base type thinks the typmod means.
	 */
	if (!lengthCoercionDone)
	{
		if (baseTypeMod >= 0)
			arg = coerce_type_typmod(arg, baseTypeId, baseTypeMod,
									 COERCE_IMPLICIT_CAST, location,
									 (cformat != COERCE_IMPLICIT_CAST),
									 false);
	}

	/*
	 * Now build the domain coercion node.	This represents run-time checking
	 * of any constraints currently attached to the domain.  This also ensures
	 * that the expression is properly labeled as to result type.
	 */
	result = makeNode(CoerceToDomain);
	result->arg = (Expr *) arg;
	result->resulttype = typeId;
	result->resulttypmod = -1;	/* currently, always -1 for domains */
	result->coercionformat = cformat;
	result->location = location;

	return (Node *) result;
}


/*
 * coerce_type_typmod()
 *		Force a value to a particular typmod, if meaningful and possible.
 *
 * This is applied to values that are going to be stored in a relation
 * (where we have an atttypmod for the column) as well as values being
 * explicitly CASTed (where the typmod comes from the target type spec).
 *
 * The caller must have already ensured that the value is of the correct
 * type, typically by applying coerce_type.
 *
 * cformat determines the display properties of the generated node (if any),
 * while isExplicit may affect semantics.  If hideInputCoercion is true
 * *and* we generate a node, the input node is forced to IMPLICIT display
 * form, so that only the typmod coercion node will be visible when
 * displaying the expression.
 *
 * NOTE: this does not need to work on domain types, because any typmod
 * coercion for a domain is considered to be part of the type coercion
 * needed to produce the domain value in the first place.  So, no getBaseType.
 */
static Node *
coerce_type_typmod(Node *node, Oid targetTypeId, int32 targetTypMod,
				   CoercionForm cformat, int location,
				   bool isExplicit, bool hideInputCoercion)
{
	CoercionPathType pathtype;
	Oid			funcId;

	/*
	 * A negative typmod is assumed to mean that no coercion is wanted. Also,
	 * skip coercion if already done.
	 */
	if (targetTypMod < 0 || targetTypMod == exprTypmod(node))
		return node;

	pathtype = find_typmod_coercion_function(targetTypeId, &funcId);

	if (pathtype != COERCION_PATH_NONE)
	{
		/* Suppress display of nested coercion steps */
		if (hideInputCoercion)
			hide_coercion_node(node);

		node = build_coercion_expression(node, pathtype, funcId,
										 targetTypeId, targetTypMod,
										 cformat, location,
										 isExplicit);
	}

	return node;
}

/*
 * Mark a coercion node as IMPLICIT so it will never be displayed by
 * ruleutils.c.  We use this when we generate a nest of coercion nodes
 * to implement what is logically one conversion; the inner nodes are
 * forced to IMPLICIT_CAST format.	This does not change their semantics,
 * only display behavior.
 *
 * It is caller error to call this on something that doesn't have a
 * CoercionForm field.
 */
static void
hide_coercion_node(Node *node)
{
	if (IsA(node, FuncExpr))
		((FuncExpr *) node)->funcformat = COERCE_IMPLICIT_CAST;
	else if (IsA(node, RelabelType))
		((RelabelType *) node)->relabelformat = COERCE_IMPLICIT_CAST;
	else if (IsA(node, CoerceViaIO))
		((CoerceViaIO *) node)->coerceformat = COERCE_IMPLICIT_CAST;
	else if (IsA(node, ArrayCoerceExpr))
		((ArrayCoerceExpr *) node)->coerceformat = COERCE_IMPLICIT_CAST;
	else if (IsA(node, ConvertRowtypeExpr))
		((ConvertRowtypeExpr *) node)->convertformat = COERCE_IMPLICIT_CAST;
	else if (IsA(node, RowExpr))
		((RowExpr *) node)->row_format = COERCE_IMPLICIT_CAST;
	else if (IsA(node, CoerceToDomain))
		((CoerceToDomain *) node)->coercionformat = COERCE_IMPLICIT_CAST;
	else
		elog(ERROR, "unsupported node type: %d", (int) nodeTag(node));
}

/*
 * build_coercion_expression()
 *		Construct an expression tree for applying a pg_cast entry.
 *
 * This is used for both type-coercion and length-coercion operations,
 * since there is no difference in terms of the calling convention.
 */
static Node *
build_coercion_expression(Node *node,
						  CoercionPathType pathtype,
						  Oid funcId,
						  Oid targetTypeId, int32 targetTypMod,
						  CoercionForm cformat, int location,
						  bool isExplicit)
{
	int			nargs = 0;

	if (OidIsValid(funcId))
	{
		HeapTuple	tp;
		Form_pg_proc procstruct;

		tp = SearchSysCache(PROCOID,
							ObjectIdGetDatum(funcId),
							0, 0, 0);
		if (!HeapTupleIsValid(tp))
			elog(ERROR, "cache lookup failed for function %u", funcId);
		procstruct = (Form_pg_proc) GETSTRUCT(tp);

		/*
		 * These Asserts essentially check that function is a legal coercion
		 * function.  We can't make the seemingly obvious tests on prorettype
		 * and proargtypes[0], even in the COERCION_PATH_FUNC case, because of
		 * various binary-compatibility cases.
		 */
		/* Assert(targetTypeId == procstruct->prorettype); */
		Assert(!procstruct->proretset);
		Assert(!procstruct->proisagg);
		Assert(!procstruct->proiswindow);
		nargs = procstruct->pronargs;
		Assert(nargs >= 1 && nargs <= 3);
		/* Assert(procstruct->proargtypes.values[0] == exprType(node)); */
		Assert(nargs < 2 || procstruct->proargtypes.values[1] == INT4OID);
		Assert(nargs < 3 || procstruct->proargtypes.values[2] == BOOLOID);

		ReleaseSysCache(tp);
	}

	if (pathtype == COERCION_PATH_FUNC)
	{
		/* We build an ordinary FuncExpr with special arguments */
		FuncExpr   *fexpr;
		List	   *args;
		Const	   *cons;

		Assert(OidIsValid(funcId));

		args = list_make1(node);

		if (nargs >= 2)
		{
			/* Pass target typmod as an int4 constant */
			cons = makeConst(INT4OID,
							 -1,
							 sizeof(int32),
							 Int32GetDatum(targetTypMod),
							 false,
							 true);

			args = lappend(args, cons);
		}

		if (nargs == 3)
		{
			/* Pass it a boolean isExplicit parameter, too */
			cons = makeConst(BOOLOID,
							 -1,
							 sizeof(bool),
							 BoolGetDatum(isExplicit),
							 false,
							 true);

			args = lappend(args, cons);
		}

		fexpr = makeFuncExpr(funcId, targetTypeId, args, cformat);
		fexpr->location = location;
		return (Node *) fexpr;
	}
	else if (pathtype == COERCION_PATH_ARRAYCOERCE)
	{
		/* We need to build an ArrayCoerceExpr */
		ArrayCoerceExpr *acoerce = makeNode(ArrayCoerceExpr);

		acoerce->arg = (Expr *) node;
		acoerce->elemfuncid = funcId;
		acoerce->resulttype = targetTypeId;

		/*
		 * Label the output as having a particular typmod only if we are
		 * really invoking a length-coercion function, ie one with more than
		 * one argument.
		 */
		acoerce->resulttypmod = (nargs >= 2) ? targetTypMod : -1;
		acoerce->isExplicit = isExplicit;
		acoerce->coerceformat = cformat;
		acoerce->location = location;

		return (Node *) acoerce;
	}
	else if (pathtype == COERCION_PATH_COERCEVIAIO)
	{
		/* We need to build a CoerceViaIO node */
		CoerceViaIO *iocoerce = makeNode(CoerceViaIO);

		Assert(!OidIsValid(funcId));

		iocoerce->arg = (Expr *) node;
		iocoerce->resulttype = targetTypeId;
		iocoerce->coerceformat = cformat;
		iocoerce->location = location;

		return (Node *) iocoerce;
	}
	else
	{
		elog(ERROR, "unsupported pathtype %d in build_coercion_expression",
			 (int) pathtype);
		return NULL;			/* keep compiler quiet */
	}
}


/*
 * coerce_record_to_complex
 *		Coerce a RECORD to a specific composite type.
 *
 * Currently we only support this for inputs that are RowExprs or whole-row
 * Vars.
 */
static Node *
coerce_record_to_complex(ParseState *pstate, Node *node,
						 Oid targetTypeId,
						 CoercionContext ccontext,
						 CoercionForm cformat,
						 int location)
{
	RowExpr    *rowexpr;
	TupleDesc	tupdesc;
	List	   *args = NIL;
	List	   *newargs;
	int			i;
	int			ucolno;
	ListCell   *arg;

	if (node && IsA(node, RowExpr))
	{
		/*
		 * Since the RowExpr must be of type RECORD, we needn't worry about it
		 * containing any dropped columns.
		 */
		args = ((RowExpr *) node)->args;
	}
	else if (node && IsA(node, Var) &&
			 ((Var *) node)->varattno == InvalidAttrNumber)
	{
		int			rtindex = ((Var *) node)->varno;
		int			sublevels_up = ((Var *) node)->varlevelsup;
		int			vlocation = ((Var *) node)->location;
		RangeTblEntry *rte;

		rte = GetRTEByRangeTablePosn(pstate, rtindex, sublevels_up);
		expandRTE(rte, rtindex, sublevels_up, vlocation, false,
				  NULL, &args);
	}
	else
		ereport(ERROR,
				(errcode(ERRCODE_CANNOT_COERCE),
				 errmsg("cannot cast type %s to %s",
						format_type_be(RECORDOID),
						format_type_be(targetTypeId)),
				 parser_coercion_errposition(pstate, location, node)));

	tupdesc = lookup_rowtype_tupdesc(targetTypeId, -1);
	newargs = NIL;
	ucolno = 1;
	arg = list_head(args);
	for (i = 0; i < tupdesc->natts; i++)
	{
		Node	   *expr;
		Node	   *cexpr;
		Oid			exprtype;

		/* Fill in NULLs for dropped columns in rowtype */
		if (tupdesc->attrs[i]->attisdropped)
		{
			/*
			 * can't use atttypid here, but it doesn't really matter what type
			 * the Const claims to be.
			 */
			newargs = lappend(newargs, makeNullConst(INT4OID, -1));
			continue;
		}

		if (arg == NULL)
			ereport(ERROR,
					(errcode(ERRCODE_CANNOT_COERCE),
					 errmsg("cannot cast type %s to %s",
							format_type_be(RECORDOID),
							format_type_be(targetTypeId)),
					 errdetail("Input has too few columns."),
					 parser_coercion_errposition(pstate, location, node)));
		expr = (Node *) lfirst(arg);
		exprtype = exprType(expr);

		cexpr = coerce_to_target_type(pstate,
									  expr, exprtype,
									  tupdesc->attrs[i]->atttypid,
									  tupdesc->attrs[i]->atttypmod,
									  ccontext,
									  COERCE_IMPLICIT_CAST,
									  -1);
		if (cexpr == NULL)
			ereport(ERROR,
					(errcode(ERRCODE_CANNOT_COERCE),
					 errmsg("cannot cast type %s to %s",
							format_type_be(RECORDOID),
							format_type_be(targetTypeId)),
					 errdetail("Cannot cast type %s to %s in column %d.",
							   format_type_be(exprtype),
							   format_type_be(tupdesc->attrs[i]->atttypid),
							   ucolno),
					 parser_coercion_errposition(pstate, location, expr)));
		newargs = lappend(newargs, cexpr);
		ucolno++;
		arg = lnext(arg);
	}
	if (arg != NULL)
		ereport(ERROR,
				(errcode(ERRCODE_CANNOT_COERCE),
				 errmsg("cannot cast type %s to %s",
						format_type_be(RECORDOID),
						format_type_be(targetTypeId)),
				 errdetail("Input has too many columns."),
				 parser_coercion_errposition(pstate, location, node)));

	ReleaseTupleDesc(tupdesc);

	rowexpr = makeNode(RowExpr);
	rowexpr->args = newargs;
	rowexpr->row_typeid = targetTypeId;
	rowexpr->row_format = cformat;
	rowexpr->colnames = NIL;	/* not needed for named target type */
	rowexpr->location = location;
	return (Node *) rowexpr;
}

/*
 * coerce_to_boolean()
 *		Coerce an argument of a construct that requires boolean input
 *		(AND, OR, NOT, etc).  Also check that input is not a set.
 *
 * Returns the possibly-transformed node tree.
 *
 * As with coerce_type, pstate may be NULL if no special unknown-Param
 * processing is wanted.
 */
Node *
coerce_to_boolean(ParseState *pstate, Node *node,
				  const char *constructName)
{
	Oid			inputTypeId = exprType(node);

	if (inputTypeId != BOOLOID)
	{
		Node	   *newnode;

		newnode = coerce_to_target_type(pstate, node, inputTypeId,
										BOOLOID, -1,
										COERCION_ASSIGNMENT,
										COERCE_IMPLICIT_CAST,
										-1);
		if (newnode == NULL)
			ereport(ERROR,
					(errcode(ERRCODE_DATATYPE_MISMATCH),
			/* translator: first %s is name of a SQL construct, eg WHERE */
				   errmsg("argument of %s must be type boolean, not type %s",
						  constructName, format_type_be(inputTypeId)),
					 parser_errposition(pstate, exprLocation(node))));
		node = newnode;
	}

	if (expression_returns_set(node))
		ereport(ERROR,
				(errcode(ERRCODE_DATATYPE_MISMATCH),
		/* translator: %s is name of a SQL construct, eg WHERE */
				 errmsg("argument of %s must not return a set",
						constructName),
				 parser_errposition(pstate, exprLocation(node))));

	return node;
}

/*
 * coerce_to_specific_type()
 *		Coerce an argument of a construct that requires a specific data type.
 *		Also check that input is not a set.
 *
 * Returns the possibly-transformed node tree.
 *
 * As with coerce_type, pstate may be NULL if no special unknown-Param
 * processing is wanted.
 */
Node *
coerce_to_specific_type(ParseState *pstate, Node *node,
						Oid targetTypeId,
						const char *constructName)
{
	Oid			inputTypeId = exprType(node);

	if (inputTypeId != targetTypeId)
	{
		Node	   *newnode;

		newnode = coerce_to_target_type(pstate, node, inputTypeId,
										targetTypeId, -1,
										COERCION_ASSIGNMENT,
										COERCE_IMPLICIT_CAST,
										-1);
		if (newnode == NULL)
			ereport(ERROR,
					(errcode(ERRCODE_DATATYPE_MISMATCH),
			/* translator: first %s is name of a SQL construct, eg LIMIT */
					 errmsg("argument of %s must be type %s, not type %s",
							constructName,
							format_type_be(targetTypeId),
							format_type_be(inputTypeId)),
					 parser_errposition(pstate, exprLocation(node))));
		node = newnode;
	}

	if (expression_returns_set(node))
		ereport(ERROR,
				(errcode(ERRCODE_DATATYPE_MISMATCH),
		/* translator: %s is name of a SQL construct, eg LIMIT */
				 errmsg("argument of %s must not return a set",
						constructName),
				 parser_errposition(pstate, exprLocation(node))));

	return node;
}


/*
 * parser_coercion_errposition - report coercion error location, if possible
 *
 * We prefer to point at the coercion request (CAST, ::, etc) if possible;
 * but there may be no such location in the case of an implicit coercion.
 * In that case point at the input expression.
 *
 * XXX possibly this is more generally useful than coercion errors;
 * if so, should rename and place with parser_errposition.
 */
int
parser_coercion_errposition(ParseState *pstate,
							int coerce_location,
							Node *input_expr)
{
	if (coerce_location >= 0)
		return parser_errposition(pstate, coerce_location);
	else
		return parser_errposition(pstate, exprLocation(input_expr));
}


/*
 * select_common_type()
 *		Determine the common supertype of a list of input expressions.
 *		This is used for determining the output type of CASE, UNION,
 *		and similar constructs.
 *
 * 'exprs' is a *nonempty* list of expressions.  Note that earlier items
 * in the list will be preferred if there is doubt.
 * 'context' is a phrase to use in the error message if we fail to select
 * a usable type.  Pass NULL to have the routine return InvalidOid
 * rather than throwing an error on failure.
<<<<<<< HEAD
=======
 * 'which_expr': if not NULL, receives a pointer to the particular input
 * expression from which the result type was taken.
>>>>>>> 29b61b92
 */
Oid
select_common_type(ParseState *pstate, List *exprs, const char *context,
				   Node **which_expr)
{
	Node	   *pexpr;
	Oid			ptype;
	TYPCATEGORY pcategory;
	bool		pispreferred;
	ListCell   *lc;

	Assert(exprs != NIL);
	pexpr = (Node *) linitial(exprs);
	lc = lnext(list_head(exprs));
	ptype = exprType(pexpr);

	/*
	 * If all input types are valid and exactly the same, just pick that type.
	 * This is the only way that we will resolve the result as being a domain
	 * type; otherwise domains are smashed to their base types for comparison.
	 */
	if (ptype != UNKNOWNOID)
	{
		for_each_cell(lc, lc)
		{
			Node	   *nexpr = (Node *) lfirst(lc);
			Oid			ntype = exprType(nexpr);

			if (ntype != ptype)
				break;
		}
		if (lc == NULL)			/* got to the end of the list? */
		{
			if (which_expr)
				*which_expr = pexpr;
			return ptype;
		}
	}

	/*
	 * Nope, so set up for the full algorithm.	Note that at this point, lc
	 * points to the first list item with type different from pexpr's; we need
	 * not re-examine any items the previous loop advanced over.
	 */
	ptype = getBaseType(ptype);
	get_type_category_preferred(ptype, &pcategory, &pispreferred);

	for_each_cell(lc, lc)
	{
		Node	   *nexpr = (Node *) lfirst(lc);
		Oid			ntype = getBaseType(exprType(nexpr));

		/* move on to next one if no new information... */
		if (ntype != UNKNOWNOID && ntype != ptype)
		{
			TYPCATEGORY ncategory;
			bool		nispreferred;

			get_type_category_preferred(ntype, &ncategory, &nispreferred);
			if (ptype == UNKNOWNOID)
			{
				/* so far, only unknowns so take anything... */
				pexpr = nexpr;
				ptype = ntype;
				pcategory = ncategory;
				pispreferred = nispreferred;
			}
			else if (ncategory != pcategory)
			{
				/*
				 * both types in different categories? then not much hope...
				 */
				if (context == NULL)
					return InvalidOid;
				ereport(ERROR,
						(errcode(ERRCODE_DATATYPE_MISMATCH),
				/*------
				  translator: first %s is name of a SQL construct, eg CASE */
						 errmsg("%s types %s and %s cannot be matched",
								context,
								format_type_be(ptype),
								format_type_be(ntype)),
						 parser_errposition(pstate, exprLocation(nexpr))));
			}
			else if (!pispreferred &&
					 can_coerce_type(1, &ptype, &ntype, COERCION_IMPLICIT) &&
					 !can_coerce_type(1, &ntype, &ptype, COERCION_IMPLICIT))
			{
				/*
				 * take new type if can coerce to it implicitly but not the
				 * other way; but if we have a preferred type, stay on it.
				 */
				pexpr = nexpr;
				ptype = ntype;
				pcategory = ncategory;
				pispreferred = nispreferred;
			}
		}
	}

	/*
	 * If all the inputs were UNKNOWN type --- ie, unknown-type literals ---
	 * then resolve as type TEXT.  This situation comes up with constructs
	 * like SELECT (CASE WHEN foo THEN 'bar' ELSE 'baz' END); SELECT 'foo'
	 * UNION SELECT 'bar'; It might seem desirable to leave the construct's
	 * output type as UNKNOWN, but that really doesn't work, because we'd
	 * probably end up needing a runtime coercion from UNKNOWN to something
	 * else, and we usually won't have it.  We need to coerce the unknown
	 * literals while they are still literals, so a decision has to be made
	 * now.
	 */
	if (ptype == UNKNOWNOID)
		ptype = TEXTOID;

	if (which_expr)
		*which_expr = pexpr;
	return ptype;
}

/*
 * coerce_to_common_type()
 *		Coerce an expression to the given type.
 *
 * This is used following select_common_type() to coerce the individual
 * expressions to the desired type.  'context' is a phrase to use in the
 * error message if we fail to coerce.
 *
 * As with coerce_type, pstate may be NULL if no special unknown-Param
 * processing is wanted.
 */
Node *
coerce_to_common_type(ParseState *pstate, Node *node,
					  Oid targetTypeId, const char *context)
{
	Oid			inputTypeId = exprType(node);

	if (inputTypeId == targetTypeId)
		return node;			/* no work */
	if (can_coerce_type(1, &inputTypeId, &targetTypeId, COERCION_IMPLICIT))
		node = coerce_type(pstate, node, inputTypeId, targetTypeId, -1,
						   COERCION_IMPLICIT, COERCE_IMPLICIT_CAST, -1);
	else
		ereport(ERROR,
				(errcode(ERRCODE_CANNOT_COERCE),
		/* translator: first %s is name of a SQL construct, eg CASE */
				 errmsg("%s could not convert type %s to %s",
						context,
						format_type_be(inputTypeId),
						format_type_be(targetTypeId)),
				 parser_errposition(pstate, exprLocation(node))));
	return node;
}

/*
 * check_generic_type_consistency()
 *		Are the actual arguments potentially compatible with a
 *		polymorphic function?
 *
 * The argument consistency rules are:
 *
 * 1) All arguments declared ANYARRAY must have matching datatypes,
 *	  and must in fact be varlena arrays.
 * 2) All arguments declared ANYELEMENT must have matching datatypes.
 * 3) If there are arguments of both ANYELEMENT and ANYARRAY, make sure
 *	  the actual ANYELEMENT datatype is in fact the element type for
 *	  the actual ANYARRAY datatype.
 * 4) ANYENUM is treated the same as ANYELEMENT except that if it is used
 *	  (alone or in combination with plain ANYELEMENT), we add the extra
 *	  condition that the ANYELEMENT type must be an enum.
 * 5) ANYNONARRAY is treated the same as ANYELEMENT except that if it is used,
 *	  we add the extra condition that the ANYELEMENT type must not be an array.
 *	  (This is a no-op if used in combination with ANYARRAY or ANYENUM, but
 *	  is an extra restriction if not.)
 *
 * If we have UNKNOWN input (ie, an untyped literal) for any polymorphic
 * argument, assume it is okay.
 *
 * If an input is of type ANYARRAY (ie, we know it's an array, but not
 * what element type), we will accept it as a match to an argument declared
 * ANYARRAY, so long as we don't have to determine an element type ---
 * that is, so long as there is no use of ANYELEMENT.  This is mostly for
 * backwards compatibility with the pre-7.4 behavior of ANYARRAY.
 *
 * We do not ereport here, but just return FALSE if a rule is violated.
 */
bool
check_generic_type_consistency(Oid *actual_arg_types,
							   Oid *declared_arg_types,
							   int nargs)
{
	int			j;
	Oid			elem_typeid = InvalidOid;
	Oid			array_typeid = InvalidOid;
	Oid			array_typelem;
	bool		have_anyelement = false;
	bool		have_anynonarray = false;
	bool		have_anyenum = false;

	/*
	 * Loop through the arguments to see if we have any that are polymorphic.
	 * If so, require the actual types to be consistent.
	 */
	for (j = 0; j < nargs; j++)
	{
		Oid			decl_type = declared_arg_types[j];
		Oid			actual_type = actual_arg_types[j];

		if (decl_type == ANYELEMENTOID ||
			decl_type == ANYNONARRAYOID ||
			decl_type == ANYENUMOID)
		{
			have_anyelement = true;
			if (decl_type == ANYNONARRAYOID)
				have_anynonarray = true;
			else if (decl_type == ANYENUMOID)
				have_anyenum = true;
			if (actual_type == UNKNOWNOID)
				continue;
			if (OidIsValid(elem_typeid) && actual_type != elem_typeid)
				return false;
			elem_typeid = actual_type;
		}
		else if (decl_type == ANYARRAYOID)
		{
			if (actual_type == UNKNOWNOID)
				continue;
			if (OidIsValid(array_typeid) && actual_type != array_typeid)
				return false;
			array_typeid = actual_type;
		}
	}

	/* Get the element type based on the array type, if we have one */
	if (OidIsValid(array_typeid))
	{
		if (array_typeid == ANYARRAYOID)
		{
			/* Special case for ANYARRAY input: okay iff no ANYELEMENT */
			if (have_anyelement)
				return false;
			return true;
		}

		array_typelem = get_element_type(array_typeid);
		if (!OidIsValid(array_typelem))
			return false;		/* should be an array, but isn't */

		if (!OidIsValid(elem_typeid))
		{
			/*
			 * if we don't have an element type yet, use the one we just got
			 */
			elem_typeid = array_typelem;
		}
		else if (array_typelem != elem_typeid)
		{
			/* otherwise, they better match */
			return false;
		}
	}

	if (have_anynonarray)
	{
		/* require the element type to not be an array */
		if (type_is_array(elem_typeid))
			return false;
	}

	if (have_anyenum)
	{
		/* require the element type to be an enum */
		if (!type_is_enum(elem_typeid))
			return false;
	}

	/* Looks valid */
	return true;
}

/*
 * enforce_generic_type_consistency()
 *		Make sure a polymorphic function is legally callable, and
 *		deduce actual argument and result types.
 *
 * If any polymorphic pseudotype is used in a function's arguments or
 * return type, we make sure the actual data types are consistent with
 * each other. The argument consistency rules are shown above for
 * check_generic_type_consistency().
 *
 * If we have UNKNOWN input (ie, an untyped literal) for any polymorphic
 * argument, we attempt to deduce the actual type it should have.  If
 * successful, we alter that position of declared_arg_types[] so that
 * make_fn_arguments will coerce the literal to the right thing.
 *
 * Rules are applied to the function's return type (possibly altering it)
 * if it is declared as a polymorphic type:
 *
 * 1) If return type is ANYARRAY, and any argument is ANYARRAY, use the
 *	  argument's actual type as the function's return type.
 * 2) If return type is ANYARRAY, no argument is ANYARRAY, but any argument
 *	  is ANYELEMENT, use the actual type of the argument to determine
 *	  the function's return type, i.e. the element type's corresponding
 *	  array type.
 * 3) If return type is ANYARRAY, no argument is ANYARRAY or ANYELEMENT,
 *	  generate an ERROR. This condition is prevented by CREATE FUNCTION
 *	  and is therefore not expected here.
 * 4) If return type is ANYELEMENT, and any argument is ANYELEMENT, use the
 *	  argument's actual type as the function's return type.
 * 5) If return type is ANYELEMENT, no argument is ANYELEMENT, but any
 *	  argument is ANYARRAY, use the actual type of the argument to determine
 *	  the function's return type, i.e. the array type's corresponding
 *	  element type.
 * 6) If return type is ANYELEMENT, no argument is ANYARRAY or ANYELEMENT,
 *	  generate an ERROR. This condition is prevented by CREATE FUNCTION
 *	  and is therefore not expected here.
 * 7) ANYENUM is treated the same as ANYELEMENT except that if it is used
 *	  (alone or in combination with plain ANYELEMENT), we add the extra
 *	  condition that the ANYELEMENT type must be an enum.
 * 8) ANYNONARRAY is treated the same as ANYELEMENT except that if it is used,
 *	  we add the extra condition that the ANYELEMENT type must not be an array.
 *	  (This is a no-op if used in combination with ANYARRAY or ANYENUM, but
 *	  is an extra restriction if not.)
 *
 * When allow_poly is false, we are not expecting any of the actual_arg_types
 * to be polymorphic, and we should not return a polymorphic result type
 * either.	When allow_poly is true, it is okay to have polymorphic "actual"
 * arg types, and we can return ANYARRAY or ANYELEMENT as the result.  (This
 * case is currently used only to check compatibility of an aggregate's
 * declaration with the underlying transfn.)
 *
 * A special case is that we could see ANYARRAY as an actual_arg_type even
 * when allow_poly is false (this is possible only because pg_statistic has
<<<<<<< HEAD
 * columns shown as anyarray in the catalogs).  We allow this to match a
=======
 * columns shown as anyarray in the catalogs).	We allow this to match a
>>>>>>> 29b61b92
 * declared ANYARRAY argument, but only if there is no ANYELEMENT argument
 * or result (since we can't determine a specific element type to match to
 * ANYELEMENT).  Note this means that functions taking ANYARRAY had better
 * behave sanely if applied to the pg_statistic columns; they can't just
 * assume that successive inputs are of the same actual element type.
 */
Oid
enforce_generic_type_consistency(Oid *actual_arg_types,
								 Oid *declared_arg_types,
								 int nargs,
								 Oid rettype,
								 bool allow_poly)
{
	int			j;
	bool		have_generics = false;
	bool		have_unknowns = false;
	Oid			elem_typeid = InvalidOid;
	Oid			array_typeid = InvalidOid;
	Oid			array_typelem;
	bool		have_anyelement = (rettype == ANYELEMENTOID ||
								   rettype == ANYNONARRAYOID ||
								   rettype == ANYENUMOID);
	bool		have_anynonarray = (rettype == ANYNONARRAYOID);
	bool		have_anyenum = (rettype == ANYENUMOID);

	/*
	 * Loop through the arguments to see if we have any that are polymorphic.
	 * If so, require the actual types to be consistent.
	 */
	for (j = 0; j < nargs; j++)
	{
		Oid			decl_type = declared_arg_types[j];
		Oid			actual_type = actual_arg_types[j];

		if (decl_type == ANYELEMENTOID ||
			decl_type == ANYNONARRAYOID ||
			decl_type == ANYENUMOID)
		{
			have_generics = have_anyelement = true;
			if (decl_type == ANYNONARRAYOID)
				have_anynonarray = true;
			else if (decl_type == ANYENUMOID)
				have_anyenum = true;
			if (actual_type == UNKNOWNOID)
			{
				have_unknowns = true;
				continue;
			}
			if (allow_poly && decl_type == actual_type)
				continue;		/* no new information here */
			if (OidIsValid(elem_typeid) && actual_type != elem_typeid)
				ereport(ERROR,
						(errcode(ERRCODE_DATATYPE_MISMATCH),
				errmsg("arguments declared \"anyelement\" are not all alike"),
						 errdetail("%s versus %s",
								   format_type_be(elem_typeid),
								   format_type_be(actual_type))));
			elem_typeid = actual_type;
		}
		else if (decl_type == ANYARRAYOID)
		{
			have_generics = true;
			if (actual_type == UNKNOWNOID)
			{
				have_unknowns = true;
				continue;
			}
			if (allow_poly && decl_type == actual_type)
				continue;		/* no new information here */
			if (OidIsValid(array_typeid) && actual_type != array_typeid)
				ereport(ERROR,
						(errcode(ERRCODE_DATATYPE_MISMATCH),
				 errmsg("arguments declared \"anyarray\" are not all alike"),
						 errdetail("%s versus %s",
								   format_type_be(array_typeid),
								   format_type_be(actual_type))));
			array_typeid = actual_type;
		}
	}

	/*
	 * Fast Track: if none of the arguments are polymorphic, return the
	 * unmodified rettype.	We assume it can't be polymorphic either.
	 */
	if (!have_generics)
		return rettype;

	/* Get the element type based on the array type, if we have one */
	if (OidIsValid(array_typeid))
	{
		if (array_typeid == ANYARRAYOID && !have_anyelement)
		{
			/* Special case for ANYARRAY input: okay iff no ANYELEMENT */
			array_typelem = InvalidOid;
		}
		else
		{
			array_typelem = get_element_type(array_typeid);
			if (!OidIsValid(array_typelem))
				ereport(ERROR,
						(errcode(ERRCODE_DATATYPE_MISMATCH),
						 errmsg("argument declared \"anyarray\" is not an array but type %s",
								format_type_be(array_typeid))));
		}

		if (!OidIsValid(elem_typeid))
		{
			/*
			 * if we don't have an element type yet, use the one we just got
			 */
			elem_typeid = array_typelem;
		}
		else if (array_typelem != elem_typeid)
		{
			/* otherwise, they better match */
			ereport(ERROR,
					(errcode(ERRCODE_DATATYPE_MISMATCH),
					 errmsg("argument declared \"anyarray\" is not consistent with argument declared \"anyelement\""),
					 errdetail("%s versus %s",
							   format_type_be(array_typeid),
							   format_type_be(elem_typeid))));
		}
	}
	else if (!OidIsValid(elem_typeid))
	{
		if (allow_poly)
		{
			array_typeid = ANYARRAYOID;
			elem_typeid = ANYELEMENTOID;
		}
		else
		{
			/* Only way to get here is if all the generic args are UNKNOWN */
			ereport(ERROR,
					(errcode(ERRCODE_DATATYPE_MISMATCH),
					 errmsg("could not determine polymorphic type because input has type \"unknown\"")));
		}
	}

	if (have_anynonarray && elem_typeid != ANYELEMENTOID)
	{
		/* require the element type to not be an array */
		if (type_is_array(elem_typeid))
			ereport(ERROR,
					(errcode(ERRCODE_DATATYPE_MISMATCH),
				   errmsg("type matched to anynonarray is an array type: %s",
						  format_type_be(elem_typeid))));
	}

	if (have_anyenum && elem_typeid != ANYELEMENTOID)
	{
		/* require the element type to be an enum */
		if (!type_is_enum(elem_typeid))
			ereport(ERROR,
					(errcode(ERRCODE_DATATYPE_MISMATCH),
					 errmsg("type matched to anyenum is not an enum type: %s",
							format_type_be(elem_typeid))));
	}

	/*
	 * If we had any unknown inputs, re-scan to assign correct types
	 */
	if (have_unknowns)
	{
		for (j = 0; j < nargs; j++)
		{
			Oid			decl_type = declared_arg_types[j];
			Oid			actual_type = actual_arg_types[j];

			if (actual_type != UNKNOWNOID)
				continue;

			if (decl_type == ANYELEMENTOID ||
				decl_type == ANYNONARRAYOID ||
				decl_type == ANYENUMOID)
				declared_arg_types[j] = elem_typeid;
			else if (decl_type == ANYARRAYOID)
			{
				if (!OidIsValid(array_typeid))
				{
					array_typeid = get_array_type(elem_typeid);
					if (!OidIsValid(array_typeid))
						ereport(ERROR,
								(errcode(ERRCODE_UNDEFINED_OBJECT),
						 errmsg("could not find array type for data type %s",
								format_type_be(elem_typeid))));
				}
				declared_arg_types[j] = array_typeid;
			}
		}
	}

	/* if we return ANYARRAY use the appropriate argument type */
	if (rettype == ANYARRAYOID)
	{
		if (!OidIsValid(array_typeid))
		{
			array_typeid = get_array_type(elem_typeid);
			if (!OidIsValid(array_typeid))
				ereport(ERROR,
						(errcode(ERRCODE_UNDEFINED_OBJECT),
						 errmsg("could not find array type for data type %s",
								format_type_be(elem_typeid))));
		}
		return array_typeid;
	}

	/* if we return ANYELEMENT use the appropriate argument type */
	if (rettype == ANYELEMENTOID ||
		rettype == ANYNONARRAYOID ||
		rettype == ANYENUMOID)
		return elem_typeid;

	/* we don't return a generic type; send back the original return type */
	return rettype;
}

/*
 * resolve_generic_type()
 *		Deduce an individual actual datatype on the assumption that
 *		the rules for polymorphic types are being followed.
 *
 * declared_type is the declared datatype we want to resolve.
 * context_actual_type is the actual input datatype to some argument
 * that has declared datatype context_declared_type.
 *
 * If declared_type isn't polymorphic, we just return it.  Otherwise,
 * context_declared_type must be polymorphic, and we deduce the correct
 * return type based on the relationship of the two polymorphic types.
 */
Oid
resolve_generic_type(Oid declared_type,
					 Oid context_actual_type,
					 Oid context_declared_type)
{
	if (declared_type == ANYARRAYOID)
	{
		if (context_declared_type == ANYARRAYOID)
		{
			/* Use actual type, but it must be an array */
			Oid			array_typelem = get_element_type(context_actual_type);

			if (!OidIsValid(array_typelem))
				ereport(ERROR,
						(errcode(ERRCODE_DATATYPE_MISMATCH),
						 errmsg("argument declared \"anyarray\" is not an array but type %s",
								format_type_be(context_actual_type))));
			return context_actual_type;
		}
		else if (context_declared_type == ANYELEMENTOID ||
				 context_declared_type == ANYNONARRAYOID ||
				 context_declared_type == ANYENUMOID)
		{
			/* Use the array type corresponding to actual type */
			Oid			array_typeid = get_array_type(context_actual_type);

			if (!OidIsValid(array_typeid))
				ereport(ERROR,
						(errcode(ERRCODE_UNDEFINED_OBJECT),
						 errmsg("could not find array type for data type %s",
								format_type_be(context_actual_type))));
			return array_typeid;
		}
	}
	else if (declared_type == ANYELEMENTOID ||
			 declared_type == ANYNONARRAYOID ||
			 declared_type == ANYENUMOID)
	{
		if (context_declared_type == ANYARRAYOID)
		{
			/* Use the element type corresponding to actual type */
			Oid			array_typelem = get_element_type(context_actual_type);

			if (!OidIsValid(array_typelem))
				ereport(ERROR,
						(errcode(ERRCODE_DATATYPE_MISMATCH),
						 errmsg("argument declared \"anyarray\" is not an array but type %s",
								format_type_be(context_actual_type))));
			return array_typelem;
		}
		else if (context_declared_type == ANYELEMENTOID ||
				 context_declared_type == ANYNONARRAYOID ||
				 context_declared_type == ANYENUMOID)
		{
			/* Use the actual type; it doesn't matter if array or not */
			return context_actual_type;
		}
	}
	else
	{
		/* declared_type isn't polymorphic, so return it as-is */
		return declared_type;
	}
	/* If we get here, declared_type is polymorphic and context isn't */
	/* NB: this is a calling-code logic error, not a user error */
	elog(ERROR, "could not determine polymorphic type because context isn't polymorphic");
	return InvalidOid;			/* keep compiler quiet */
}


/* TypeCategory()
 *		Assign a category to the specified type OID.
 *
 * NB: this must not return TYPCATEGORY_INVALID.
 */
TYPCATEGORY
TypeCategory(Oid type)
{
	char		typcategory;
	bool		typispreferred;

	get_type_category_preferred(type, &typcategory, &typispreferred);
	Assert(typcategory != TYPCATEGORY_INVALID);
	return (TYPCATEGORY) typcategory;
}


/* IsPreferredType()
 *		Check if this type is a preferred type for the given category.
 *
 * If category is TYPCATEGORY_INVALID, then we'll return TRUE for preferred
 * types of any category; otherwise, only for preferred types of that
 * category.
 */
bool
IsPreferredType(TYPCATEGORY category, Oid type)
{
	char		typcategory;
	bool		typispreferred;

	get_type_category_preferred(type, &typcategory, &typispreferred);
	if (category == typcategory || category == TYPCATEGORY_INVALID)
		return typispreferred;
	else
		return false;
}


/* IsBinaryCoercible()
 *		Check if srctype is binary-coercible to targettype.
 *
 * This notion allows us to cheat and directly exchange values without
 * going through the trouble of calling a conversion function.	Note that
 * in general, this should only be an implementation shortcut.	Before 7.4,
 * this was also used as a heuristic for resolving overloaded functions and
 * operators, but that's basically a bad idea.
 *
 * As of 7.3, binary coercibility isn't hardwired into the code anymore.
 * We consider two types binary-coercible if there is an implicitly
 * invokable, no-function-needed pg_cast entry.  Also, a domain is always
 * binary-coercible to its base type, though *not* vice versa (in the other
 * direction, one must apply domain constraint checks before accepting the
 * value as legitimate).  We also need to special-case various polymorphic
 * types.
 *
 * This function replaces IsBinaryCompatible(), which was an inherently
 * symmetric test.	Since the pg_cast entries aren't necessarily symmetric,
 * the order of the operands is now significant.
 */
bool
IsBinaryCoercible(Oid srctype, Oid targettype)
{
	HeapTuple	tuple;
	Form_pg_cast castForm;
	bool		result;

	/* Fast path if same type */
	if (srctype == targettype)
		return true;

	/* If srctype is a domain, reduce to its base type */
	if (OidIsValid(srctype))
		srctype = getBaseType(srctype);

	/* Somewhat-fast path for domain -> base type case */
	if (srctype == targettype)
		return true;

	/* Also accept any array type as coercible to ANYARRAY */
	if (targettype == ANYARRAYOID)
		if (type_is_array(srctype))
			return true;

	/* Also accept any non-array type as coercible to ANYNONARRAY */
	if (targettype == ANYNONARRAYOID)
		if (!type_is_array(srctype))
			return true;

	/* Also accept any enum type as coercible to ANYENUM */
	if (targettype == ANYENUMOID)
		if (type_is_enum(srctype))
			return true;

	/* Also accept any composite type as coercible to RECORD */
	if (targettype == RECORDOID)
		if (ISCOMPLEX(srctype))
			return true;

	/* Also accept any composite array type as coercible to RECORD[] */
	if (targettype == RECORDARRAYOID)
		if (is_complex_array(srctype))
			return true;

	/* Else look in pg_cast */
	tuple = SearchSysCache(CASTSOURCETARGET,
						   ObjectIdGetDatum(srctype),
						   ObjectIdGetDatum(targettype),
						   0, 0);
	if (!HeapTupleIsValid(tuple))
		return false;			/* no cast */
	castForm = (Form_pg_cast) GETSTRUCT(tuple);

	result = (castForm->castfunc == InvalidOid &&
			  castForm->castcontext == COERCION_CODE_IMPLICIT);

	ReleaseSysCache(tuple);

	return result;
}


/*
 * find_coercion_pathway
 *		Look for a coercion pathway between two types.
 *
 * Currently, this deals only with scalar-type cases; it does not consider
 * polymorphic types nor casts between composite types.  (Perhaps fold
 * those in someday?)
 *
 * ccontext determines the set of available casts.
 *
 * The possible result codes are:
 *	COERCION_PATH_NONE: failed to find any coercion pathway
 *				*funcid is set to InvalidOid
 *	COERCION_PATH_FUNC: apply the coercion function returned in *funcid
 *	COERCION_PATH_RELABELTYPE: binary-compatible cast, no function needed
 *				*funcid is set to InvalidOid
 *	COERCION_PATH_ARRAYCOERCE: need an ArrayCoerceExpr node
 *				*funcid is set to the element cast function, or InvalidOid
 *				if the array elements are binary-compatible
 *	COERCION_PATH_COERCEVIAIO: need a CoerceViaIO node
 *				*funcid is set to InvalidOid
 *
 * Note: COERCION_PATH_RELABELTYPE does not necessarily mean that no work is
 * needed to do the coercion; if the target is a domain then we may need to
 * apply domain constraint checking.  If you want to check for a zero-effort
 * conversion then use IsBinaryCoercible().
 */
CoercionPathType
find_coercion_pathway(Oid targetTypeId, Oid sourceTypeId,
					  CoercionContext ccontext,
					  Oid *funcid)
{
	CoercionPathType result = COERCION_PATH_NONE;
	HeapTuple	tuple;

	*funcid = InvalidOid;

	/* Perhaps the types are domains; if so, look at their base types */
	if (OidIsValid(sourceTypeId))
		sourceTypeId = getBaseType(sourceTypeId);
	if (OidIsValid(targetTypeId))
		targetTypeId = getBaseType(targetTypeId);

	/* Domains are always coercible to and from their base type */
	if (sourceTypeId == targetTypeId)
		return COERCION_PATH_RELABELTYPE;

	/* Look in pg_cast */
	tuple = SearchSysCache(CASTSOURCETARGET,
						   ObjectIdGetDatum(sourceTypeId),
						   ObjectIdGetDatum(targetTypeId),
						   0, 0);

	if (HeapTupleIsValid(tuple))
	{
		Form_pg_cast castForm = (Form_pg_cast) GETSTRUCT(tuple);
		CoercionContext castcontext;

		/* convert char value for castcontext to CoercionContext enum */
		switch (castForm->castcontext)
		{
			case COERCION_CODE_IMPLICIT:
				castcontext = COERCION_IMPLICIT;
				break;
			case COERCION_CODE_ASSIGNMENT:
				castcontext = COERCION_ASSIGNMENT;
				break;
			case COERCION_CODE_EXPLICIT:
				castcontext = COERCION_EXPLICIT;
				break;
			default:
				elog(ERROR, "unrecognized castcontext: %d",
					 (int) castForm->castcontext);
				castcontext = 0;	/* keep compiler quiet */
				break;
		}

		/* Rely on ordering of enum for correct behavior here */
		if (ccontext >= castcontext)
		{
			switch (castForm->castmethod)
			{
				case COERCION_METHOD_FUNCTION:
					result = COERCION_PATH_FUNC;
					*funcid = castForm->castfunc;
					break;
				case COERCION_METHOD_INOUT:
					result = COERCION_PATH_COERCEVIAIO;
					break;
				case COERCION_METHOD_BINARY:
					result = COERCION_PATH_RELABELTYPE;
					break;
				default:
					elog(ERROR, "unrecognized castmethod: %d",
						 (int) castForm->castmethod);
					break;
			}
		}

		ReleaseSysCache(tuple);
	}
	else
	{
		/*
		 * If there's no pg_cast entry, perhaps we are dealing with a pair of
		 * array types.  If so, and if the element types have a suitable cast,
		 * report that we can coerce with an ArrayCoerceExpr.
		 *
		 * Hack: disallow coercions to oidvector and int2vector, which
		 * otherwise tend to capture coercions that should go to "real" array
		 * types.  We want those types to be considered "real" arrays for many
		 * purposes, but not this one.	(Also, ArrayCoerceExpr isn't
		 * guaranteed to produce an output that meets the restrictions of
		 * these datatypes, such as being 1-dimensional.)
		 */
		if (targetTypeId != OIDVECTOROID && targetTypeId != INT2VECTOROID)
		{
			Oid			targetElem;
			Oid			sourceElem;

			if ((targetElem = get_element_type(targetTypeId)) != InvalidOid &&
				(sourceElem = get_element_type(sourceTypeId)) != InvalidOid)
			{
				CoercionPathType elempathtype;
				Oid			elemfuncid;

				elempathtype = find_coercion_pathway(targetElem,
													 sourceElem,
													 ccontext,
													 &elemfuncid);
				if (elempathtype != COERCION_PATH_NONE &&
					elempathtype != COERCION_PATH_ARRAYCOERCE)
				{
					*funcid = elemfuncid;
					if (elempathtype == COERCION_PATH_COERCEVIAIO)
						result = COERCION_PATH_COERCEVIAIO;
					else
						result = COERCION_PATH_ARRAYCOERCE;
				}
			}
		}

		/*
		 * If we still haven't found a possibility, consider automatic casting
		 * using I/O functions.  We allow assignment casts to string types and
		 * explicit casts from string types to be handled this way. (The
		 * CoerceViaIO mechanism is a lot more general than that, but this is
		 * all we want to allow in the absence of a pg_cast entry.) It would
		 * probably be better to insist on explicit casts in both directions,
		 * but this is a compromise to preserve something of the pre-8.3
		 * behavior that many types had implicit (yipes!) casts to text.
		 */
		if (result == COERCION_PATH_NONE)
		{
			if (ccontext >= COERCION_ASSIGNMENT &&
				TypeCategory(targetTypeId) == TYPCATEGORY_STRING)
				result = COERCION_PATH_COERCEVIAIO;
			else if (ccontext >= COERCION_EXPLICIT &&
					 TypeCategory(sourceTypeId) == TYPCATEGORY_STRING)
				result = COERCION_PATH_COERCEVIAIO;
		}
	}

	return result;
}


/*
 * find_typmod_coercion_function -- does the given type need length coercion?
 *
 * If the target type possesses a pg_cast function from itself to itself,
 * it must need length coercion.
 *
 * "bpchar" (ie, char(N)) and "numeric" are examples of such types.
 *
 * If the given type is a varlena array type, we do not look for a coercion
 * function associated directly with the array type, but instead look for
 * one associated with the element type.  An ArrayCoerceExpr node must be
 * used to apply such a function.
 *
 * We use the same result enum as find_coercion_pathway, but the only possible
 * result codes are:
 *	COERCION_PATH_NONE: no length coercion needed
 *	COERCION_PATH_FUNC: apply the function returned in *funcid
 *	COERCION_PATH_ARRAYCOERCE: apply the function using ArrayCoerceExpr
 */
CoercionPathType
find_typmod_coercion_function(Oid typeId,
							  Oid *funcid)
{
	CoercionPathType result;
	Type		targetType;
	Form_pg_type typeForm;
	HeapTuple	tuple;

	*funcid = InvalidOid;
	result = COERCION_PATH_FUNC;

	targetType = typeidType(typeId);
	typeForm = (Form_pg_type) GETSTRUCT(targetType);

	/* Check for a varlena array type (and not a domain) */
	if (typeForm->typelem != InvalidOid &&
		typeForm->typlen == -1 &&
		typeForm->typtype != TYPTYPE_DOMAIN)
	{
		/* Yes, switch our attention to the element type */
		typeId = typeForm->typelem;
		result = COERCION_PATH_ARRAYCOERCE;
	}
	ReleaseSysCache(targetType);

	/* Look in pg_cast */
	tuple = SearchSysCache(CASTSOURCETARGET,
						   ObjectIdGetDatum(typeId),
						   ObjectIdGetDatum(typeId),
						   0, 0);

	if (HeapTupleIsValid(tuple))
	{
		Form_pg_cast castForm = (Form_pg_cast) GETSTRUCT(tuple);

		*funcid = castForm->castfunc;
		ReleaseSysCache(tuple);
	}

	if (!OidIsValid(*funcid))
		result = COERCION_PATH_NONE;

	return result;
}

/*
 * is_complex_array
 *		Is this type an array of composite?
 *
 * Note: this will not return true for record[]; check for RECORDARRAYOID
 * separately if needed.
 */
static bool
is_complex_array(Oid typid)
{
	Oid			elemtype = get_element_type(typid);

	return (OidIsValid(elemtype) && ISCOMPLEX(elemtype));
}<|MERGE_RESOLUTION|>--- conflicted
+++ resolved
@@ -1096,11 +1096,8 @@
  * 'context' is a phrase to use in the error message if we fail to select
  * a usable type.  Pass NULL to have the routine return InvalidOid
  * rather than throwing an error on failure.
-<<<<<<< HEAD
-=======
  * 'which_expr': if not NULL, receives a pointer to the particular input
  * expression from which the result type was taken.
->>>>>>> 29b61b92
  */
 Oid
 select_common_type(ParseState *pstate, List *exprs, const char *context,
@@ -1433,11 +1430,7 @@
  *
  * A special case is that we could see ANYARRAY as an actual_arg_type even
  * when allow_poly is false (this is possible only because pg_statistic has
-<<<<<<< HEAD
- * columns shown as anyarray in the catalogs).  We allow this to match a
-=======
  * columns shown as anyarray in the catalogs).	We allow this to match a
->>>>>>> 29b61b92
  * declared ANYARRAY argument, but only if there is no ANYELEMENT argument
  * or result (since we can't determine a specific element type to match to
  * ANYELEMENT).  Note this means that functions taking ANYARRAY had better
