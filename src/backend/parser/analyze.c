--- conflicted
+++ resolved
@@ -260,10 +260,7 @@
 			break;
 
 		case T_ExplainStmt:
-<<<<<<< HEAD
-=======
-
->>>>>>> 29b61b92
+
 			/*
 			 * We only need a snapshot in varparams case, but it doesn't seem
 			 * worth complicating this function's API to distinguish that.
