--- conflicted
+++ resolved
@@ -2015,25 +2015,11 @@
  *
  *		collate invalid interval at the end
  */
-<<<<<<< HEAD
-#ifdef HAVE_INT64_TIMESTAMP
-typedef int64 TimeOffset;
-#else
-typedef double TimeOffset;
-#endif
-
 static inline TimeOffset
 interval_cmp_value(const Interval *interval)
 {
 	TimeOffset	span;
 
-=======
-static inline TimeOffset
-interval_cmp_value(const Interval *interval)
-{
-	TimeOffset	span;
-
->>>>>>> 29b61b92
 	span = interval->time;
 
 #ifdef HAVE_INT64_TIMESTAMP
@@ -2131,26 +2117,12 @@
 {
 	Interval   *interval = PG_GETARG_INTERVAL_P(0);
 	TimeOffset	span = interval_cmp_value(interval);
-<<<<<<< HEAD
-	uint32		thash;
-
-#ifdef HAVE_INT64_TIMESTAMP
-	thash = DatumGetUInt32(DirectFunctionCall1(hashint8,
-											   Int64GetDatumFast(span)));
-#else
-	thash = DatumGetUInt32(DirectFunctionCall1(hashfloat8,
-											   Float8GetDatumFast(span)));
-#endif
-
-	PG_RETURN_UINT32(thash);
-=======
 
 #ifdef HAVE_INT64_TIMESTAMP
 	return DirectFunctionCall1(hashint8, Int64GetDatumFast(span));
 #else
 	return DirectFunctionCall1(hashfloat8, Float8GetDatumFast(span));
 #endif
->>>>>>> 29b61b92
 }
 
 /* overlaps_timestamp() --- implements the SQL92 OVERLAPS operator.
@@ -4414,10 +4386,6 @@
 	TimestampTz result;
 	int			tz;
 	char		tzname[TZ_STRLEN_MAX + 1];
-<<<<<<< HEAD
-	int			len;
-=======
->>>>>>> 29b61b92
 	char	   *lowzone;
 	int			type,
 				val;
@@ -4427,24 +4395,13 @@
 		PG_RETURN_TIMESTAMPTZ(timestamp);
 
 	/*
-<<<<<<< HEAD
-	 * Look up the requested timezone.  First we look in the date token table
-=======
 	 * Look up the requested timezone.	First we look in the date token table
->>>>>>> 29b61b92
 	 * (to handle cases like "EST"), and if that fails, we look in the
 	 * timezone database (to handle cases like "America/New_York").  (This
 	 * matches the order in which timestamp input checks the cases; it's
 	 * important because the timezone database unwisely uses a few zone names
 	 * that are identical to offset abbreviations.)
 	 */
-<<<<<<< HEAD
-	lowzone = downcase_truncate_identifier(VARDATA(zone),
-										   VARSIZE(zone) - VARHDRSZ,
-										   false);
-	type = DecodeSpecial(0, lowzone, &val);
-
-=======
 	text_to_cstring_buffer(zone, tzname, sizeof(tzname));
 	lowzone = downcase_truncate_identifier(tzname,
 										   strlen(tzname),
@@ -4452,7 +4409,6 @@
 
 	type = DecodeSpecial(0, lowzone, &val);
 
->>>>>>> 29b61b92
 	if (type == TZ || type == DTZ)
 	{
 		tz = -(val * 60);
@@ -4460,12 +4416,6 @@
 	}
 	else
 	{
-<<<<<<< HEAD
-		len = Min(VARSIZE(zone) - VARHDRSZ, TZ_STRLEN_MAX);
-		memcpy(tzname, VARDATA(zone), len);
-		tzname[len] = '\0';
-=======
->>>>>>> 29b61b92
 		tzp = pg_tzset(tzname);
 		if (tzp)
 		{
@@ -4489,11 +4439,7 @@
 			ereport(ERROR,
 					(errcode(ERRCODE_INVALID_PARAMETER_VALUE),
 					 errmsg("time zone \"%s\" not recognized", tzname)));
-<<<<<<< HEAD
-			result = 0;				/* keep compiler quiet */
-=======
 			result = 0;			/* keep compiler quiet */
->>>>>>> 29b61b92
 		}
 	}
 
@@ -4614,10 +4560,6 @@
 	Timestamp	result;
 	int			tz;
 	char		tzname[TZ_STRLEN_MAX + 1];
-<<<<<<< HEAD
-	int			len;
-=======
->>>>>>> 29b61b92
 	char	   *lowzone;
 	int			type,
 				val;
@@ -4627,24 +4569,13 @@
 		PG_RETURN_TIMESTAMP(timestamp);
 
 	/*
-<<<<<<< HEAD
-	 * Look up the requested timezone.  First we look in the date token table
-=======
 	 * Look up the requested timezone.	First we look in the date token table
->>>>>>> 29b61b92
 	 * (to handle cases like "EST"), and if that fails, we look in the
 	 * timezone database (to handle cases like "America/New_York").  (This
 	 * matches the order in which timestamp input checks the cases; it's
 	 * important because the timezone database unwisely uses a few zone names
 	 * that are identical to offset abbreviations.)
 	 */
-<<<<<<< HEAD
-	lowzone = downcase_truncate_identifier(VARDATA(zone),
-										   VARSIZE(zone) - VARHDRSZ,
-										   false);
-	type = DecodeSpecial(0, lowzone, &val);
-
-=======
 	text_to_cstring_buffer(zone, tzname, sizeof(tzname));
 	lowzone = downcase_truncate_identifier(tzname,
 										   strlen(tzname),
@@ -4652,7 +4583,6 @@
 
 	type = DecodeSpecial(0, lowzone, &val);
 
->>>>>>> 29b61b92
 	if (type == TZ || type == DTZ)
 	{
 		tz = val * 60;
@@ -4660,12 +4590,6 @@
 	}
 	else
 	{
-<<<<<<< HEAD
-		len = Min(VARSIZE(zone) - VARHDRSZ, TZ_STRLEN_MAX);
-		memcpy(tzname, VARDATA(zone), len);
-		tzname[len] = '\0';
-=======
->>>>>>> 29b61b92
 		tzp = pg_tzset(tzname);
 		if (tzp)
 		{
@@ -4688,11 +4612,7 @@
 			ereport(ERROR,
 					(errcode(ERRCODE_INVALID_PARAMETER_VALUE),
 					 errmsg("time zone \"%s\" not recognized", tzname)));
-<<<<<<< HEAD
-			result = 0;				/* keep compiler quiet */
-=======
 			result = 0;			/* keep compiler quiet */
->>>>>>> 29b61b92
 		}
 	}
 
