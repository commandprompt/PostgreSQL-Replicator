--- conflicted
+++ resolved
@@ -3162,11 +3162,7 @@
 	}
 	appendStringInfo(buf, "UPDATE %s%s",
 					 only_marker(rte),
-<<<<<<< HEAD
-					 generate_relation_name(rte->relid));
-=======
 					 generate_relation_name(rte->relid, NIL));
->>>>>>> 29b61b92
 	if (rte->alias != NULL)
 		appendStringInfo(buf, " %s",
 						 quote_identifier(rte->alias->aliasname));
@@ -3247,11 +3243,7 @@
 	}
 	appendStringInfo(buf, "DELETE FROM %s%s",
 					 only_marker(rte),
-<<<<<<< HEAD
-					 generate_relation_name(rte->relid));
-=======
 					 generate_relation_name(rte->relid, NIL));
->>>>>>> 29b61b92
 	if (rte->alias != NULL)
 		appendStringInfo(buf, " %s",
 						 quote_identifier(rte->alias->aliasname));
