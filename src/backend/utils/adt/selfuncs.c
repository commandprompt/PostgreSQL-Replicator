--- conflicted
+++ resolved
@@ -2898,11 +2898,7 @@
  * is as follows:
  *	1.	Expressions yielding boolean are assumed to contribute two groups,
  *		independently of their content, and are ignored in the subsequent
-<<<<<<< HEAD
- *		steps.  This is mainly because tests like "col IS NULL" break the
-=======
  *		steps.	This is mainly because tests like "col IS NULL" break the
->>>>>>> 29b61b92
  *		heuristic used in step 2 especially badly.
  *	2.	Reduce the given expressions to a list of unique Vars used.  For
  *		example, GROUP BY a, a + b is treated the same as GROUP BY a, b.
@@ -2950,11 +2946,7 @@
 	Assert(groupExprs != NIL);
 
 	/*
-<<<<<<< HEAD
-	 * Count groups derived from boolean grouping expressions.  For other
-=======
 	 * Count groups derived from boolean grouping expressions.	For other
->>>>>>> 29b61b92
 	 * expressions, find the unique Vars used, treating an expression as a Var
 	 * if we can find stats for it.  For each one, record the statistical
 	 * estimate of number of distinct values (total in its table, without
