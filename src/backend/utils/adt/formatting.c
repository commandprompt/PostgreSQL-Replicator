--- conflicted
+++ resolved
@@ -392,10 +392,6 @@
 
 /* global cache for --- number part */
 static NUMCacheEntry NUMCache[NUM_CACHE_FIELDS + 1];
-<<<<<<< HEAD
-static NUMCacheEntry *last_NUMCacheEntry = NUMCache + 0;
-=======
->>>>>>> 29b61b92
 
 static int	n_NUMCache = 0;		/* number of entries */
 static int	NUMCounter = 0;
@@ -2097,20 +2093,6 @@
 				sprintf(s, "%0*d", S_FM(n->suffix) ? 0 : 2,
 						tm->tm_hour % (HOURS_PER_DAY / 2) == 0 ? 12 :
 						tm->tm_hour % (HOURS_PER_DAY / 2));
-<<<<<<< HEAD
-				if (S_THth(suf))
-					str_numth(p_inout, inout, S_TH_TYPE(suf));
-				return strlen(p_inout);
-			}
-			else
-			{
-				if (S_FM(suf) || is_next_separator(node))
-				{
-					sscanf(inout, "%d", &tmfc->hh);
-					return strdigits_len(inout) + SKIP_THth(suf);
-				}
-				else
-=======
 				if (S_THth(n->suffix))
 					str_numth(s, s, S_TH_TYPE(n->suffix));
 				s += strlen(s);
@@ -2166,7 +2148,6 @@
 			case DCH_tz:
 				INVALID_FOR_INTERVAL;
 				if (tmtcTzn(in))
->>>>>>> 29b61b92
 				{
 					char	   *p = str_tolower_z(tmtcTzn(in));
 
