--- conflicted
+++ resolved
@@ -40,17 +40,10 @@
 		   int *tmask, struct pg_tm * tm, fsec_t *fsec);
 static int	DecodeTimezone(char *str, int *tzp);
 static const datetkn *datebsearch(const char *key, const datetkn *base, int nel);
-<<<<<<< HEAD
-static int	DecodeDate(char *str, int fmask, int *tmask, bool *is2digits,
-					   struct pg_tm * tm);
-static int	ValidateDate(int fmask, bool is2digits, bool bc,
-						 struct pg_tm * tm);
-=======
 static int DecodeDate(char *str, int fmask, int *tmask, bool *is2digits,
 		   struct pg_tm * tm);
 static int ValidateDate(int fmask, bool is2digits, bool bc,
 			 struct pg_tm * tm);
->>>>>>> 29b61b92
 static void TrimTrailingZeros(char *str);
 static void AppendSeconds(char *cp, int sec, fsec_t fsec,
 			  int precision, bool fillzeros);
@@ -273,11 +266,7 @@
 static int
 strtoi(const char *nptr, char **endptr, int base)
 {
-<<<<<<< HEAD
-	long	val;
-=======
 	long		val;
->>>>>>> 29b61b92
 
 	val = strtol(nptr, endptr, base);
 #ifdef HAVE_LONG_INT_64
@@ -1369,11 +1358,7 @@
 		if (tmask & fmask)
 			return DTERR_BAD_FORMAT;
 		fmask |= tmask;
-<<<<<<< HEAD
-	}				/* end loop over fields */
-=======
 	}							/* end loop over fields */
->>>>>>> 29b61b92
 
 	/* do final checking/adjustment of Y/M/D fields */
 	dterr = ValidateDate(fmask, is2digits, bc, tm);
@@ -2057,11 +2042,7 @@
 		if (tmask & fmask)
 			return DTERR_BAD_FORMAT;
 		fmask |= tmask;
-<<<<<<< HEAD
-	}				/* end loop over fields */
-=======
 	}							/* end loop over fields */
->>>>>>> 29b61b92
 
 	/* do final checking/adjustment of Y/M/D fields */
 	dterr = ValidateDate(fmask, is2digits, bc, tm);
@@ -2078,11 +2059,7 @@
 
 	if (tm->tm_hour < 0 || tm->tm_min < 0 || tm->tm_min > 59 ||
 		tm->tm_sec < 0 || tm->tm_sec > 60 || tm->tm_hour > 24 ||
-<<<<<<< HEAD
-		/* test for > 24:00:00 */
-=======
 	/* test for > 24:00:00 */
->>>>>>> 29b61b92
 		(tm->tm_hour == 24 &&
 		 (tm->tm_min > 0 || tm->tm_sec > 0 || *fsec > 0)) ||
 #ifdef HAVE_INT64_TIMESTAMP
@@ -2274,21 +2251,6 @@
 {
 	if (fmask & DTK_M(YEAR))
 	{
-<<<<<<< HEAD
-		/* there is no year zero in AD/BC notation; i.e. "1 BC" == year 0 */
-		if (bc)
-		{
-			if (tm->tm_year > 0)
-				tm->tm_year = -(tm->tm_year - 1);
-			else
-				ereport(ERROR,
-						(errcode(ERRCODE_INVALID_DATETIME_FORMAT),
-						 errmsg("inconsistent use of year %04d and \"BC\"",
-								tm->tm_year)));
-		}
-		else if (is2digits)
-		{
-=======
 		if (bc)
 		{
 			/* there is no year zero in AD/BC notation */
@@ -2302,21 +2264,17 @@
 			/* process 1 or 2-digit input as 1970-2069 AD, allow '0' and '00' */
 			if (tm->tm_year < 0)	/* just paranoia */
 				return DTERR_FIELD_OVERFLOW;
->>>>>>> 29b61b92
 			if (tm->tm_year < 70)
 				tm->tm_year += 2000;
 			else if (tm->tm_year < 100)
 				tm->tm_year += 1900;
 		}
-<<<<<<< HEAD
-=======
 		else
 		{
 			/* there is no year zero in AD/BC notation */
 			if (tm->tm_year <= 0)
 				return DTERR_FIELD_OVERFLOW;
 		}
->>>>>>> 29b61b92
 	}
 
 	/* now that we have correct year, decode DOY */
@@ -2378,11 +2336,7 @@
 	if (*cp != ':')
 		return DTERR_BAD_FORMAT;
 	errno = 0;
-<<<<<<< HEAD
-	tm->tm_min = strtoi(str, &cp, 10);
-=======
 	tm->tm_min = strtoi(cp + 1, &cp, 10);
->>>>>>> 29b61b92
 	if (errno == ERANGE)
 		return DTERR_FIELD_OVERFLOW;
 	if (*cp == '\0')
@@ -2410,11 +2364,7 @@
 	else if (*cp == ':')
 	{
 		errno = 0;
-<<<<<<< HEAD
-		tm->tm_sec = strtoi(str, &cp, 10);
-=======
 		tm->tm_sec = strtoi(cp + 1, &cp, 10);
->>>>>>> 29b61b92
 		if (errno == ERANGE)
 			return DTERR_FIELD_OVERFLOW;
 		if (*cp == '\0')
@@ -4109,22 +4059,9 @@
 					else if (!is_before)
 						*cp++ = '-';
 				}
-<<<<<<< HEAD
-				sprintf(cp, "%s%d.%02d secs", is_nonzero ? " " : "",
-						tm->tm_sec, abs((int) rint(sec / 10000.0)));
-				cp += strlen(cp);
-#else
-				fsec += tm->tm_sec;
-				sec = fsec;
-				if (is_before || (!is_nonzero && fsec < 0))
-					sec = -sec;
-
-				sprintf(cp, "%s%.2f secs", is_nonzero ? " " : "", sec);
-=======
 				else if (is_before)
 					*cp++ = '-';
 				AppendSeconds(cp, sec, fsec, MAX_INTERVAL_PRECISION, false);
->>>>>>> 29b61b92
 				cp += strlen(cp);
 				sprintf(cp, " sec%s",
 						(abs(sec) != 1 || fsec != 0) ? "s" : "");
