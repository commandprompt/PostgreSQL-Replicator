--- conflicted
+++ resolved
@@ -2546,34 +2546,19 @@
 	TimeTzADT  *result;
 	int			tz;
 	char		tzname[TZ_STRLEN_MAX + 1];
-<<<<<<< HEAD
-	int			len;
-=======
->>>>>>> 29b61b92
 	char	   *lowzone;
 	int			type,
 				val;
 	pg_tz	   *tzp;
 
 	/*
-<<<<<<< HEAD
-	 * Look up the requested timezone.  First we look in the date token table
-=======
 	 * Look up the requested timezone.	First we look in the date token table
->>>>>>> 29b61b92
 	 * (to handle cases like "EST"), and if that fails, we look in the
 	 * timezone database (to handle cases like "America/New_York").  (This
 	 * matches the order in which timestamp input checks the cases; it's
 	 * important because the timezone database unwisely uses a few zone names
 	 * that are identical to offset abbreviations.)
 	 */
-<<<<<<< HEAD
-	lowzone = downcase_truncate_identifier(VARDATA(zone),
-										   VARSIZE(zone) - VARHDRSZ,
-										   false);
-	type = DecodeSpecial(0, lowzone, &val);
-
-=======
 	text_to_cstring_buffer(zone, tzname, sizeof(tzname));
 	lowzone = downcase_truncate_identifier(tzname,
 										   strlen(tzname),
@@ -2581,31 +2566,17 @@
 
 	type = DecodeSpecial(0, lowzone, &val);
 
->>>>>>> 29b61b92
 	if (type == TZ || type == DTZ)
 		tz = val * 60;
 	else
 	{
-<<<<<<< HEAD
-		len = Min(VARSIZE(zone) - VARHDRSZ, TZ_STRLEN_MAX);
-		memcpy(tzname, VARDATA(zone), len);
-		tzname[len] = '\0';
-=======
->>>>>>> 29b61b92
 		tzp = pg_tzset(tzname);
 		if (tzp)
 		{
 			/* Get the offset-from-GMT that is valid today for the zone */
-<<<<<<< HEAD
-			pg_time_t	now;
-			struct pg_tm *tm;
-
-			now = time(NULL);
-=======
 			pg_time_t	now = (pg_time_t) time(NULL);
 			struct pg_tm *tm;
 
->>>>>>> 29b61b92
 			tm = pg_localtime(&now, tzp);
 			tz = -tm->tm_gmtoff;
 		}
