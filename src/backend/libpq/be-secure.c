--- conflicted
+++ resolved
@@ -742,14 +742,8 @@
 		/*
 		 * Load and verify certificate and private key
 		 */
-<<<<<<< HEAD
-		if (SSL_CTX_use_certificate_file(SSL_context,
-										  SERVER_CERT_FILE,
-										  SSL_FILETYPE_PEM) != 1)
-=======
 		if (SSL_CTX_use_certificate_chain_file(SSL_context,
 											   SERVER_CERT_FILE) != 1)
->>>>>>> 29b61b92
 			ereport(FATAL,
 					(errcode(ERRCODE_CONFIG_FILE_ERROR),
 				  errmsg("could not load server certificate file \"%s\": %s",
@@ -779,13 +773,8 @@
 #endif
 
 		if (SSL_CTX_use_PrivateKey_file(SSL_context,
-<<<<<<< HEAD
-										 SERVER_PRIVATE_KEY_FILE,
-										 SSL_FILETYPE_PEM) != 1)
-=======
 										SERVER_PRIVATE_KEY_FILE,
 										SSL_FILETYPE_PEM) != 1)
->>>>>>> 29b61b92
 			ereport(FATAL,
 					(errmsg("could not load private key file \"%s\": %s",
 							SERVER_PRIVATE_KEY_FILE, SSLerrmessage())));
@@ -808,9 +797,6 @@
 	 * Attempt to load CA store, so we can verify client certificates if
 	 * needed.
 	 */
-<<<<<<< HEAD
-	if (SSL_CTX_load_verify_locations(SSL_context, ROOT_CERT_FILE, NULL) != 1)
-=======
 	if (access(ROOT_CERT_FILE, R_OK))
 	{
 		ssl_loaded_verify_locations = false;
@@ -829,7 +815,6 @@
 		}
 	}
 	else if (SSL_CTX_load_verify_locations(SSL_context, ROOT_CERT_FILE, NULL) != 1)
->>>>>>> 29b61b92
 	{
 		/*
 		 * File was there, but we could not load it. This means the file is
