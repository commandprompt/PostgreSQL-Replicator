/*-------------------------------------------------------------------------
 *
 * auth.c
 *	  Routines to handle network authentication
 *
 * Portions Copyright (c) 1996-2009, PostgreSQL Global Development Group
 * Portions Copyright (c) 1994, Regents of the University of California
 *
 *
 * IDENTIFICATION
 *	  $PostgreSQL$
 *
 *-------------------------------------------------------------------------
 */

#include "postgres.h"

#include <sys/param.h>
#include <sys/socket.h>
#if defined(HAVE_STRUCT_CMSGCRED) || defined(HAVE_STRUCT_FCRED) || defined(HAVE_STRUCT_SOCKCRED)
#include <sys/uio.h>
#include <sys/ucred.h>
#endif
#ifdef HAVE_UCRED_H
#include <ucred.h>
#endif
#include <netinet/in.h>
#include <arpa/inet.h>
#include <unistd.h>

#include "libpq/auth.h"
#include "libpq/crypt.h"
#include "libpq/ip.h"
#include "libpq/libpq.h"
#include "libpq/pqformat.h"
#include "storage/ipc.h"

/*----------------------------------------------------------------
 * Global authentication functions
 *----------------------------------------------------------------
 */
static void sendAuthRequest(Port *port, AuthRequest areq);
static void auth_failed(Port *port, int status);
static char *recv_password_packet(Port *port);
static int	recv_and_check_password_packet(Port *port);


/*----------------------------------------------------------------
 * Ident authentication
 *----------------------------------------------------------------
 */
/* Max size of username ident server can return */
#define IDENT_USERNAME_MAX 512

/* Standard TCP port number for Ident service.	Assigned by IANA */
#define IDENT_PORT 113

static int	authident(hbaPort *port);


/*----------------------------------------------------------------
 * PAM authentication
 *----------------------------------------------------------------
 */
#ifdef USE_PAM
#ifdef HAVE_PAM_PAM_APPL_H
#include <pam/pam_appl.h>
#endif
#ifdef HAVE_SECURITY_PAM_APPL_H
#include <security/pam_appl.h>
#endif

#define PGSQL_PAM_SERVICE "postgresql"	/* Service name passed to PAM */

static int	CheckPAMAuth(Port *port, char *user, char *password);
static int pam_passwd_conv_proc(int num_msg, const struct pam_message ** msg,
					 struct pam_response ** resp, void *appdata_ptr);

static struct pam_conv pam_passw_conv = {
	&pam_passwd_conv_proc,
	NULL
};

static char *pam_passwd = NULL; /* Workaround for Solaris 2.6 brokenness */
static Port *pam_port_cludge;	/* Workaround for passing "Port *port" into
								 * pam_passwd_conv_proc */
#endif   /* USE_PAM */


/*----------------------------------------------------------------
 * LDAP authentication
 *----------------------------------------------------------------
 */
#ifdef USE_LDAP
#ifndef WIN32
/* We use a deprecated function to keep the codepath the same as win32. */
#define LDAP_DEPRECATED 1
#include <ldap.h>
#else
#include <winldap.h>

/* Correct header from the Platform SDK */
typedef
ULONG		(*__ldap_start_tls_sA) (
												IN PLDAP ExternalHandle,
												OUT PULONG ServerReturnValue,
												OUT LDAPMessage **result,
										   IN PLDAPControlA * ServerControls,
											IN PLDAPControlA * ClientControls
);
#endif

static int	CheckLDAPAuth(Port *port);
#endif   /* USE_LDAP */

/*----------------------------------------------------------------
 * Cert authentication
 *----------------------------------------------------------------
 */
#ifdef USE_SSL
static int	CheckCertAuth(Port *port);
#endif


/*----------------------------------------------------------------
 * Kerberos and GSSAPI GUCs
 *----------------------------------------------------------------
 */
char	   *pg_krb_server_keyfile;
char	   *pg_krb_srvnam;
bool		pg_krb_caseins_users;


/*----------------------------------------------------------------
 * MIT Kerberos authentication system - protocol version 5
 *----------------------------------------------------------------
 */
#ifdef KRB5
static int	pg_krb5_recvauth(Port *port);

#include <krb5.h>
/* Some old versions of Kerberos do not include <com_err.h> in <krb5.h> */
#if !defined(__COM_ERR_H) && !defined(__COM_ERR_H__)
#include <com_err.h>
#endif
/*
 * Various krb5 state which is not connection specfic, and a flag to
 * indicate whether we have initialised it yet.
 */
static int	pg_krb5_initialised;
static krb5_context pg_krb5_context;
static krb5_keytab pg_krb5_keytab;
static krb5_principal pg_krb5_server;
#endif   /* KRB5 */


/*----------------------------------------------------------------
 * GSSAPI Authentication
 *----------------------------------------------------------------
 */
#ifdef ENABLE_GSS
#if defined(HAVE_GSSAPI_H)
#include <gssapi.h>
#else
#include <gssapi/gssapi.h>
#endif

static int	pg_GSS_recvauth(Port *port);
#endif   /* ENABLE_GSS */


/*----------------------------------------------------------------
 * SSPI Authentication
 *----------------------------------------------------------------
 */
#ifdef ENABLE_SSPI
typedef SECURITY_STATUS
			(WINAPI * QUERY_SECURITY_CONTEXT_TOKEN_FN) (
													   PCtxtHandle, void **);
static int	pg_SSPI_recvauth(Port *port);
#endif


/*
 * Maximum accepted size of GSS and SSPI authentication tokens.
 *
 * Kerberos tickets are usually quite small, but the TGTs issued by Windows
 * domain controllers include an authorization field known as the Privilege
 * Attribute Certificate (PAC), which contains the user's Windows permissions
 * (group memberships etc.). The PAC is copied into all tickets obtained on
 * the basis of this TGT (even those issued by Unix realms which the Windows
 * realm trusts), and can be several kB in size. The maximum token size
 * accepted by Windows systems is determined by the MaxAuthToken Windows
 * registry setting. Microsoft recommends that it is not set higher than
 * 65535 bytes, so that seems like a reasonable limit for us as well.
 */
#define PG_MAX_AUTH_TOKEN_LENGTH	65535


/*----------------------------------------------------------------
 * Global authentication functions
 *----------------------------------------------------------------
 */


/*
 * Tell the user the authentication failed, but not (much about) why.
 *
 * There is a tradeoff here between security concerns and making life
 * unnecessarily difficult for legitimate users.  We would not, for example,
 * want to report the password we were expecting to receive...
 * But it seems useful to report the username and authorization method
 * in use, and these are items that must be presumed known to an attacker
 * anyway.
 * Note that many sorts of failure report additional information in the
 * postmaster log, which we hope is only readable by good guys.
 */
static void
auth_failed(Port *port, int status)
{
	const char *errstr;

	/*
	 * If we failed due to EOF from client, just quit; there's no point in
	 * trying to send a message to the client, and not much point in logging
	 * the failure in the postmaster log.  (Logging the failure might be
	 * desirable, were it not for the fact that libpq closes the connection
	 * unceremoniously if challenged for a password when it hasn't got one to
	 * send.  We'll get a useless log entry for every psql connection under
	 * password auth, even if it's perfectly successful, if we log STATUS_EOF
	 * events.)
	 */
	if (status == STATUS_EOF)
		proc_exit(0);

	switch (port->hba->auth_method)
	{
		case uaReject:
			errstr = gettext_noop("authentication failed for user \"%s\": host rejected");
			break;
		case uaKrb5:
			errstr = gettext_noop("Kerberos 5 authentication failed for user \"%s\"");
			break;
		case uaGSS:
			errstr = gettext_noop("GSSAPI authentication failed for user \"%s\"");
			break;
		case uaSSPI:
			errstr = gettext_noop("SSPI authentication failed for user \"%s\"");
			break;
		case uaTrust:
			errstr = gettext_noop("\"trust\" authentication failed for user \"%s\"");
			break;
		case uaIdent:
			errstr = gettext_noop("Ident authentication failed for user \"%s\"");
			break;
		case uaMD5:
		case uaPassword:
			errstr = gettext_noop("password authentication failed for user \"%s\"");
			break;
		case uaPAM:
			errstr = gettext_noop("PAM authentication failed for user \"%s\"");
			break;
		case uaLDAP:
			errstr = gettext_noop("LDAP authentication failed for user \"%s\"");
			break;
		default:
			errstr = gettext_noop("authentication failed for user \"%s\": invalid authentication method");
			break;
	}

	ereport(FATAL,
			(errcode(ERRCODE_INVALID_AUTHORIZATION_SPECIFICATION),
			 errmsg(errstr, port->user_name)));
	/* doesn't return */
}


/*
 * Client authentication starts here.  If there is an error, this
 * function does not return and the backend process is terminated.
 */
void
ClientAuthentication(Port *port)
{
	int			status = STATUS_ERROR;

	/*
	 * Get the authentication method to use for this frontend/database
	 * combination.  Note: a failure return indicates a problem with the hba
	 * config file, not with the request.  hba.c should have dropped an error
	 * message into the postmaster logfile if it failed.
	 */
	if (hba_getauthmethod(port) != STATUS_OK)
		ereport(FATAL,
				(errcode(ERRCODE_CONFIG_FILE_ERROR),
				 errmsg("missing or erroneous pg_hba.conf file"),
				 errhint("See server log for details.")));

	/*
	 * This is the first point where we have access to the hba record for the
	 * current connection, so perform any verifications based on the hba
	 * options field that should be done *before* the authentication here.
	 */
	if (port->hba->clientcert)
	{
		/*
		 * When we parse pg_hba.conf, we have already made sure that we have
		 * been able to load a certificate store. Thus, if a certificate is
		 * present on the client, it has been verified against our root
		 * certificate store, and the connection would have been aborted
		 * already if it didn't verify ok.
		 */
#ifdef USE_SSL
		if (!port->peer)
		{
			ereport(FATAL,
					(errcode(ERRCODE_INVALID_AUTHORIZATION_SPECIFICATION),
				  errmsg("connection requires a valid client certificate")));
		}
#else

		/*
		 * hba.c makes sure hba->clientcert can't be set unless OpenSSL is
		 * present.
		 */
		Assert(false);
#endif
	}

	/*
	 * Now proceed to do the actual authentication check
	 */
	switch (port->hba->auth_method)
	{
		case uaReject:

			/*
			 * This could have come from an explicit "reject" entry in
			 * pg_hba.conf, but more likely it means there was no matching
			 * entry.  Take pity on the poor user and issue a helpful error
			 * message.  NOTE: this is not a security breach, because all the
			 * info reported here is known at the frontend and must be assumed
			 * known to bad guys. We're merely helping out the less clueful
			 * good guys.
			 */
			{
				char		hostinfo[NI_MAXHOST];

				pg_getnameinfo_all(&port->raddr.addr, port->raddr.salen,
								   hostinfo, sizeof(hostinfo),
								   NULL, 0,
								   NI_NUMERICHOST);

#ifdef USE_SSL
				ereport(FATAL,
						(errcode(ERRCODE_INVALID_AUTHORIZATION_SPECIFICATION),
						 errmsg("no pg_hba.conf entry for host \"%s\", user \"%s\", database \"%s\", %s",
							  hostinfo, port->user_name, port->database_name,
								port->ssl ? _("SSL on") : _("SSL off"))));
#else
				ereport(FATAL,
						(errcode(ERRCODE_INVALID_AUTHORIZATION_SPECIFICATION),
						 errmsg("no pg_hba.conf entry for host \"%s\", user \"%s\", database \"%s\"",
						   hostinfo, port->user_name, port->database_name)));
#endif
				break;
			}

		case uaKrb5:
#ifdef KRB5
			sendAuthRequest(port, AUTH_REQ_KRB5);
			status = pg_krb5_recvauth(port);
#else
			Assert(false);
#endif
			break;

		case uaGSS:
#ifdef ENABLE_GSS
			sendAuthRequest(port, AUTH_REQ_GSS);
			status = pg_GSS_recvauth(port);
#else
			Assert(false);
#endif
			break;

		case uaSSPI:
#ifdef ENABLE_SSPI
			sendAuthRequest(port, AUTH_REQ_SSPI);
			status = pg_SSPI_recvauth(port);
#else
			Assert(false);
#endif
			break;

		case uaIdent:

			/*
			 * If we are doing ident on unix-domain sockets, use SCM_CREDS
			 * only if it is defined and SO_PEERCRED isn't.
			 */
#if !defined(HAVE_GETPEEREID) && !defined(SO_PEERCRED) && \
	(defined(HAVE_STRUCT_CMSGCRED) || defined(HAVE_STRUCT_FCRED) || \
	 (defined(HAVE_STRUCT_SOCKCRED) && defined(LOCAL_CREDS)))
			if (port->raddr.addr.ss_family == AF_UNIX)
			{
#if defined(HAVE_STRUCT_FCRED) || defined(HAVE_STRUCT_SOCKCRED)

				/*
				 * Receive credentials on next message receipt, BSD/OS,
				 * NetBSD. We need to set this before the client sends the
				 * next packet.
				 */
				int			on = 1;

				if (setsockopt(port->sock, 0, LOCAL_CREDS, &on, sizeof(on)) < 0)
					ereport(FATAL,
							(errcode_for_socket_access(),
					   errmsg("could not enable credential reception: %m")));
#endif

				sendAuthRequest(port, AUTH_REQ_SCM_CREDS);
			}
#endif
			status = authident(port);
			break;

		case uaMD5:
			if (Db_user_namespace)
				ereport(FATAL,
						(errcode(ERRCODE_INVALID_AUTHORIZATION_SPECIFICATION),
						 errmsg("MD5 authentication is not supported when \"db_user_namespace\" is enabled")));
			sendAuthRequest(port, AUTH_REQ_MD5);
			status = recv_and_check_password_packet(port);
			break;

		case uaPassword:
			sendAuthRequest(port, AUTH_REQ_PASSWORD);
			status = recv_and_check_password_packet(port);
			break;

		case uaPAM:
#ifdef USE_PAM
			status = CheckPAMAuth(port, port->user_name, "");
#else
			Assert(false);
#endif   /* USE_PAM */
			break;

		case uaLDAP:
#ifdef USE_LDAP
			status = CheckLDAPAuth(port);
#else
			Assert(false);
#endif
			break;

		case uaCert:
#ifdef USE_SSL
			status = CheckCertAuth(port);
#else
			Assert(false);
#endif
			break;

		case uaTrust:
			status = STATUS_OK;
			break;
	}

	if (status == STATUS_OK)
		sendAuthRequest(port, AUTH_REQ_OK);
	else
		auth_failed(port, status);
}


/*
 * Send an authentication request packet to the frontend.
 */
static void
sendAuthRequest(Port *port, AuthRequest areq)
{
	StringInfoData buf;

	pq_beginmessage(&buf, 'R');
	pq_sendint(&buf, (int32) areq, sizeof(int32));

	/* Add the salt for encrypted passwords. */
	if (areq == AUTH_REQ_MD5)
		pq_sendbytes(&buf, port->md5Salt, 4);

#if defined(ENABLE_GSS) || defined(ENABLE_SSPI)

	/*
	 * Add the authentication data for the next step of the GSSAPI or SSPI
	 * negotiation.
	 */
	else if (areq == AUTH_REQ_GSS_CONT)
	{
		if (port->gss->outbuf.length > 0)
		{
			elog(DEBUG4, "sending GSS token of length %u",
				 (unsigned int) port->gss->outbuf.length);

			pq_sendbytes(&buf, port->gss->outbuf.value, port->gss->outbuf.length);
		}
	}
#endif

	pq_endmessage(&buf);

	/*
	 * Flush message so client will see it, except for AUTH_REQ_OK, which need
	 * not be sent until we are ready for queries.
	 */
	if (areq != AUTH_REQ_OK)
		pq_flush();
}

/*
 * Collect password response packet from frontend.
 *
 * Returns NULL if couldn't get password, else palloc'd string.
 */
static char *
recv_password_packet(Port *port)
{
	StringInfoData buf;

	if (PG_PROTOCOL_MAJOR(port->proto) >= 3)
	{
		/* Expect 'p' message type */
		int			mtype;

		mtype = pq_getbyte();
		if (mtype != 'p')
		{
			/*
			 * If the client just disconnects without offering a password,
			 * don't make a log entry.  This is legal per protocol spec and in
			 * fact commonly done by psql, so complaining just clutters the
			 * log.
			 */
			if (mtype != EOF)
				ereport(COMMERROR,
						(errcode(ERRCODE_PROTOCOL_VIOLATION),
					errmsg("expected password response, got message type %d",
						   mtype)));
			return NULL;		/* EOF or bad message type */
		}
	}
	else
	{
		/* For pre-3.0 clients, avoid log entry if they just disconnect */
		if (pq_peekbyte() == EOF)
			return NULL;		/* EOF */
	}

	initStringInfo(&buf);
	if (pq_getmessage(&buf, 1000))		/* receive password */
	{
		/* EOF - pq_getmessage already logged a suitable message */
		pfree(buf.data);
		return NULL;
	}

	/*
	 * Apply sanity check: password packet length should agree with length of
	 * contained string.  Note it is safe to use strlen here because
	 * StringInfo is guaranteed to have an appended '\0'.
	 */
	if (strlen(buf.data) + 1 != buf.len)
		ereport(COMMERROR,
				(errcode(ERRCODE_PROTOCOL_VIOLATION),
				 errmsg("invalid password packet size")));

	/* Do not echo password to logs, for security. */
	ereport(DEBUG5,
			(errmsg("received password packet")));

	/*
	 * Return the received string.	Note we do not attempt to do any
	 * character-set conversion on it; since we don't yet know the client's
	 * encoding, there wouldn't be much point.
	 */
	return buf.data;
}


/*----------------------------------------------------------------
 * MD5 authentication
 *----------------------------------------------------------------
 */

/*
 * Called when we have sent an authorization request for a password.
 * Get the response and check it.
 */
static int
recv_and_check_password_packet(Port *port)
{
	char	   *passwd;
	int			result;

	passwd = recv_password_packet(port);

	if (passwd == NULL)
		return STATUS_EOF;		/* client wouldn't send password */

	result = md5_crypt_verify(port, port->user_name, passwd);

	pfree(passwd);

	return result;
}


/*----------------------------------------------------------------
 * MIT Kerberos authentication system - protocol version 5
 *----------------------------------------------------------------
 */
#ifdef KRB5

static int
pg_krb5_init(Port *port)
{
	krb5_error_code retval;
	char	   *khostname;

	if (pg_krb5_initialised)
		return STATUS_OK;

	retval = krb5_init_context(&pg_krb5_context);
	if (retval)
	{
		ereport(LOG,
				(errmsg("Kerberos initialization returned error %d",
						retval)));
		com_err("postgres", retval, "while initializing krb5");
		return STATUS_ERROR;
	}

	retval = krb5_kt_resolve(pg_krb5_context, pg_krb_server_keyfile, &pg_krb5_keytab);
	if (retval)
	{
		ereport(LOG,
				(errmsg("Kerberos keytab resolving returned error %d",
						retval)));
		com_err("postgres", retval, "while resolving keytab file \"%s\"",
				pg_krb_server_keyfile);
		krb5_free_context(pg_krb5_context);
		return STATUS_ERROR;
	}

	/*
	 * If no hostname was specified, pg_krb_server_hostname is already NULL.
	 * If it's set to blank, force it to NULL.
	 */
	khostname = port->hba->krb_server_hostname;
	if (khostname && khostname[0] == '\0')
		khostname = NULL;

	retval = krb5_sname_to_principal(pg_krb5_context,
									 khostname,
									 pg_krb_srvnam,
									 KRB5_NT_SRV_HST,
									 &pg_krb5_server);
	if (retval)
	{
		ereport(LOG,
				(errmsg("Kerberos sname_to_principal(\"%s\", \"%s\") returned error %d",
		 khostname ? khostname : "server hostname", pg_krb_srvnam, retval)));
		com_err("postgres", retval,
		"while getting server principal for server \"%s\" for service \"%s\"",
				khostname ? khostname : "server hostname", pg_krb_srvnam);
		krb5_kt_close(pg_krb5_context, pg_krb5_keytab);
		krb5_free_context(pg_krb5_context);
		return STATUS_ERROR;
	}

	pg_krb5_initialised = 1;
	return STATUS_OK;
}


/*
 * pg_krb5_recvauth -- server routine to receive authentication information
 *					   from the client
 *
 * We still need to compare the username obtained from the client's setup
 * packet to the authenticated name.
 *
 * We have our own keytab file because postgres is unlikely to run as root,
 * and so cannot read the default keytab.
 */
static int
pg_krb5_recvauth(Port *port)
{
	krb5_error_code retval;
	int			ret;
	krb5_auth_context auth_context = NULL;
	krb5_ticket *ticket;
	char	   *kusername;
	char	   *cp;

	if (get_role_line(port->user_name) == NULL)
		return STATUS_ERROR;

	ret = pg_krb5_init(port);
	if (ret != STATUS_OK)
		return ret;

	retval = krb5_recvauth(pg_krb5_context, &auth_context,
						   (krb5_pointer) & port->sock, pg_krb_srvnam,
						   pg_krb5_server, 0, pg_krb5_keytab, &ticket);
	if (retval)
	{
		ereport(LOG,
				(errmsg("Kerberos recvauth returned error %d",
						retval)));
		com_err("postgres", retval, "from krb5_recvauth");
		return STATUS_ERROR;
	}

	/*
	 * The "client" structure comes out of the ticket and is therefore
	 * authenticated.  Use it to check the username obtained from the
	 * postmaster startup packet.
	 */
#if defined(HAVE_KRB5_TICKET_ENC_PART2)
	retval = krb5_unparse_name(pg_krb5_context,
							   ticket->enc_part2->client, &kusername);
#elif defined(HAVE_KRB5_TICKET_CLIENT)
	retval = krb5_unparse_name(pg_krb5_context,
							   ticket->client, &kusername);
#else
#error "bogus configuration"
#endif
	if (retval)
	{
		ereport(LOG,
				(errmsg("Kerberos unparse_name returned error %d",
						retval)));
		com_err("postgres", retval, "while unparsing client name");
		krb5_free_ticket(pg_krb5_context, ticket);
		krb5_auth_con_free(pg_krb5_context, auth_context);
		return STATUS_ERROR;
	}

	cp = strchr(kusername, '@');
	if (cp)
	{
		/*
		 * If we are not going to include the realm in the username that is
		 * passed to the ident map, destructively modify it here to remove the
		 * realm. Then advance past the separator to check the realm.
		 */
		if (!port->hba->include_realm)
			*cp = '\0';
		cp++;

		if (port->hba->krb_realm != NULL && strlen(port->hba->krb_realm))
		{
			/* Match realm against configured */
			if (pg_krb_caseins_users)
				ret = pg_strcasecmp(port->hba->krb_realm, cp);
			else
				ret = strcmp(port->hba->krb_realm, cp);

			if (ret)
			{
				elog(DEBUG2,
					 "krb5 realm (%s) and configured realm (%s) don't match",
					 cp, port->hba->krb_realm);

				krb5_free_ticket(pg_krb5_context, ticket);
				krb5_auth_con_free(pg_krb5_context, auth_context);
				return STATUS_ERROR;
			}
		}
	}
	else if (port->hba->krb_realm && strlen(port->hba->krb_realm))
	{
		elog(DEBUG2,
			 "krb5 did not return realm but realm matching was requested");

		krb5_free_ticket(pg_krb5_context, ticket);
		krb5_auth_con_free(pg_krb5_context, auth_context);
		return STATUS_ERROR;
	}

	ret = check_usermap(port->hba->usermap, port->user_name, kusername,
						pg_krb_caseins_users);

	krb5_free_ticket(pg_krb5_context, ticket);
	krb5_auth_con_free(pg_krb5_context, auth_context);
	free(kusername);

	return ret;
}
#endif   /* KRB5 */


/*----------------------------------------------------------------
 * GSSAPI authentication system
 *----------------------------------------------------------------
 */
#ifdef ENABLE_GSS

#if defined(WIN32) && !defined(WIN32_ONLY_COMPILER)
/*
 * MIT Kerberos GSSAPI DLL doesn't properly export the symbols for MingW
 * that contain the OIDs required. Redefine here, values copied
 * from src/athena/auth/krb5/src/lib/gssapi/generic/gssapi_generic.c
 */
static const gss_OID_desc GSS_C_NT_USER_NAME_desc =
{10, (void *) "\x2a\x86\x48\x86\xf7\x12\x01\x02\x01\x02"};
static GSS_DLLIMP gss_OID GSS_C_NT_USER_NAME = &GSS_C_NT_USER_NAME_desc;
#endif


static void
pg_GSS_error(int severity, char *errmsg, OM_uint32 maj_stat, OM_uint32 min_stat)
{
	gss_buffer_desc gmsg;
	OM_uint32	lmaj_s,
				lmin_s,
				msg_ctx;
	char		msg_major[128],
				msg_minor[128];

	/* Fetch major status message */
	msg_ctx = 0;
	lmaj_s = gss_display_status(&lmin_s, maj_stat, GSS_C_GSS_CODE,
								GSS_C_NO_OID, &msg_ctx, &gmsg);
	strlcpy(msg_major, gmsg.value, sizeof(msg_major));
	gss_release_buffer(&lmin_s, &gmsg);

	if (msg_ctx)

		/*
		 * More than one message available. XXX: Should we loop and read all
		 * messages? (same below)
		 */
		ereport(WARNING,
				(errmsg_internal("incomplete GSS error report")));

	/* Fetch mechanism minor status message */
	msg_ctx = 0;
	lmaj_s = gss_display_status(&lmin_s, min_stat, GSS_C_MECH_CODE,
								GSS_C_NO_OID, &msg_ctx, &gmsg);
	strlcpy(msg_minor, gmsg.value, sizeof(msg_minor));
	gss_release_buffer(&lmin_s, &gmsg);

	if (msg_ctx)
		ereport(WARNING,
				(errmsg_internal("incomplete GSS minor error report")));

	/*
	 * errmsg_internal, since translation of the first part must be done
	 * before calling this function anyway.
	 */
	ereport(severity,
			(errmsg_internal("%s", errmsg),
			 errdetail("%s: %s", msg_major, msg_minor)));
}

static int
pg_GSS_recvauth(Port *port)
{
	OM_uint32	maj_stat,
				min_stat,
				lmin_s,
				gflags;
	int			mtype;
	int			ret;
	StringInfoData buf;
	gss_buffer_desc gbuf;

	/*
	 * GSS auth is not supported for protocol versions before 3, because it
	 * relies on the overall message length word to determine the GSS payload
	 * size in AuthenticationGSSContinue and PasswordMessage messages. (This
	 * is, in fact, a design error in our GSS support, because protocol
	 * messages are supposed to be parsable without relying on the length
	 * word; but it's not worth changing it now.)
	 */
	if (PG_PROTOCOL_MAJOR(FrontendProtocol) < 3)
		ereport(FATAL,
				(errcode(ERRCODE_FEATURE_NOT_SUPPORTED),
				 errmsg("GSSAPI is not supported in protocol version 2")));

	if (pg_krb_server_keyfile && strlen(pg_krb_server_keyfile) > 0)
	{
		/*
		 * Set default Kerberos keytab file for the Krb5 mechanism.
		 *
		 * setenv("KRB5_KTNAME", pg_krb_server_keyfile, 0); except setenv()
		 * not always available.
		 */
		if (getenv("KRB5_KTNAME") == NULL)
		{
			size_t		kt_len = strlen(pg_krb_server_keyfile) + 14;
			char	   *kt_path = malloc(kt_len);

			if (!kt_path)
			{
				ereport(LOG,
						(errcode(ERRCODE_OUT_OF_MEMORY),
						 errmsg("out of memory")));
				return STATUS_ERROR;
			}
			snprintf(kt_path, kt_len, "KRB5_KTNAME=%s", pg_krb_server_keyfile);
			putenv(kt_path);
		}
	}

	/*
	 * We accept any service principal that's present in our keytab. This
	 * increases interoperability between kerberos implementations that see
	 * for example case sensitivity differently, while not really opening up
	 * any vector of attack.
	 */
	port->gss->cred = GSS_C_NO_CREDENTIAL;

	/*
	 * Initialize sequence with an empty context
	 */
	port->gss->ctx = GSS_C_NO_CONTEXT;

	/*
	 * Loop through GSSAPI message exchange. This exchange can consist of
	 * multiple messags sent in both directions. First message is always from
	 * the client. All messages from client to server are password packets
	 * (type 'p').
	 */
	do
	{
		mtype = pq_getbyte();
		if (mtype != 'p')
		{
			/* Only log error if client didn't disconnect. */
			if (mtype != EOF)
				ereport(COMMERROR,
						(errcode(ERRCODE_PROTOCOL_VIOLATION),
						 errmsg("expected GSS response, got message type %d",
								mtype)));
			return STATUS_ERROR;
		}

		/* Get the actual GSS token */
		initStringInfo(&buf);
		if (pq_getmessage(&buf, PG_MAX_AUTH_TOKEN_LENGTH))
		{
			/* EOF - pq_getmessage already logged error */
			pfree(buf.data);
			return STATUS_ERROR;
		}

		/* Map to GSSAPI style buffer */
		gbuf.length = buf.len;
		gbuf.value = buf.data;

		elog(DEBUG4, "Processing received GSS token of length %u",
			 (unsigned int) gbuf.length);

		maj_stat = gss_accept_sec_context(
										  &min_stat,
										  &port->gss->ctx,
										  port->gss->cred,
										  &gbuf,
										  GSS_C_NO_CHANNEL_BINDINGS,
										  &port->gss->name,
										  NULL,
										  &port->gss->outbuf,
										  &gflags,
										  NULL,
										  NULL);

		/* gbuf no longer used */
		pfree(buf.data);

		elog(DEBUG5, "gss_accept_sec_context major: %d, "
			 "minor: %d, outlen: %u, outflags: %x",
			 maj_stat, min_stat,
			 (unsigned int) port->gss->outbuf.length, gflags);

		if (port->gss->outbuf.length != 0)
		{
			/*
			 * Negotiation generated data to be sent to the client.
			 */
			OM_uint32	lmin_s;

			elog(DEBUG4, "sending GSS response token of length %u",
				 (unsigned int) port->gss->outbuf.length);

			sendAuthRequest(port, AUTH_REQ_GSS_CONT);

			gss_release_buffer(&lmin_s, &port->gss->outbuf);
		}

		if (maj_stat != GSS_S_COMPLETE && maj_stat != GSS_S_CONTINUE_NEEDED)
		{
			OM_uint32	lmin_s;

			gss_delete_sec_context(&lmin_s, &port->gss->ctx, GSS_C_NO_BUFFER);
			pg_GSS_error(ERROR,
					   gettext_noop("accepting GSS security context failed"),
						 maj_stat, min_stat);
		}

		if (maj_stat == GSS_S_CONTINUE_NEEDED)
			elog(DEBUG4, "GSS continue needed");

	} while (maj_stat == GSS_S_CONTINUE_NEEDED);

	if (port->gss->cred != GSS_C_NO_CREDENTIAL)
	{
		/*
		 * Release service principal credentials
		 */
		gss_release_cred(&min_stat, &port->gss->cred);
	}

	/*
	 * GSS_S_COMPLETE indicates that authentication is now complete.
	 *
	 * Get the name of the user that authenticated, and compare it to the pg
	 * username that was specified for the connection.
	 */
	maj_stat = gss_display_name(&min_stat, port->gss->name, &gbuf, NULL);
	if (maj_stat != GSS_S_COMPLETE)
		pg_GSS_error(ERROR,
					 gettext_noop("retrieving GSS user name failed"),
					 maj_stat, min_stat);

	/*
	 * Split the username at the realm separator
	 */
	if (strchr(gbuf.value, '@'))
	{
		char	   *cp = strchr(gbuf.value, '@');

		/*
		 * If we are not going to include the realm in the username that is
		 * passed to the ident map, destructively modify it here to remove the
		 * realm. Then advance past the separator to check the realm.
		 */
		if (!port->hba->include_realm)
			*cp = '\0';
		cp++;

		if (port->hba->krb_realm != NULL && strlen(port->hba->krb_realm))
		{
			/*
			 * Match the realm part of the name first
			 */
			if (pg_krb_caseins_users)
				ret = pg_strcasecmp(port->hba->krb_realm, cp);
			else
				ret = strcmp(port->hba->krb_realm, cp);

			if (ret)
			{
				/* GSS realm does not match */
				elog(DEBUG2,
				   "GSSAPI realm (%s) and configured realm (%s) don't match",
					 cp, port->hba->krb_realm);
				gss_release_buffer(&lmin_s, &gbuf);
				return STATUS_ERROR;
			}
		}
	}
	else if (port->hba->krb_realm && strlen(port->hba->krb_realm))
	{
		elog(DEBUG2,
			 "GSSAPI did not return realm but realm matching was requested");

		gss_release_buffer(&lmin_s, &gbuf);
		return STATUS_ERROR;
	}

	ret = check_usermap(port->hba->usermap, port->user_name, gbuf.value,
						pg_krb_caseins_users);

	gss_release_buffer(&lmin_s, &gbuf);

	return ret;
}
#endif   /* ENABLE_GSS */


/*----------------------------------------------------------------
 * SSPI authentication system
 *----------------------------------------------------------------
 */
#ifdef ENABLE_SSPI
static void
pg_SSPI_error(int severity, const char *errmsg, SECURITY_STATUS r)
{
	char		sysmsg[256];

	if (FormatMessage(FORMAT_MESSAGE_FROM_SYSTEM, NULL, r, 0,
					  sysmsg, sizeof(sysmsg), NULL) == 0)
		ereport(severity,
				(errmsg_internal("%s", errmsg),
				 errdetail("SSPI error %x", (unsigned int) r)));
	else
		ereport(severity,
				(errmsg_internal("%s", errmsg),
				 errdetail("%s (%x)", sysmsg, (unsigned int) r)));
}

static int
pg_SSPI_recvauth(Port *port)
{
	int			mtype;
	StringInfoData buf;
	SECURITY_STATUS r;
	CredHandle	sspicred;
	CtxtHandle *sspictx = NULL,
				newctx;
	TimeStamp	expiry;
	ULONG		contextattr;
	SecBufferDesc inbuf;
	SecBufferDesc outbuf;
	SecBuffer	OutBuffers[1];
	SecBuffer	InBuffers[1];
	HANDLE		token;
	TOKEN_USER *tokenuser;
	DWORD		retlen;
	char		accountname[MAXPGPATH];
	char		domainname[MAXPGPATH];
	DWORD		accountnamesize = sizeof(accountname);
	DWORD		domainnamesize = sizeof(domainname);
	SID_NAME_USE accountnameuse;
	HMODULE		secur32;
	QUERY_SECURITY_CONTEXT_TOKEN_FN _QuerySecurityContextToken;

	/*
	 * SSPI auth is not supported for protocol versions before 3, because it
	 * relies on the overall message length word to determine the SSPI payload
	 * size in AuthenticationGSSContinue and PasswordMessage messages. (This
	 * is, in fact, a design error in our SSPI support, because protocol
	 * messages are supposed to be parsable without relying on the length
	 * word; but it's not worth changing it now.)
	 */
	if (PG_PROTOCOL_MAJOR(FrontendProtocol) < 3)
		ereport(FATAL,
				(errcode(ERRCODE_FEATURE_NOT_SUPPORTED),
				 errmsg("SSPI is not supported in protocol version 2")));

	/*
	 * Acquire a handle to the server credentials.
	 */
	r = AcquireCredentialsHandle(NULL,
								 "negotiate",
								 SECPKG_CRED_INBOUND,
								 NULL,
								 NULL,
								 NULL,
								 NULL,
								 &sspicred,
								 &expiry);
	if (r != SEC_E_OK)
		pg_SSPI_error(ERROR, _("could not acquire SSPI credentials"), r);

	/*
	 * Loop through SSPI message exchange. This exchange can consist of
	 * multiple messags sent in both directions. First message is always from
	 * the client. All messages from client to server are password packets
	 * (type 'p').
	 */
	do
	{
		mtype = pq_getbyte();
		if (mtype != 'p')
		{
			/* Only log error if client didn't disconnect. */
			if (mtype != EOF)
				ereport(COMMERROR,
						(errcode(ERRCODE_PROTOCOL_VIOLATION),
						 errmsg("expected SSPI response, got message type %d",
								mtype)));
			return STATUS_ERROR;
		}

		/* Get the actual SSPI token */
		initStringInfo(&buf);
		if (pq_getmessage(&buf, PG_MAX_AUTH_TOKEN_LENGTH))
		{
			/* EOF - pq_getmessage already logged error */
			pfree(buf.data);
			return STATUS_ERROR;
		}

		/* Map to SSPI style buffer */
		inbuf.ulVersion = SECBUFFER_VERSION;
		inbuf.cBuffers = 1;
		inbuf.pBuffers = InBuffers;
		InBuffers[0].pvBuffer = buf.data;
		InBuffers[0].cbBuffer = buf.len;
		InBuffers[0].BufferType = SECBUFFER_TOKEN;

		/* Prepare output buffer */
		OutBuffers[0].pvBuffer = NULL;
		OutBuffers[0].BufferType = SECBUFFER_TOKEN;
		OutBuffers[0].cbBuffer = 0;
		outbuf.cBuffers = 1;
		outbuf.pBuffers = OutBuffers;
		outbuf.ulVersion = SECBUFFER_VERSION;


		elog(DEBUG4, "Processing received SSPI token of length %u",
			 (unsigned int) buf.len);

		r = AcceptSecurityContext(&sspicred,
								  sspictx,
								  &inbuf,
								  ASC_REQ_ALLOCATE_MEMORY,
								  SECURITY_NETWORK_DREP,
								  &newctx,
								  &outbuf,
								  &contextattr,
								  NULL);

		/* input buffer no longer used */
		pfree(buf.data);

		if (outbuf.cBuffers > 0 && outbuf.pBuffers[0].cbBuffer > 0)
		{
			/*
			 * Negotiation generated data to be sent to the client.
			 */
			elog(DEBUG4, "sending SSPI response token of length %u",
				 (unsigned int) outbuf.pBuffers[0].cbBuffer);

			port->gss->outbuf.length = outbuf.pBuffers[0].cbBuffer;
			port->gss->outbuf.value = outbuf.pBuffers[0].pvBuffer;

			sendAuthRequest(port, AUTH_REQ_GSS_CONT);

			FreeContextBuffer(outbuf.pBuffers[0].pvBuffer);
		}

		if (r != SEC_E_OK && r != SEC_I_CONTINUE_NEEDED)
		{
			if (sspictx != NULL)
			{
				DeleteSecurityContext(sspictx);
				free(sspictx);
			}
			FreeCredentialsHandle(&sspicred);
			pg_SSPI_error(ERROR,
						  _("could not accept SSPI security context"), r);
		}

		if (sspictx == NULL)
		{
			sspictx = malloc(sizeof(CtxtHandle));
			if (sspictx == NULL)
				ereport(ERROR,
						(errmsg("out of memory")));

			memcpy(sspictx, &newctx, sizeof(CtxtHandle));
		}

		if (r == SEC_I_CONTINUE_NEEDED)
			elog(DEBUG4, "SSPI continue needed");

	} while (r == SEC_I_CONTINUE_NEEDED);


	/*
	 * Release service principal credentials
	 */
	FreeCredentialsHandle(&sspicred);


	/*
	 * SEC_E_OK indicates that authentication is now complete.
	 *
	 * Get the name of the user that authenticated, and compare it to the pg
	 * username that was specified for the connection.
	 *
	 * MingW is missing the export for QuerySecurityContextToken in the
	 * secur32 library, so we have to load it dynamically.
	 */

	secur32 = LoadLibrary("SECUR32.DLL");
	if (secur32 == NULL)
		ereport(ERROR,
				(errmsg_internal("could not load secur32.dll: %d",
								 (int) GetLastError())));

	_QuerySecurityContextToken = (QUERY_SECURITY_CONTEXT_TOKEN_FN)
		GetProcAddress(secur32, "QuerySecurityContextToken");
	if (_QuerySecurityContextToken == NULL)
	{
		FreeLibrary(secur32);
		ereport(ERROR,
				(errmsg_internal("could not locate QuerySecurityContextToken in secur32.dll: %d",
								 (int) GetLastError())));
	}

	r = (_QuerySecurityContextToken) (sspictx, &token);
	if (r != SEC_E_OK)
	{
		FreeLibrary(secur32);
		pg_SSPI_error(ERROR,
					  _("could not get token from SSPI security context"), r);
	}

	FreeLibrary(secur32);

	/*
	 * No longer need the security context, everything from here on uses the
	 * token instead.
	 */
	DeleteSecurityContext(sspictx);
	free(sspictx);

	if (!GetTokenInformation(token, TokenUser, NULL, 0, &retlen) && GetLastError() != 122)
		ereport(ERROR,
			 (errmsg_internal("could not get token user size: error code %d",
							  (int) GetLastError())));

	tokenuser = malloc(retlen);
	if (tokenuser == NULL)
		ereport(ERROR,
				(errmsg("out of memory")));

	if (!GetTokenInformation(token, TokenUser, tokenuser, retlen, &retlen))
		ereport(ERROR,
				(errmsg_internal("could not get user token: error code %d",
								 (int) GetLastError())));

	if (!LookupAccountSid(NULL, tokenuser->User.Sid, accountname, &accountnamesize,
						  domainname, &domainnamesize, &accountnameuse))
		ereport(ERROR,
			  (errmsg_internal("could not lookup acconut sid: error code %d",
							   (int) GetLastError())));

	free(tokenuser);

	/*
	 * Compare realm/domain if requested. In SSPI, always compare case
	 * insensitive.
	 */
	if (port->hba->krb_realm && strlen(port->hba->krb_realm))
	{
		if (pg_strcasecmp(port->hba->krb_realm, domainname))
		{
			elog(DEBUG2,
				 "SSPI domain (%s) and configured domain (%s) don't match",
				 domainname, port->hba->krb_realm);

			return STATUS_ERROR;
		}
	}

	/*
	 * We have the username (without domain/realm) in accountname, compare to
	 * the supplied value. In SSPI, always compare case insensitive.
	 *
	 * If set to include realm, append it in <username>@<realm> format.
	 */
	if (port->hba->include_realm)
	{
		char	   *namebuf;
		int			retval;

		namebuf = palloc(strlen(accountname) + strlen(domainname) + 2);
		sprintf(namebuf, "%s@%s", accountname, domainname);
		retval = check_usermap(port->hba->usermap, port->user_name, namebuf, true);
		pfree(namebuf);
		return retval;
	}
	else
		return check_usermap(port->hba->usermap, port->user_name, accountname, true);
}
#endif   /* ENABLE_SSPI */



/*----------------------------------------------------------------
 * Ident authentication system
 *----------------------------------------------------------------
 */

/*
 *	Parse the string "*ident_response" as a response from a query to an Ident
 *	server.  If it's a normal response indicating a user name, return true
 *	and store the user name at *ident_user. If it's anything else,
 *	return false.
 */
static bool
interpret_ident_response(const char *ident_response,
						 char *ident_user)
{
	const char *cursor = ident_response;		/* Cursor into *ident_response */

	/*
	 * Ident's response, in the telnet tradition, should end in crlf (\r\n).
	 */
	if (strlen(ident_response) < 2)
		return false;
	else if (ident_response[strlen(ident_response) - 2] != '\r')
		return false;
	else
	{
		while (*cursor != ':' && *cursor != '\r')
			cursor++;			/* skip port field */

		if (*cursor != ':')
			return false;
		else
		{
			/* We're positioned to colon before response type field */
			char		response_type[80];
			int			i;		/* Index into *response_type */

			cursor++;			/* Go over colon */
			while (pg_isblank(*cursor))
				cursor++;		/* skip blanks */
			i = 0;
			while (*cursor != ':' && *cursor != '\r' && !pg_isblank(*cursor) &&
				   i < (int) (sizeof(response_type) - 1))
				response_type[i++] = *cursor++;
			response_type[i] = '\0';
			while (pg_isblank(*cursor))
				cursor++;		/* skip blanks */
			if (strcmp(response_type, "USERID") != 0)
				return false;
			else
			{
				/*
				 * It's a USERID response.  Good.  "cursor" should be pointing
				 * to the colon that precedes the operating system type.
				 */
				if (*cursor != ':')
					return false;
				else
				{
					cursor++;	/* Go over colon */
					/* Skip over operating system field. */
					while (*cursor != ':' && *cursor != '\r')
						cursor++;
					if (*cursor != ':')
						return false;
					else
					{
						int			i;	/* Index into *ident_user */

						cursor++;		/* Go over colon */
						while (pg_isblank(*cursor))
							cursor++;	/* skip blanks */
						/* Rest of line is user name.  Copy it over. */
						i = 0;
						while (*cursor != '\r' && i < IDENT_USERNAME_MAX)
							ident_user[i++] = *cursor++;
						ident_user[i] = '\0';
						return true;
					}
				}
			}
		}
	}
}


/*
 *	Talk to the ident server on host "remote_ip_addr" and find out who
 *	owns the tcp connection from his port "remote_port" to port
 *	"local_port_addr" on host "local_ip_addr".	Return the user name the
 *	ident server gives as "*ident_user".
 *
 *	IP addresses and port numbers are in network byte order.
 *
 *	But iff we're unable to get the information from ident, return false.
 */
static bool
ident_inet(const SockAddr remote_addr,
		   const SockAddr local_addr,
		   char *ident_user)
{
	int			sock_fd,		/* File descriptor for socket on which we talk
								 * to Ident */
				rc;				/* Return code from a locally called function */
	bool		ident_return;
	char		remote_addr_s[NI_MAXHOST];
	char		remote_port[NI_MAXSERV];
	char		local_addr_s[NI_MAXHOST];
	char		local_port[NI_MAXSERV];
	char		ident_port[NI_MAXSERV];
	char		ident_query[80];
	char		ident_response[80 + IDENT_USERNAME_MAX];
	struct addrinfo *ident_serv = NULL,
			   *la = NULL,
				hints;

	/*
	 * Might look a little weird to first convert it to text and then back to
	 * sockaddr, but it's protocol independent.
	 */
	pg_getnameinfo_all(&remote_addr.addr, remote_addr.salen,
					   remote_addr_s, sizeof(remote_addr_s),
					   remote_port, sizeof(remote_port),
					   NI_NUMERICHOST | NI_NUMERICSERV);
	pg_getnameinfo_all(&local_addr.addr, local_addr.salen,
					   local_addr_s, sizeof(local_addr_s),
					   local_port, sizeof(local_port),
					   NI_NUMERICHOST | NI_NUMERICSERV);

	snprintf(ident_port, sizeof(ident_port), "%d", IDENT_PORT);
	hints.ai_flags = AI_NUMERICHOST;
	hints.ai_family = remote_addr.addr.ss_family;
	hints.ai_socktype = SOCK_STREAM;
	hints.ai_protocol = 0;
	hints.ai_addrlen = 0;
	hints.ai_canonname = NULL;
	hints.ai_addr = NULL;
	hints.ai_next = NULL;
	rc = pg_getaddrinfo_all(remote_addr_s, ident_port, &hints, &ident_serv);
	if (rc || !ident_serv)
	{
		if (ident_serv)
			pg_freeaddrinfo_all(hints.ai_family, ident_serv);
		return false;			/* we don't expect this to happen */
	}

	hints.ai_flags = AI_NUMERICHOST;
	hints.ai_family = local_addr.addr.ss_family;
	hints.ai_socktype = SOCK_STREAM;
	hints.ai_protocol = 0;
	hints.ai_addrlen = 0;
	hints.ai_canonname = NULL;
	hints.ai_addr = NULL;
	hints.ai_next = NULL;
	rc = pg_getaddrinfo_all(local_addr_s, NULL, &hints, &la);
	if (rc || !la)
	{
		if (la)
			pg_freeaddrinfo_all(hints.ai_family, la);
		return false;			/* we don't expect this to happen */
	}

	sock_fd = socket(ident_serv->ai_family, ident_serv->ai_socktype,
					 ident_serv->ai_protocol);
	if (sock_fd < 0)
	{
		ereport(LOG,
				(errcode_for_socket_access(),
				 errmsg("could not create socket for Ident connection: %m")));
		ident_return = false;
		goto ident_inet_done;
	}

	/*
	 * Bind to the address which the client originally contacted, otherwise
	 * the ident server won't be able to match up the right connection. This
	 * is necessary if the PostgreSQL server is running on an IP alias.
	 */
	rc = bind(sock_fd, la->ai_addr, la->ai_addrlen);
	if (rc != 0)
	{
		ereport(LOG,
				(errcode_for_socket_access(),
				 errmsg("could not bind to local address \"%s\": %m",
						local_addr_s)));
		ident_return = false;
		goto ident_inet_done;
	}

	rc = connect(sock_fd, ident_serv->ai_addr,
				 ident_serv->ai_addrlen);
	if (rc != 0)
	{
		ereport(LOG,
				(errcode_for_socket_access(),
				 errmsg("could not connect to Ident server at address \"%s\", port %s: %m",
						remote_addr_s, ident_port)));
		ident_return = false;
		goto ident_inet_done;
	}

	/* The query we send to the Ident server */
	snprintf(ident_query, sizeof(ident_query), "%s,%s\r\n",
			 remote_port, local_port);

	/* loop in case send is interrupted */
	do
	{
		rc = send(sock_fd, ident_query, strlen(ident_query), 0);
	} while (rc < 0 && errno == EINTR);

	if (rc < 0)
	{
		ereport(LOG,
				(errcode_for_socket_access(),
				 errmsg("could not send query to Ident server at address \"%s\", port %s: %m",
						remote_addr_s, ident_port)));
		ident_return = false;
		goto ident_inet_done;
	}

	do
	{
		rc = recv(sock_fd, ident_response, sizeof(ident_response) - 1, 0);
	} while (rc < 0 && errno == EINTR);

	if (rc < 0)
	{
		ereport(LOG,
				(errcode_for_socket_access(),
				 errmsg("could not receive response from Ident server at address \"%s\", port %s: %m",
						remote_addr_s, ident_port)));
		ident_return = false;
		goto ident_inet_done;
	}

	ident_response[rc] = '\0';
	ident_return = interpret_ident_response(ident_response, ident_user);
	if (!ident_return)
		ereport(LOG,
			(errmsg("invalidly formatted response from Ident server: \"%s\"",
					ident_response)));

ident_inet_done:
	if (sock_fd >= 0)
		closesocket(sock_fd);
	pg_freeaddrinfo_all(remote_addr.addr.ss_family, ident_serv);
	pg_freeaddrinfo_all(local_addr.addr.ss_family, la);
	return ident_return;
}

/*
 *	Ask kernel about the credentials of the connecting process and
 *	determine the symbolic name of the corresponding user.
 *
 *	Returns either true and the username put into "ident_user",
 *	or false if we were unable to determine the username.
 */
#ifdef HAVE_UNIX_SOCKETS

static bool
ident_unix(int sock, char *ident_user)
{
#if defined(HAVE_GETPEEREID)
	/* OpenBSD style:  */
	uid_t		uid;
	gid_t		gid;
	struct passwd *pass;

	errno = 0;
	if (getpeereid(sock, &uid, &gid) != 0)
	{
		/* We didn't get a valid credentials struct. */
		ereport(LOG,
				(errcode_for_socket_access(),
				 errmsg("could not get peer credentials: %m")));
		return false;
	}

	pass = getpwuid(uid);

	if (pass == NULL)
	{
		ereport(LOG,
				(errmsg("local user with ID %d does not exist",
						(int) uid)));
		return false;
	}

	strlcpy(ident_user, pass->pw_name, IDENT_USERNAME_MAX + 1);

	return true;
#elif defined(SO_PEERCRED)
	/* Linux style: use getsockopt(SO_PEERCRED) */
	struct ucred peercred;
	ACCEPT_TYPE_ARG3 so_len = sizeof(peercred);
	struct passwd *pass;

	errno = 0;
	if (getsockopt(sock, SOL_SOCKET, SO_PEERCRED, &peercred, &so_len) != 0 ||
		so_len != sizeof(peercred))
	{
		/* We didn't get a valid credentials struct. */
		ereport(LOG,
				(errcode_for_socket_access(),
				 errmsg("could not get peer credentials: %m")));
		return false;
	}

	pass = getpwuid(peercred.uid);

	if (pass == NULL)
	{
		ereport(LOG,
				(errmsg("local user with ID %d does not exist",
						(int) peercred.uid)));
		return false;
	}

	strlcpy(ident_user, pass->pw_name, IDENT_USERNAME_MAX + 1);

	return true;
#elif defined(HAVE_GETPEERUCRED)
	/* Solaris > 10 */
	uid_t		uid;
	struct passwd *pass;
	ucred_t    *ucred;

	ucred = NULL;				/* must be initialized to NULL */
	if (getpeerucred(sock, &ucred) == -1)
	{
		ereport(LOG,
				(errcode_for_socket_access(),
				 errmsg("could not get peer credentials: %m")));
		return false;
	}

	if ((uid = ucred_geteuid(ucred)) == -1)
	{
		ereport(LOG,
				(errcode_for_socket_access(),
		   errmsg("could not get effective UID from peer credentials: %m")));
		return false;
	}

	ucred_free(ucred);

	pass = getpwuid(uid);
	if (pass == NULL)
	{
		ereport(LOG,
				(errmsg("local user with ID %d does not exist",
						(int) uid)));
		return false;
	}

	strlcpy(ident_user, pass->pw_name, IDENT_USERNAME_MAX + 1);

	return true;
#elif defined(HAVE_STRUCT_CMSGCRED) || defined(HAVE_STRUCT_FCRED) || (defined(HAVE_STRUCT_SOCKCRED) && defined(LOCAL_CREDS))
	struct msghdr msg;

/* Credentials structure */
#if defined(HAVE_STRUCT_CMSGCRED)
	typedef struct cmsgcred Cred;

#define cruid cmcred_uid
#elif defined(HAVE_STRUCT_FCRED)
	typedef struct fcred Cred;

#define cruid fc_uid
#elif defined(HAVE_STRUCT_SOCKCRED)
	typedef struct sockcred Cred;

#define cruid sc_uid
#endif
	Cred	   *cred;

	/* Compute size without padding */
	char		cmsgmem[ALIGN(sizeof(struct cmsghdr)) + ALIGN(sizeof(Cred))];	/* for NetBSD */

	/* Point to start of first structure */
	struct cmsghdr *cmsg = (struct cmsghdr *) cmsgmem;

	struct iovec iov;
	char		buf;
	struct passwd *pw;

	memset(&msg, 0, sizeof(msg));
	msg.msg_iov = &iov;
	msg.msg_iovlen = 1;
	msg.msg_control = (char *) cmsg;
	msg.msg_controllen = sizeof(cmsgmem);
	memset(cmsg, 0, sizeof(cmsgmem));

	/*
	 * The one character which is received here is not meaningful; its
	 * purposes is only to make sure that recvmsg() blocks long enough for the
	 * other side to send its credentials.
	 */
	iov.iov_base = &buf;
	iov.iov_len = 1;

	if (recvmsg(sock, &msg, 0) < 0 ||
		cmsg->cmsg_len < sizeof(cmsgmem) ||
		cmsg->cmsg_type != SCM_CREDS)
	{
		ereport(LOG,
				(errcode_for_socket_access(),
				 errmsg("could not get peer credentials: %m")));
		return false;
	}

	cred = (Cred *) CMSG_DATA(cmsg);

	pw = getpwuid(cred->cruid);

	if (pw == NULL)
	{
		ereport(LOG,
				(errmsg("local user with ID %d does not exist",
						(int) cred->cruid)));
		return false;
	}

	strlcpy(ident_user, pw->pw_name, IDENT_USERNAME_MAX + 1);

	return true;
#else
	ereport(LOG,
			(errcode(ERRCODE_FEATURE_NOT_SUPPORTED),
			 errmsg("Ident authentication is not supported on local connections on this platform")));

	return false;
#endif
}
#endif   /* HAVE_UNIX_SOCKETS */


/*
 *	Determine the username of the initiator of the connection described
 *	by "port".	Then look in the usermap file under the usermap
 *	port->hba->usermap and see if that user is equivalent to Postgres user
 *	port->user.
 *
 *	Return STATUS_OK if yes, STATUS_ERROR if no match (or couldn't get info).
 */
static int
authident(hbaPort *port)
{
	char		ident_user[IDENT_USERNAME_MAX + 1];

	if (get_role_line(port->user_name) == NULL)
		return STATUS_ERROR;

	switch (port->raddr.addr.ss_family)
	{
		case AF_INET:
#ifdef	HAVE_IPV6
		case AF_INET6:
#endif
			if (!ident_inet(port->raddr, port->laddr, ident_user))
				return STATUS_ERROR;
			break;

#ifdef HAVE_UNIX_SOCKETS
		case AF_UNIX:
			if (!ident_unix(port->sock, ident_user))
				return STATUS_ERROR;
			break;
#endif

		default:
			return STATUS_ERROR;
	}

	return check_usermap(port->hba->usermap, port->user_name, ident_user, false);
}


/*----------------------------------------------------------------
 * PAM authentication system
 *----------------------------------------------------------------
 */
#ifdef USE_PAM

/*
 * PAM conversation function
 */

static int
pam_passwd_conv_proc(int num_msg, const struct pam_message ** msg,
					 struct pam_response ** resp, void *appdata_ptr)
{
	char	   *passwd;
	struct pam_response *reply;
	int			i;

	if (appdata_ptr)
		passwd = (char *) appdata_ptr;
	else
	{
		/*
		 * Workaround for Solaris 2.6 where the PAM library is broken and does
		 * not pass appdata_ptr to the conversation routine
		 */
		passwd = pam_passwd;
	}

	*resp = NULL;				/* in case of error exit */

	if (num_msg <= 0 || num_msg > PAM_MAX_NUM_MSG)
		return PAM_CONV_ERR;

	/*
	 * Explicitly not using palloc here - PAM will free this memory in
	 * pam_end()
	 */
	if ((reply = calloc(num_msg, sizeof(struct pam_response))) == NULL)
	{
		ereport(LOG,
				(errcode(ERRCODE_OUT_OF_MEMORY),
				 errmsg("out of memory")));
		return PAM_CONV_ERR;
	}

	for (i = 0; i < num_msg; i++)
	{
		switch (msg[i]->msg_style)
		{
			case PAM_PROMPT_ECHO_OFF:
				if (strlen(passwd) == 0)
				{
					/*
					 * Password wasn't passed to PAM the first time around -
					 * let's go ask the client to send a password, which we
					 * then stuff into PAM.
					 */
					sendAuthRequest(pam_port_cludge, AUTH_REQ_PASSWORD);
					passwd = recv_password_packet(pam_port_cludge);
					if (passwd == NULL)
					{
						/*
						 * Client didn't want to send password.  We
						 * intentionally do not log anything about this.
						 */
						goto fail;
					}
					if (strlen(passwd) == 0)
					{
						ereport(LOG,
								(errmsg("empty password returned by client")));
						goto fail;
					}
				}
				if ((reply[i].resp = strdup(passwd)) == NULL)
					goto fail;
				reply[i].resp_retcode = PAM_SUCCESS;
				break;
			case PAM_ERROR_MSG:
				ereport(LOG,
						(errmsg("error from underlying PAM layer: %s",
								msg[i]->msg)));
				/* FALL THROUGH */
			case PAM_TEXT_INFO:
				/* we don't bother to log TEXT_INFO messages */
				if ((reply[i].resp = strdup("")) == NULL)
					goto fail;
				reply[i].resp_retcode = PAM_SUCCESS;
				break;
			default:
				elog(LOG, "unsupported PAM conversation %d/\"%s\"",
					 msg[i]->msg_style,
					 msg[i]->msg ? msg[i]->msg : "(none)");
				goto fail;
		}
	}

	*resp = reply;
	return PAM_SUCCESS;

fail:
	/* free up whatever we allocated */
	for (i = 0; i < num_msg; i++)
	{
		if (reply[i].resp != NULL)
			free(reply[i].resp);
	}
	free(reply);

	return PAM_CONV_ERR;
}


/*
 * Check authentication against PAM.
 */
static int
CheckPAMAuth(Port *port, char *user, char *password)
{
	int			retval;
	pam_handle_t *pamh = NULL;

	/*
	 * We can't entirely rely on PAM to pass through appdata --- it appears
	 * not to work on at least Solaris 2.6.  So use these ugly static
	 * variables instead.
	 */
	pam_passwd = password;
	pam_port_cludge = port;

	/*
	 * Set the application data portion of the conversation struct This is
	 * later used inside the PAM conversation to pass the password to the
	 * authentication module.
	 */
	pam_passw_conv.appdata_ptr = (char *) password;		/* from password above,
														 * not allocated */

	/* Optionally, one can set the service name in pg_hba.conf */
	if (port->hba->pamservice && port->hba->pamservice[0] != '\0')
		retval = pam_start(port->hba->pamservice, "pgsql@",
						   &pam_passw_conv, &pamh);
	else
		retval = pam_start(PGSQL_PAM_SERVICE, "pgsql@",
						   &pam_passw_conv, &pamh);

	if (retval != PAM_SUCCESS)
	{
		ereport(LOG,
				(errmsg("could not create PAM authenticator: %s",
						pam_strerror(pamh, retval))));
		pam_passwd = NULL;		/* Unset pam_passwd */
		return STATUS_ERROR;
	}

	retval = pam_set_item(pamh, PAM_USER, user);

	if (retval != PAM_SUCCESS)
	{
		ereport(LOG,
				(errmsg("pam_set_item(PAM_USER) failed: %s",
						pam_strerror(pamh, retval))));
		pam_passwd = NULL;		/* Unset pam_passwd */
		return STATUS_ERROR;
	}

	retval = pam_set_item(pamh, PAM_CONV, &pam_passw_conv);

	if (retval != PAM_SUCCESS)
	{
		ereport(LOG,
				(errmsg("pam_set_item(PAM_CONV) failed: %s",
						pam_strerror(pamh, retval))));
		pam_passwd = NULL;		/* Unset pam_passwd */
		return STATUS_ERROR;
	}

	retval = pam_authenticate(pamh, 0);

	if (retval != PAM_SUCCESS)
	{
		ereport(LOG,
				(errmsg("pam_authenticate failed: %s",
						pam_strerror(pamh, retval))));
		pam_passwd = NULL;		/* Unset pam_passwd */
		return STATUS_ERROR;
	}

	retval = pam_acct_mgmt(pamh, 0);

	if (retval != PAM_SUCCESS)
	{
		ereport(LOG,
				(errmsg("pam_acct_mgmt failed: %s",
						pam_strerror(pamh, retval))));
		pam_passwd = NULL;		/* Unset pam_passwd */
		return STATUS_ERROR;
	}

	retval = pam_end(pamh, retval);

	if (retval != PAM_SUCCESS)
	{
		ereport(LOG,
				(errmsg("could not release PAM authenticator: %s",
						pam_strerror(pamh, retval))));
	}

	pam_passwd = NULL;			/* Unset pam_passwd */

	return (retval == PAM_SUCCESS ? STATUS_OK : STATUS_ERROR);
}
#endif   /* USE_PAM */



/*----------------------------------------------------------------
 * LDAP authentication system
 *----------------------------------------------------------------
 */
#ifdef USE_LDAP

static int
CheckLDAPAuth(Port *port)
{
	char	   *passwd;
	LDAP	   *ldap;
	int			r;
	int			ldapversion = LDAP_VERSION3;
	char		fulluser[NAMEDATALEN + 256 + 1];

	if (!port->hba->ldapserver || port->hba->ldapserver[0] == '\0')
	{
		ereport(LOG,
				(errmsg("LDAP server not specified")));
		return STATUS_ERROR;
	}

<<<<<<< HEAD
	/*
	 * Crack the LDAP url. We do a very trivial parse:
	 *
	 * ldap[s]://<server>[:<port>]/<basedn>[;prefix[;suffix]]
	 *
	 * This code originally used "%127s" for the suffix, but that doesn't
	 * work for embedded whitespace.  We know that tokens formed by
	 * hba.c won't include newlines, so we can use a "not newline" scanset
	 * instead.
	 */

	server[0] = '\0';
	basedn[0] = '\0';
	prefix[0] = '\0';
	suffix[0] = '\0';

	/* ldap, including port number */
	r = sscanf(port->auth_arg,
			   "ldap://%127[^:]:%d/%127[^;];%127[^;];%127[^\n]",
			   server, &ldapport, basedn, prefix, suffix);
	if (r < 3)
	{
		/* ldaps, including port number */
		r = sscanf(port->auth_arg,
				   "ldaps://%127[^:]:%d/%127[^;];%127[^;];%127[^\n]",
				   server, &ldapport, basedn, prefix, suffix);
		if (r >= 3)
			ssl = true;
	}
	if (r < 3)
	{
		/* ldap, no port number */
		r = sscanf(port->auth_arg,
				   "ldap://%127[^/]/%127[^;];%127[^;];%127[^\n]",
				   server, basedn, prefix, suffix);
	}
	if (r < 2)
	{
		/* ldaps, no port number */
		r = sscanf(port->auth_arg,
				   "ldaps://%127[^/]/%127[^;];%127[^;];%127[^\n]",
				   server, basedn, prefix, suffix);
		if (r >= 2)
			ssl = true;
	}
	if (r < 2)
	{
		ereport(LOG,
				(errmsg("invalid LDAP URL: \"%s\"",
						port->auth_arg)));
		return STATUS_ERROR;
	}
=======
	if (port->hba->ldapport == 0)
		port->hba->ldapport = LDAP_PORT;
>>>>>>> 29b61b92

	sendAuthRequest(port, AUTH_REQ_PASSWORD);

	passwd = recv_password_packet(port);
	if (passwd == NULL)
		return STATUS_EOF;		/* client wouldn't send password */

	if (strlen(passwd) == 0)
	{
		ereport(LOG,
				(errmsg("empty password returned by client")));
		return STATUS_ERROR;
	}

<<<<<<< HEAD
	ldap = ldap_init(server, ldapport);
=======
	ldap = ldap_init(port->hba->ldapserver, port->hba->ldapport);
>>>>>>> 29b61b92
	if (!ldap)
	{
#ifndef WIN32
		ereport(LOG,
				(errmsg("could not initialize LDAP: error code %d",
						errno)));
#else
		ereport(LOG,
				(errmsg("could not initialize LDAP: error code %d",
						(int) LdapGetLastError())));
#endif
		return STATUS_ERROR;
	}

	if ((r = ldap_set_option(ldap, LDAP_OPT_PROTOCOL_VERSION, &ldapversion)) != LDAP_SUCCESS)
	{
		ldap_unbind(ldap);
		ereport(LOG,
		  (errmsg("could not set LDAP protocol version: error code %d", r)));
		return STATUS_ERROR;
	}

	if (port->hba->ldaptls)
	{
#ifndef WIN32
		if ((r = ldap_start_tls_s(ldap, NULL, NULL)) != LDAP_SUCCESS)
#else
		static __ldap_start_tls_sA _ldap_start_tls_sA = NULL;

		if (_ldap_start_tls_sA == NULL)
		{
			/*
			 * Need to load this function dynamically because it does not
			 * exist on Windows 2000, and causes a load error for the whole
			 * exe if referenced.
			 */
			HANDLE		ldaphandle;

			ldaphandle = LoadLibrary("WLDAP32.DLL");
			if (ldaphandle == NULL)
			{
				/*
				 * should never happen since we import other files from
				 * wldap32, but check anyway
				 */
				ldap_unbind(ldap);
				ereport(LOG,
						(errmsg("could not load wldap32.dll")));
				return STATUS_ERROR;
			}
			_ldap_start_tls_sA = (__ldap_start_tls_sA) GetProcAddress(ldaphandle, "ldap_start_tls_sA");
			if (_ldap_start_tls_sA == NULL)
			{
				ldap_unbind(ldap);
				ereport(LOG,
						(errmsg("could not load function _ldap_start_tls_sA in wldap32.dll"),
						 errdetail("LDAP over SSL is not supported on this platform.")));
				return STATUS_ERROR;
			}

			/*
			 * Leak LDAP handle on purpose, because we need the library to
			 * stay open. This is ok because it will only ever be leaked once
			 * per process and is automatically cleaned up on process exit.
			 */
		}
		if ((r = _ldap_start_tls_sA(ldap, NULL, NULL, NULL, NULL)) != LDAP_SUCCESS)
#endif
		{
			ldap_unbind(ldap);
			ereport(LOG,
			 (errmsg("could not start LDAP TLS session: error code %d", r)));
			return STATUS_ERROR;
		}
	}

	snprintf(fulluser, sizeof(fulluser), "%s%s%s",
			 port->hba->ldapprefix ? port->hba->ldapprefix : "",
			 port->user_name,
			 port->hba->ldapsuffix ? port->hba->ldapsuffix : "");
	fulluser[sizeof(fulluser) - 1] = '\0';

	r = ldap_simple_bind_s(ldap, fulluser, passwd);
	ldap_unbind(ldap);

	if (r != LDAP_SUCCESS)
	{
		ereport(LOG,
				(errmsg("LDAP login failed for user \"%s\" on server \"%s\": error code %d",
						fulluser, port->hba->ldapserver, r)));
		return STATUS_ERROR;
	}

	return STATUS_OK;
}
#endif   /* USE_LDAP */


/*----------------------------------------------------------------
 * SSL client certificate authentication
 *----------------------------------------------------------------
 */
#ifdef USE_SSL
static int
CheckCertAuth(Port *port)
{
	Assert(port->ssl);

	/* Make sure we have received a username in the certificate */
	if (port->peer_cn == NULL ||
		strlen(port->peer_cn) <= 0)
	{
		ereport(LOG,
				(errmsg("Certificate login failed for user \"%s\": client certificate contains no username",
						port->user_name)));
		return STATUS_ERROR;
	}

	/* Just pass the certificate CN to the usermap check */
	return check_usermap(port->hba->usermap, port->user_name, port->peer_cn, false);
}

#endif<|MERGE_RESOLUTION|>--- conflicted
+++ resolved
@@ -2104,63 +2104,8 @@
 		return STATUS_ERROR;
 	}
 
-<<<<<<< HEAD
-	/*
-	 * Crack the LDAP url. We do a very trivial parse:
-	 *
-	 * ldap[s]://<server>[:<port>]/<basedn>[;prefix[;suffix]]
-	 *
-	 * This code originally used "%127s" for the suffix, but that doesn't
-	 * work for embedded whitespace.  We know that tokens formed by
-	 * hba.c won't include newlines, so we can use a "not newline" scanset
-	 * instead.
-	 */
-
-	server[0] = '\0';
-	basedn[0] = '\0';
-	prefix[0] = '\0';
-	suffix[0] = '\0';
-
-	/* ldap, including port number */
-	r = sscanf(port->auth_arg,
-			   "ldap://%127[^:]:%d/%127[^;];%127[^;];%127[^\n]",
-			   server, &ldapport, basedn, prefix, suffix);
-	if (r < 3)
-	{
-		/* ldaps, including port number */
-		r = sscanf(port->auth_arg,
-				   "ldaps://%127[^:]:%d/%127[^;];%127[^;];%127[^\n]",
-				   server, &ldapport, basedn, prefix, suffix);
-		if (r >= 3)
-			ssl = true;
-	}
-	if (r < 3)
-	{
-		/* ldap, no port number */
-		r = sscanf(port->auth_arg,
-				   "ldap://%127[^/]/%127[^;];%127[^;];%127[^\n]",
-				   server, basedn, prefix, suffix);
-	}
-	if (r < 2)
-	{
-		/* ldaps, no port number */
-		r = sscanf(port->auth_arg,
-				   "ldaps://%127[^/]/%127[^;];%127[^;];%127[^\n]",
-				   server, basedn, prefix, suffix);
-		if (r >= 2)
-			ssl = true;
-	}
-	if (r < 2)
-	{
-		ereport(LOG,
-				(errmsg("invalid LDAP URL: \"%s\"",
-						port->auth_arg)));
-		return STATUS_ERROR;
-	}
-=======
 	if (port->hba->ldapport == 0)
 		port->hba->ldapport = LDAP_PORT;
->>>>>>> 29b61b92
 
 	sendAuthRequest(port, AUTH_REQ_PASSWORD);
 
@@ -2175,11 +2120,7 @@
 		return STATUS_ERROR;
 	}
 
-<<<<<<< HEAD
-	ldap = ldap_init(server, ldapport);
-=======
 	ldap = ldap_init(port->hba->ldapserver, port->hba->ldapport);
->>>>>>> 29b61b92
 	if (!ldap)
 	{
 #ifndef WIN32
