--- conflicted
+++ resolved
@@ -218,11 +218,7 @@
 {
 	while (*str)
 	{
-<<<<<<< HEAD
-		char	ch = *str++;
-=======
 		char		ch = *str++;
->>>>>>> 29b61b92
 
 		if (IS_HIGHBIT_SET(ch))
 			ch = '?';
