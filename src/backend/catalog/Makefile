#-------------------------------------------------------------------------
#
# Makefile for backend/catalog
#
# $PostgreSQL$
#
#-------------------------------------------------------------------------

subdir = src/backend/catalog
top_builddir = ../../..
include $(top_builddir)/src/Makefile.global

OBJS = catalog.o dependency.o heap.o index.o indexing.o namespace.o aclchk.o \
       pg_aggregate.o pg_constraint.o pg_conversion.o pg_depend.o pg_enum.o \
<<<<<<< HEAD
       pg_largeobject.o pg_namespace.o pg_operator.o pg_proc.o pg_shdepend.o \
	   pg_type.o toasting.o replication.o
=======
       pg_inherits.o pg_largeobject.o pg_namespace.o pg_operator.o pg_proc.o \
       pg_shdepend.o pg_type.o storage.o toasting.o
>>>>>>> 29b61b92

BKIFILES = postgres.bki postgres.description postgres.shdescription mammoth.bki
MAMMOTH_SQL = mammoth_pk_indexes.sql

<<<<<<< HEAD
all: SUBSYS.o $(BKIFILES) $(MAMMOTH_SQL)
=======
include $(top_srcdir)/src/backend/common.mk
>>>>>>> 29b61b92

all: $(BKIFILES)

# Note: there are some undocumented dependencies on the ordering in which
# the catalog header files are assembled into postgres.bki.  In particular,
# indexing.h had better be last, and toasting.h just before it.

POSTGRES_BKI_SRCS = $(addprefix $(top_srcdir)/src/include/catalog/,\
	pg_proc.h pg_type.h pg_attribute.h pg_class.h \
	pg_attrdef.h pg_constraint.h pg_inherits.h pg_index.h pg_operator.h \
	pg_opfamily.h pg_opclass.h pg_am.h pg_amop.h pg_amproc.h \
	pg_language.h pg_largeobject.h pg_aggregate.h pg_statistic.h \
	pg_rewrite.h pg_trigger.h pg_listener.h pg_description.h pg_cast.h \
	pg_enum.h pg_namespace.h pg_conversion.h pg_depend.h \
	pg_database.h pg_tablespace.h pg_pltemplate.h \
	pg_authid.h pg_auth_members.h pg_shdepend.h pg_shdescription.h \
	pg_ts_config.h pg_ts_config_map.h pg_ts_dict.h \
	pg_ts_parser.h pg_ts_template.h \
	pg_foreign_data_wrapper.h pg_foreign_server.h pg_user_mapping.h \
	toasting.h indexing.h \
    )

pg_includes = $(sort -I$(top_srcdir)/src/include -I$(top_builddir)/src/include)

# see explanation in ../parser/Makefile
postgres.description: postgres.bki ;

postgres.shdescription: postgres.bki ;

postgres.bki: genbki.sh $(POSTGRES_BKI_SRCS) $(top_builddir)/src/include/pg_config_manual.h
	AWK='$(AWK)' $(SHELL) $< $(pg_includes) --set-version=$(VERSION) -o postgres $(POSTGRES_BKI_SRCS)

MAMMOTH_BKI_SRCS := $(addprefix $(top_srcdir)/src/include/catalog/,\
	replication.h repl_relations.h repl_versions.h repl_lo_columns.h \
	repl_slave_lo_refs.h repl_master_lo_refs.h repl_slave_relations.h \
	repl_authid.h repl_auth_members.h repl_acl.h repl_slave_roles.h \
	repl_forwarder.h pg_mammoth_proc.h mammoth_indexing.h )

mammoth.bki: genbki.sh $(MAMMOTH_BKI_SRCS) \
	$(top_srcdir)/src/include/postgres_ext.h $(top_builddir)/src/include/pg_config_manual.h
	AWK='$(AWK)' $(SHELL) $< $(pg_includes) --set-version=$(VERSION) -o mammoth $(MAMMOTH_BKI_SRCS)
$(MAMMOTH_SQL):  gen-mammoth-init.sh $(top_srcdir)/src/include/catalog/mammoth_indexing.h
	AWK='$(AWK)' $(SHELL) $< < $(top_srcdir)/src/include/catalog/mammoth_indexing.h > $@

.PHONY: install-data
install-data: $(BKIFILES) installdirs
	$(INSTALL_DATA) postgres.bki         '$(DESTDIR)$(datadir)/postgres.bki'
	$(INSTALL_DATA) postgres.description '$(DESTDIR)$(datadir)/postgres.description'
	$(INSTALL_DATA) postgres.shdescription '$(DESTDIR)$(datadir)/postgres.shdescription'
	$(INSTALL_DATA) $(srcdir)/system_views.sql '$(DESTDIR)$(datadir)/system_views.sql'
	$(INSTALL_DATA) $(srcdir)/information_schema.sql '$(DESTDIR)$(datadir)/information_schema.sql'
	$(INSTALL_DATA) $(srcdir)/sql_features.txt '$(DESTDIR)$(datadir)/sql_features.txt'
	$(INSTALL_DATA) mammoth.bki         '$(DESTDIR)$(datadir)/mammoth.bki'
	$(INSTALL_DATA) $(MAMMOTH_SQL) '$(DESTDIR)$(datadir)/$(MAMMOTH_SQL)'

installdirs:
	$(mkinstalldirs) '$(DESTDIR)$(datadir)'

.PHONY: uninstall-data
uninstall-data:
	rm -f $(addprefix '$(DESTDIR)$(datadir)'/, $(BKIFILES) system_views.sql information_schema.sql sql_features.txt '$(MAMMOTH_SQL)')

clean:
<<<<<<< HEAD
	rm -f SUBSYS.o $(OBJS) $(BKIFILES) $(MAMMOTH_SQL)
=======
	rm -f $(BKIFILES)
>>>>>>> 29b61b92
<|MERGE_RESOLUTION|>--- conflicted
+++ resolved
@@ -12,24 +12,15 @@
 
 OBJS = catalog.o dependency.o heap.o index.o indexing.o namespace.o aclchk.o \
        pg_aggregate.o pg_constraint.o pg_conversion.o pg_depend.o pg_enum.o \
-<<<<<<< HEAD
-       pg_largeobject.o pg_namespace.o pg_operator.o pg_proc.o pg_shdepend.o \
-	   pg_type.o toasting.o replication.o
-=======
        pg_inherits.o pg_largeobject.o pg_namespace.o pg_operator.o pg_proc.o \
-       pg_shdepend.o pg_type.o storage.o toasting.o
->>>>>>> 29b61b92
+       pg_shdepend.o pg_type.o storage.o toasting.o replication.o
 
 BKIFILES = postgres.bki postgres.description postgres.shdescription mammoth.bki
 MAMMOTH_SQL = mammoth_pk_indexes.sql
 
-<<<<<<< HEAD
-all: SUBSYS.o $(BKIFILES) $(MAMMOTH_SQL)
-=======
 include $(top_srcdir)/src/backend/common.mk
->>>>>>> 29b61b92
 
-all: $(BKIFILES)
+all: $(BKIFILES) $(MAMMOTH_SQL)
 
 # Note: there are some undocumented dependencies on the ordering in which
 # the catalog header files are assembled into postgres.bki.  In particular,
@@ -91,8 +82,4 @@
 	rm -f $(addprefix '$(DESTDIR)$(datadir)'/, $(BKIFILES) system_views.sql information_schema.sql sql_features.txt '$(MAMMOTH_SQL)')
 
 clean:
-<<<<<<< HEAD
-	rm -f SUBSYS.o $(OBJS) $(BKIFILES) $(MAMMOTH_SQL)
-=======
-	rm -f $(BKIFILES)
->>>>>>> 29b61b92
+	rm -f $(BKIFILES) $(MAMMOTH_SQL)