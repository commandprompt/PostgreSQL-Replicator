--- conflicted
+++ resolved
@@ -21,7 +21,6 @@
 #include "access/heapam.h"
 #include "access/sysattr.h"
 #include "access/xact.h"
-#include "access/genam.h"
 #include "catalog/catalog.h"
 #include "catalog/dependency.h"
 #include "catalog/indexing.h"
@@ -42,11 +41,8 @@
 #include "catalog/pg_ts_config.h"
 #include "catalog/pg_ts_dict.h"
 #include "commands/dbcommands.h"
-<<<<<<< HEAD
 #include "catalog/repl_acl.h"
-=======
 #include "foreign/foreign.h"
->>>>>>> 29b61b92
 #include "miscadmin.h"
 #include "nodes/makefuncs.h"
 #include "parser/parse_func.h"
@@ -55,11 +51,8 @@
 #include "utils/builtins.h"
 #include "utils/fmgroids.h"
 #include "utils/lsyscache.h"
-<<<<<<< HEAD
+#include "utils/rel.h"
 #include "utils/relcache.h"
-=======
-#include "utils/rel.h"
->>>>>>> 29b61b92
 #include "utils/syscache.h"
 #include "utils/tqual.h"
 
@@ -366,8 +359,6 @@
 		case ACL_OBJECT_TABLESPACE:
 			all_privileges = ACL_ALL_RIGHTS_TABLESPACE;
 			errormsg = gettext_noop("invalid privilege type %s for tablespace");
-<<<<<<< HEAD
-=======
 			break;
 		case ACL_OBJECT_FDW:
 			all_privileges = ACL_ALL_RIGHTS_FDW;
@@ -376,7 +367,6 @@
 		case ACL_OBJECT_FOREIGN_SERVER:
 			all_privileges = ACL_ALL_RIGHTS_FOREIGN_SERVER;
 			errormsg = gettext_noop("invalid privilege type %s for foreign server");
->>>>>>> 29b61b92
 			break;
 		default:
 			/* keep compiler quiet */
