--- conflicted
+++ resolved
@@ -1544,15 +1544,9 @@
 
 	scan = heap_beginscan_strat(heapRelation,	/* relation */
 								snapshot,		/* snapshot */
-<<<<<<< HEAD
-								0,				/* number of keys */
-								NULL,			/* scan key */
-								true,			/* buffer access strategy OK */
-=======
 								0,		/* number of keys */
 								NULL,	/* scan key */
 								true,	/* buffer access strategy OK */
->>>>>>> 29b61b92
 								allow_sync);	/* syncscan OK? */
 
 	reltuples = 0;
