--- conflicted
+++ resolved
@@ -49,14 +49,11 @@
 #include "catalog/pg_ts_parser.h"
 #include "catalog/pg_ts_template.h"
 #include "catalog/pg_type.h"
-<<<<<<< HEAD
+#include "catalog/pg_user_mapping.h"
 #include "catalog/repl_lo_columns.h"
 #include "catalog/repl_relations.h"
 #include "catalog/repl_slave_relations.h"
 #include "catalog/replication.h"
-=======
-#include "catalog/pg_user_mapping.h"
->>>>>>> 29b61b92
 #include "commands/comment.h"
 #include "commands/dbcommands.h"
 #include "commands/defrem.h"
@@ -166,14 +163,8 @@
 static void reportDependentObjects(const ObjectAddresses *targetObjects,
 					   DropBehavior behavior,
 					   int msglevel,
-<<<<<<< HEAD
-					   ObjectAddresses *oktodelete,
-					   Relation depRel,
-					   ObjectAddresses *alreadyDeleted);
-=======
 					   const ObjectAddress *origObject);
 static void deleteOneObject(const ObjectAddress *object, Relation depRel);
->>>>>>> 29b61b92
 static void doDeletion(const ObjectAddress *object);
 static void AcquireDeletionLock(const ObjectAddress *object);
 static void ReleaseDeletionLock(const ObjectAddress *object);
@@ -389,21 +380,10 @@
 	/*
 	 * Check if deletion is allowed, and report about cascaded deletes.
 	 */
-<<<<<<< HEAD
-	if (!deleteDependentObjects(object, objDescription,
-								DROP_CASCADE,
-								showNotices ? NOTICE : DEBUG2,
-								oktodelete, depRel, NULL))
-		ereport(ERROR,
-				(errcode(ERRCODE_DEPENDENT_OBJECTS_STILL_EXIST),
-				 errmsg("failed to drop all objects depending on %s",
-						objDescription)));
-=======
 	reportDependentObjects(targetObjects,
 						   DROP_CASCADE,
 						   showNotices ? NOTICE : DEBUG2,
 						   object);
->>>>>>> 29b61b92
 
 	/*
 	 * Delete all the objects in the proper order, except we skip the original
@@ -509,75 +489,6 @@
 		}
 	}
 
-<<<<<<< HEAD
-	systable_endscan(scan);
-}
-
-
-/*
- * recursiveDeletion: delete a single object for performDeletion, plus
- * (recursively) anything that depends on it.
- *
- * Returns TRUE if successful, FALSE if not.
- *
- * callingObject is NULL at the outer level, else identifies the object that
- * we recursed from (the reference object that someone else needs to delete).
- *
- * oktodelete is a list of objects verified deletable (ie, reachable by one
- * or more AUTO or INTERNAL dependencies from the original target).
- *
- * depRel is the already-open pg_depend relation.
- *
- * alreadyDeleted is a list to add objects to as they are deleted, or NULL
- * if the caller doesn't need to have such a list.
- *
- *
- * In RESTRICT mode, we perform all the deletions anyway, but ereport a message
- * and return FALSE if we find a restriction violation.  performDeletion
- * will then abort the transaction to nullify the deletions.  We have to
- * do it this way to (a) report all the direct and indirect dependencies
- * while (b) not going into infinite recursion if there's a cycle.
- *
- * This is even more complex than one could wish, because it is possible for
- * the same pair of objects to be related by both NORMAL and AUTO/INTERNAL
- * dependencies.  Also, we might have a situation where we've been asked to
- * delete object A, and objects B and C both have AUTO dependencies on A,
- * but B also has a NORMAL dependency on C.  (Since any of these paths might
- * be indirect, we can't prevent these scenarios, but must cope instead.)
- * If we visit C before B then we would mistakenly decide that the B->C link
- * should prevent the restricted drop from occurring.  To handle this, we make
- * a pre-scan to find all the objects that are auto-deletable from A.  If we
- * visit C first, but B is present in the oktodelete list, then we make no
- * complaint but recurse to delete B anyway.  (Note that in general we must
- * delete B before deleting C; the drop routine for B may try to access C.)
- *
- * Note: in the case where the path to B is traversed first, we will not
- * see the NORMAL dependency when we reach C, because of the pg_depend
- * removals done in step 1.  The oktodelete list is necessary just
- * to make the behavior independent of the order in which pg_depend
- * entries are visited.
- */
-static bool
-recursiveDeletion(const ObjectAddress *object,
-				  DropBehavior behavior,
-				  int msglevel,
-				  const ObjectAddress *callingObject,
-				  ObjectAddresses *oktodelete,
-				  Relation depRel,
-				  ObjectAddresses *alreadyDeleted)
-{
-	bool		ok = true;
-	char	   *objDescription;
-	ScanKeyData key[3];
-	int			nkeys;
-	SysScanDesc scan;
-	HeapTuple	tup;
-	ObjectAddress otherObject;
-	ObjectAddress owningObject;
-	bool		amOwned = false;
-
-=======
->>>>>>> 29b61b92
 	/*
 	 * It's also possible that the target object has already been completely
 	 * processed and put into targetObjects.  If so, again we just add the
@@ -982,24 +893,6 @@
 		pfree(objDesc);
 	}
 
-<<<<<<< HEAD
-	/*
-	 * Step 2: scan pg_depend records that link to this object, showing the
-	 * things that depend on it.  Recursively delete those things. Note it's
-	 * important to delete the dependent objects before the referenced one,
-	 * since the deletion routines might do things like try to update the
-	 * pg_class record when deleting a check constraint.
-	 */
-	if (!deleteDependentObjects(object, objDescription,
-								behavior, msglevel,
-								oktodelete, depRel, alreadyDeleted))
-		ok = false;
-
-	/*
-	 * We do not need CommandCounterIncrement here, since if step 2 did
-	 * anything then each recursive call will have ended with one.
-	 */
-=======
 	if (numNotReportedClient > 0)
 		appendStringInfo(&clientdetail, ngettext("\nand %d other object "
 												 "(see server log for list)",
@@ -1007,7 +900,6 @@
 												 "(see server log for list)",
 												 numNotReportedClient),
 						 numNotReportedClient);
->>>>>>> 29b61b92
 
 	if (!ok)
 	{
@@ -1052,47 +944,10 @@
 /*
  * deleteOneObject: delete a single object for performDeletion.
  *
-<<<<<<< HEAD
- * Scan pg_depend records that link to the given object, showing
- * the things that depend on it.  Recursively delete those things. (We
- * don't delete the pg_depend records here, as the recursive call will
- * do that.)  Note it's important to delete the dependent objects
- * before the referenced one, since the deletion routines might do
- * things like try to update the pg_class record when deleting a check
- * constraint.
- *
- * When dropping a whole object (subId = 0), find pg_depend records for
- * its sub-objects too.
- *
- *	object: the object to find dependencies on
- *	objDescription: description of object (only used for error messages)
- *	behavior: desired drop behavior
- *	oktodelete: stuff that's AUTO-deletable
- *	depRel: already opened pg_depend relation
- *	alreadyDeleted: optional list to add deleted objects to
- *
- * Returns TRUE if all is well, false if any problem found.
- *
- * NOTE: because we are using SnapshotNow, if a recursive call deletes
- * any pg_depend tuples that our scan hasn't yet visited, we will not
- * see them as good when we do visit them.	This is essential for
- * correct behavior if there are multiple dependency paths between two
- * objects --- else we might try to delete an already-deleted object.
- */
-static bool
-deleteDependentObjects(const ObjectAddress *object,
-					   const char *objDescription,
-					   DropBehavior behavior,
-					   int msglevel,
-					   ObjectAddresses *oktodelete,
-					   Relation depRel,
-					   ObjectAddresses *alreadyDeleted)
-=======
  * depRel is the already-open pg_depend relation.
  */
 static void
 deleteOneObject(const ObjectAddress *object, Relation depRel)
->>>>>>> 29b61b92
 {
 	ScanKeyData key[3];
 	int			nkeys;
@@ -1133,17 +988,7 @@
 		simple_heap_delete(depRel, &tup->t_self);
 	}
 
-<<<<<<< HEAD
-				if (!recursiveDeletion(&otherObject, behavior, msglevel,
-									   object, oktodelete, depRel,
-									   alreadyDeleted))
-					ok = false;
-				break;
-			case DEPENDENCY_AUTO:
-			case DEPENDENCY_INTERNAL:
-=======
 	systable_endscan(scan);
->>>>>>> 29b61b92
 
 	/*
 	 * Delete shared dependency references related to this object.	Again, if
@@ -1152,19 +997,10 @@
 	deleteSharedDependencyRecordsFor(object->classId, object->objectId,
 									 object->objectSubId);
 
-<<<<<<< HEAD
-				if (!recursiveDeletion(&otherObject, behavior, msglevel,
-									   object, oktodelete, depRel,
-									   alreadyDeleted))
-					ok = false;
-				break;
-			case DEPENDENCY_PIN:
-=======
 	/*
 	 * Now delete the object itself, in an object-type-dependent way.
 	 */
 	doDeletion(object);
->>>>>>> 29b61b92
 
 	/*
 	 * Delete any comments associated with this object.  (This is a convenient
@@ -2224,7 +2060,6 @@
 			Assert(object->objectSubId == 0);
 			return OCLASS_TBLSPACE;
 
-<<<<<<< HEAD
 		case ReplRelationsId:
 			Assert(object->objectSubId == 0);
 			return OCLASS_REPLIC;
@@ -2236,7 +2071,7 @@
 		case ReplLoColumnsId:
 			/* objectSubId is an attribute number */
 			return OCLASS_LO_REPLIC;
-=======
+
 		case ForeignDataWrapperRelationId:
 			Assert(object->objectSubId == 0);
 			return OCLASS_FDW;
@@ -2248,7 +2083,6 @@
 		case UserMappingRelationId:
 			Assert(object->objectSubId == 0);
 			return OCLASS_USER_MAPPING;
->>>>>>> 29b61b92
 	}
 
 	/* shouldn't get here */
@@ -2747,7 +2581,6 @@
 				break;
 			}
 
-<<<<<<< HEAD
 		case OCLASS_REPLIC:
 			{
 				appendStringInfo(&buffer, gettext("replication on master"));
@@ -2765,7 +2598,9 @@
 			{
 				appendStringInfo(&buffer, gettext("large object replication on column %d"),
 								 object->objectSubId);
-=======
+				break;
+			}
+
 		case OCLASS_FDW:
 			{
 				ForeignDataWrapper *fdw;
@@ -2807,7 +2642,6 @@
 					usename = "public";
 
 				appendStringInfo(&buffer, _("user mapping for %s"), usename);
->>>>>>> 29b61b92
 				break;
 			}
 
