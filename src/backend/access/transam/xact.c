--- conflicted
+++ resolved
@@ -40,11 +40,8 @@
 #include "miscadmin.h"
 #include "pg_trace.h"
 #include "pgstat.h"
-<<<<<<< HEAD
 #include "postmaster/replication.h"
-=======
 #include "storage/bufmgr.h"
->>>>>>> 29b61b92
 #include "storage/fd.h"
 #include "storage/lmgr.h"
 #include "storage/pmsignal.h"
@@ -580,12 +577,8 @@
 	 */
 	for (s = CurrentTransactionState; s != NULL; s = s->parent)
 	{
-<<<<<<< HEAD
-		int low, high;
-=======
 		int			low,
 					high;
->>>>>>> 29b61b92
 
 		if (s->state == TRANS_ABORT)
 			continue;
@@ -598,13 +591,8 @@
 		high = s->nChildXids - 1;
 		while (low <= high)
 		{
-<<<<<<< HEAD
-			int				middle;
-			TransactionId	probe;
-=======
 			int			middle;
 			TransactionId probe;
->>>>>>> 29b61b92
 
 			middle = low + (high - low) / 2;
 			probe = s->childXids[middle];
@@ -1133,69 +1121,6 @@
 	/* Allocate or enlarge the parent array if necessary */
 	if (s->parent->maxChildXids < new_nChildXids)
 	{
-<<<<<<< HEAD
-		int				new_maxChildXids;
-		TransactionId  *new_childXids;
-
-		/*
-		 * Make it 2x what's needed right now, to avoid having to enlarge it
-		 * repeatedly. But we can't go above MaxAllocSize.  (The latter
-		 * limit is what ensures that we don't need to worry about integer
-		 * overflow here or in the calculation of new_nChildXids.)
-		 */
-		new_maxChildXids = Min(new_nChildXids * 2,
-							   (int) (MaxAllocSize / sizeof(TransactionId)));
-
-		if (new_maxChildXids < new_nChildXids)
-			ereport(ERROR,
-					(errcode(ERRCODE_PROGRAM_LIMIT_EXCEEDED),
-					 errmsg("maximum number of committed subtransactions (%d) exceeded",
-							(int) (MaxAllocSize / sizeof(TransactionId)))));
-
-		/*
-		 * We keep the child-XID arrays in TopTransactionContext; this avoids
-		 * setting up child-transaction contexts for what might be just a few
-		 * bytes of grandchild XIDs.
-		 */
-		if (s->parent->childXids == NULL)
-			new_childXids =
-				MemoryContextAlloc(TopTransactionContext, 
-								   new_maxChildXids * sizeof(TransactionId));
-		else
-			new_childXids = repalloc(s->parent->childXids, 
-									 new_maxChildXids * sizeof(TransactionId));
-
-		s->parent->childXids  = new_childXids;
-		s->parent->maxChildXids = new_maxChildXids;
-	}
-
-	/*
-	 * Copy all my XIDs to parent's array.
-	 *
-	 * Note: We rely on the fact that the XID of a child always follows that
-	 * of its parent.  By copying the XID of this subtransaction before the
-	 * XIDs of its children, we ensure that the array stays ordered.  Likewise,
-	 * all XIDs already in the array belong to subtransactions started and
-	 * subcommitted before us, so their XIDs must precede ours.
-	 */
-	s->parent->childXids[s->parent->nChildXids] = s->transactionId;
-
-	if (s->nChildXids > 0)
-		memcpy(&s->parent->childXids[s->parent->nChildXids + 1],
-			   s->childXids,
-			   s->nChildXids * sizeof(TransactionId));
-
-	s->parent->nChildXids = new_nChildXids;
-
-	/* Release child's array to avoid leakage */
-	if (s->childXids != NULL)
-		pfree(s->childXids);
-	/* We must reset these to avoid double-free if fail later in commit */
-	s->childXids = NULL;
-	s->nChildXids = 0;
-	s->maxChildXids = 0;
-}
-=======
 		int			new_maxChildXids;
 		TransactionId *new_childXids;
 
@@ -1213,7 +1138,6 @@
 					(errcode(ERRCODE_PROGRAM_LIMIT_EXCEEDED),
 					 errmsg("maximum number of committed subtransactions (%d) exceeded",
 							(int) (MaxAllocSize / sizeof(TransactionId)))));
->>>>>>> 29b61b92
 
 		/*
 		 * We keep the child-XID arrays in TopTransactionContext; this avoids
@@ -1503,7 +1427,6 @@
 	s->childXids = NULL;
 	s->nChildXids = 0;
 	s->maxChildXids = 0;
-<<<<<<< HEAD
 }
 
 /*
@@ -1517,8 +1440,6 @@
 
 	if (replication_enable && replication_master)
 		PGRAbortSubTransaction(s->txlocal_offset);
-=======
->>>>>>> 29b61b92
 }
 
 /* ----------------------------------------------------------------
@@ -1984,17 +1905,6 @@
 	/* NOTIFY and flatfiles will be handled below */
 
 	/*
-<<<<<<< HEAD
-	 * Don't allow PREPARE TRANSACTION if we've accessed a temporary table
-	 * in this transaction.  Having the prepared xact hold locks on another
-	 * backend's temp table seems a bad idea --- for instance it would prevent
-	 * the backend from exiting.  There are other problems too, such as how
-	 * to clean up the source backend's local buffers and ON COMMIT state
-	 * if the prepared xact includes a DROP of a temp table.
-	 *
-	 * We must check this after executing any ON COMMIT actions, because
-	 * they might still access a temp relation.
-=======
 	 * Don't allow PREPARE TRANSACTION if we've accessed a temporary table in
 	 * this transaction.  Having the prepared xact hold locks on another
 	 * backend's temp table seems a bad idea --- for instance it would prevent
@@ -2004,7 +1914,6 @@
 	 *
 	 * We must check this after executing any ON COMMIT actions, because they
 	 * might still access a temp relation.
->>>>>>> 29b61b92
 	 *
 	 * XXX In principle this could be relaxed to allow some useful special
 	 * cases, such as a temp table created and dropped all within the
@@ -2015,7 +1924,6 @@
 				(errcode(ERRCODE_FEATURE_NOT_SUPPORTED),
 				 errmsg("cannot PREPARE a transaction that has operated on temporary tables")));
 
-<<<<<<< HEAD
 	/* Do not allow PREPARE TRANSACTION if this transaction is being replicated */
 	if (replication_enable && replication_master)
 	{
@@ -2030,8 +1938,6 @@
 		}
 	}
 
-=======
->>>>>>> 29b61b92
 	/* Prevent cancel/die interrupt while cleaning up */
 	HOLD_INTERRUPTS();
 
@@ -4143,12 +4049,9 @@
 						  s->parent->subTransactionId);
 		AtEOSubXact_HashTables(false, s->nestingLevel);
 		AtEOSubXact_PgStat(false, s->nestingLevel);
-<<<<<<< HEAD
 
 		AtSubAbort_Replication();
-=======
 		AtSubAbort_Snapshot(s->nestingLevel);
->>>>>>> 29b61b92
 	}
 
 	/*
@@ -4314,11 +4217,7 @@
 
 	if (s->nChildXids > 0)
 	{
-<<<<<<< HEAD
-		int i;
-=======
 		int			i;
->>>>>>> 29b61b92
 
 		appendStringInfo(&buf, "%u", s->childXids[0]);
 		for (i = 1; i < s->nChildXids; i++)
