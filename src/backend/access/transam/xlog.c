/*-------------------------------------------------------------------------
 *
 * xlog.c
 *		PostgreSQL transaction log manager
 *
 *
 * Portions Copyright (c) 1996-2009, PostgreSQL Global Development Group
 * Portions Copyright (c) 1994, Regents of the University of California
 *
 * $PostgreSQL$
 *
 *-------------------------------------------------------------------------
 */

#include "postgres.h"

#include <ctype.h>
#include <signal.h>
#include <time.h>
#include <fcntl.h>
#include <sys/stat.h>
#include <sys/time.h>
#include <sys/wait.h>
#include <unistd.h>

#include "access/clog.h"
#include "access/multixact.h"
#include "access/subtrans.h"
#include "access/transam.h"
#include "access/tuptoaster.h"
#include "access/twophase.h"
#include "access/xact.h"
#include "access/xlog_internal.h"
#include "access/xlogutils.h"
#include "catalog/catversion.h"
#include "catalog/pg_control.h"
#include "catalog/pg_type.h"
#include "funcapi.h"
<<<<<<< HEAD
#include "mammoth_r/txlog.h"
=======
#include "libpq/pqsignal.h"
>>>>>>> 29b61b92
#include "miscadmin.h"
#include "pgstat.h"
#include "postmaster/bgwriter.h"
#include "storage/bufmgr.h"
#include "storage/fd.h"
#include "storage/ipc.h"
#include "storage/pmsignal.h"
#include "storage/procarray.h"
#include "storage/smgr.h"
#include "storage/spin.h"
#include "utils/builtins.h"
#include "utils/flatfiles.h"
#include "utils/guc.h"
#include "utils/ps_status.h"
#include "pg_trace.h"


/* File path names (all relative to $PGDATA) */
#define BACKUP_LABEL_FILE		"backup_label"
#define BACKUP_LABEL_OLD		"backup_label.old"
#define RECOVERY_COMMAND_FILE	"recovery.conf"
#define RECOVERY_COMMAND_DONE	"recovery.done"


/* User-settable parameters */
int			CheckPointSegments = 3;
int			XLOGbuffers = 8;
int			XLogArchiveTimeout = 0;
bool		XLogArchiveMode = false;
char	   *XLogArchiveCommand = NULL;
bool		fullPageWrites = true;
bool		log_checkpoints = false;
int			sync_method = DEFAULT_SYNC_METHOD;

#ifdef WAL_DEBUG
bool		XLOG_DEBUG = false;
#endif

/*
 * XLOGfileslop is the maximum number of preallocated future XLOG segments.
 * When we are done with an old XLOG segment file, we will recycle it as a
 * future XLOG segment as long as there aren't already XLOGfileslop future
 * segments; else we'll delete it.  This could be made a separate GUC
 * variable, but at present I think it's sufficient to hardwire it as
 * 2*CheckPointSegments+1.	Under normal conditions, a checkpoint will free
 * no more than 2*CheckPointSegments log segments, and we want to recycle all
 * of them; the +1 allows boundary cases to happen without wasting a
 * delete/create-segment cycle.
 */
#define XLOGfileslop	(2*CheckPointSegments + 1)

/*
 * GUC support
 */
const struct config_enum_entry sync_method_options[] = {
	{"fsync", SYNC_METHOD_FSYNC, false},
#ifdef HAVE_FSYNC_WRITETHROUGH
	{"fsync_writethrough", SYNC_METHOD_FSYNC_WRITETHROUGH, false},
#endif
#ifdef HAVE_FDATASYNC
	{"fdatasync", SYNC_METHOD_FDATASYNC, false},
#endif
#ifdef OPEN_SYNC_FLAG
	{"open_sync", SYNC_METHOD_OPEN, false},
#endif
#ifdef OPEN_DATASYNC_FLAG
	{"open_datasync", SYNC_METHOD_OPEN_DSYNC, false},
#endif
	{NULL, 0, false}
};

/*
 * Statistics for current checkpoint are collected in this global struct.
 * Because only the background writer or a stand-alone backend can perform
 * checkpoints, this will be unused in normal backends.
 */
CheckpointStatsData CheckpointStats;

/*
 * ThisTimeLineID will be same in all backends --- it identifies current
 * WAL timeline for the database system.
 */
TimeLineID	ThisTimeLineID = 0;

/*
 * Are we doing recovery from XLOG?
 *
 * This is only ever true in the startup process; it should be read as meaning
 * "this process is replaying WAL records", rather than "the system is in
 * recovery mode".  It should be examined primarily by functions that need
 * to act differently when called from a WAL redo function (e.g., to skip WAL
 * logging).  To check whether the system is in recovery regardless of which
 * process you're running in, use RecoveryInProgress().
 */
bool		InRecovery = false;

/*
 * Local copy of SharedRecoveryInProgress variable. True actually means "not
 * known, need to check the shared state".
 */
static bool LocalRecoveryInProgress = true;

/*
 * Local state for XLogInsertAllowed():
 *		1: unconditionally allowed to insert XLOG
 *		0: unconditionally not allowed to insert XLOG
 *		-1: must check RecoveryInProgress(); disallow until it is false
 * Most processes start with -1 and transition to 1 after seeing that recovery
 * is not in progress.  But we can also force the value for special cases.
 * The coding in XLogInsertAllowed() depends on the first two of these states
 * being numerically the same as bool true and false.
 */
static int	LocalXLogInsertAllowed = -1;

/* Are we recovering using offline XLOG archives? */
static bool InArchiveRecovery = false;

/* Was the last xlog file restored from archive, or local? */
static bool restoredFromArchive = false;

/* options taken from recovery.conf */
static char *recoveryRestoreCommand = NULL;
static char *recoveryEndCommand = NULL;
static bool recoveryTarget = false;
static bool recoveryTargetExact = false;
static bool recoveryTargetInclusive = true;
static TransactionId recoveryTargetXid;
static TimestampTz recoveryTargetTime;
static TimestampTz recoveryLastXTime = 0;

/* if recoveryStopsHere returns true, it saves actual stop xid/time here */
static TransactionId recoveryStopXid;
static TimestampTz recoveryStopTime;
static bool recoveryStopAfter;

/*
 * During normal operation, the only timeline we care about is ThisTimeLineID.
 * During recovery, however, things are more complicated.  To simplify life
 * for rmgr code, we keep ThisTimeLineID set to the "current" timeline as we
 * scan through the WAL history (that is, it is the line that was active when
 * the currently-scanned WAL record was generated).  We also need these
 * timeline values:
 *
 * recoveryTargetTLI: the desired timeline that we want to end in.
 *
 * expectedTLIs: an integer list of recoveryTargetTLI and the TLIs of
 * its known parents, newest first (so recoveryTargetTLI is always the
 * first list member).	Only these TLIs are expected to be seen in the WAL
 * segments we read, and indeed only these TLIs will be considered as
 * candidate WAL files to open at all.
 *
 * curFileTLI: the TLI appearing in the name of the current input WAL file.
 * (This is not necessarily the same as ThisTimeLineID, because we could
 * be scanning data that was copied from an ancestor timeline when the current
 * file was created.)  During a sequential scan we do not allow this value
 * to decrease.
 */
static TimeLineID recoveryTargetTLI;
static List *expectedTLIs;
static TimeLineID curFileTLI;

/*
 * ProcLastRecPtr points to the start of the last XLOG record inserted by the
 * current backend.  It is updated for all inserts.  XactLastRecEnd points to
 * end+1 of the last record, and is reset when we end a top-level transaction,
 * or start a new one; so it can be used to tell if the current transaction has
 * created any XLOG records.
 */
static XLogRecPtr ProcLastRecPtr = {0, 0};

XLogRecPtr	XactLastRecEnd = {0, 0};

/*
 * RedoRecPtr is this backend's local copy of the REDO record pointer
 * (which is almost but not quite the same as a pointer to the most recent
 * CHECKPOINT record).	We update this from the shared-memory copy,
 * XLogCtl->Insert.RedoRecPtr, whenever we can safely do so (ie, when we
 * hold the Insert lock).  See XLogInsert for details.	We are also allowed
 * to update from XLogCtl->Insert.RedoRecPtr if we hold the info_lck;
 * see GetRedoRecPtr.  A freshly spawned backend obtains the value during
 * InitXLOGAccess.
 */
static XLogRecPtr RedoRecPtr;

/*----------
 * Shared-memory data structures for XLOG control
 *
 * LogwrtRqst indicates a byte position that we need to write and/or fsync
 * the log up to (all records before that point must be written or fsynced).
 * LogwrtResult indicates the byte positions we have already written/fsynced.
 * These structs are identical but are declared separately to indicate their
 * slightly different functions.
 *
 * We do a lot of pushups to minimize the amount of access to lockable
 * shared memory values.  There are actually three shared-memory copies of
 * LogwrtResult, plus one unshared copy in each backend.  Here's how it works:
 *		XLogCtl->LogwrtResult is protected by info_lck
 *		XLogCtl->Write.LogwrtResult is protected by WALWriteLock
 *		XLogCtl->Insert.LogwrtResult is protected by WALInsertLock
 * One must hold the associated lock to read or write any of these, but
 * of course no lock is needed to read/write the unshared LogwrtResult.
 *
 * XLogCtl->LogwrtResult and XLogCtl->Write.LogwrtResult are both "always
 * right", since both are updated by a write or flush operation before
 * it releases WALWriteLock.  The point of keeping XLogCtl->Write.LogwrtResult
 * is that it can be examined/modified by code that already holds WALWriteLock
 * without needing to grab info_lck as well.
 *
 * XLogCtl->Insert.LogwrtResult may lag behind the reality of the other two,
 * but is updated when convenient.	Again, it exists for the convenience of
 * code that is already holding WALInsertLock but not the other locks.
 *
 * The unshared LogwrtResult may lag behind any or all of these, and again
 * is updated when convenient.
 *
 * The request bookkeeping is simpler: there is a shared XLogCtl->LogwrtRqst
 * (protected by info_lck), but we don't need to cache any copies of it.
 *
 * Note that this all works because the request and result positions can only
 * advance forward, never back up, and so we can easily determine which of two
 * values is "more up to date".
 *
 * info_lck is only held long enough to read/update the protected variables,
 * so it's a plain spinlock.  The other locks are held longer (potentially
 * over I/O operations), so we use LWLocks for them.  These locks are:
 *
 * WALInsertLock: must be held to insert a record into the WAL buffers.
 *
 * WALWriteLock: must be held to write WAL buffers to disk (XLogWrite or
 * XLogFlush).
 *
 * ControlFileLock: must be held to read/update control file or create
 * new log file.
 *
 * CheckpointLock: must be held to do a checkpoint or restartpoint (ensures
 * only one checkpointer at a time; currently, with all checkpoints done by
 * the bgwriter, this is just pro forma).
 *
 *----------
 */

typedef struct XLogwrtRqst
{
	XLogRecPtr	Write;			/* last byte + 1 to write out */
	XLogRecPtr	Flush;			/* last byte + 1 to flush */
} XLogwrtRqst;

typedef struct XLogwrtResult
{
	XLogRecPtr	Write;			/* last byte + 1 written out */
	XLogRecPtr	Flush;			/* last byte + 1 flushed */
} XLogwrtResult;

/*
 * Shared state data for XLogInsert.
 */
typedef struct XLogCtlInsert
{
	XLogwrtResult LogwrtResult; /* a recent value of LogwrtResult */
	XLogRecPtr	PrevRecord;		/* start of previously-inserted record */
	int			curridx;		/* current block index in cache */
	XLogPageHeader currpage;	/* points to header of block in cache */
	char	   *currpos;		/* current insertion point in cache */
	XLogRecPtr	RedoRecPtr;		/* current redo point for insertions */
	bool		forcePageWrites;	/* forcing full-page writes for PITR? */
} XLogCtlInsert;

/*
 * Shared state data for XLogWrite/XLogFlush.
 */
typedef struct XLogCtlWrite
{
	XLogwrtResult LogwrtResult; /* current value of LogwrtResult */
	int			curridx;		/* cache index of next block to write */
	pg_time_t	lastSegSwitchTime;		/* time of last xlog segment switch */
} XLogCtlWrite;

/*
 * Total shared-memory state for XLOG.
 */
typedef struct XLogCtlData
{
	/* Protected by WALInsertLock: */
	XLogCtlInsert Insert;

	/* Protected by info_lck: */
	XLogwrtRqst LogwrtRqst;
	XLogwrtResult LogwrtResult;
	uint32		ckptXidEpoch;	/* nextXID & epoch of latest checkpoint */
	TransactionId ckptXid;
	XLogRecPtr	asyncCommitLSN; /* LSN of newest async commit */

	/* Protected by WALWriteLock: */
	XLogCtlWrite Write;

	/*
	 * These values do not change after startup, although the pointed-to pages
	 * and xlblocks values certainly do.  Permission to read/write the pages
	 * and xlblocks values depends on WALInsertLock and WALWriteLock.
	 */
	char	   *pages;			/* buffers for unwritten XLOG pages */
	XLogRecPtr *xlblocks;		/* 1st byte ptr-s + XLOG_BLCKSZ */
	int			XLogCacheBlck;	/* highest allocated xlog buffer index */
	TimeLineID	ThisTimeLineID;

	/*
	 * SharedRecoveryInProgress indicates if we're still in crash or archive
	 * recovery.  Protected by info_lck.
	 */
	bool		SharedRecoveryInProgress;

	/*
	 * During recovery, we keep a copy of the latest checkpoint record here.
	 * Used by the background writer when it wants to create a restartpoint.
	 *
	 * Protected by info_lck.
	 */
	XLogRecPtr	lastCheckPointRecPtr;
	CheckPoint	lastCheckPoint;

	/* end+1 of the last record replayed (or being replayed) */
	XLogRecPtr	replayEndRecPtr;

	slock_t		info_lck;		/* locks shared variables shown above */
} XLogCtlData;

static XLogCtlData *XLogCtl = NULL;

/*
 * We maintain an image of pg_control in shared memory.
 */
ControlFileData *ControlFile = NULL;

/*
 * Macros for managing XLogInsert state.  In most cases, the calling routine
 * has local copies of XLogCtl->Insert and/or XLogCtl->Insert->curridx,
 * so these are passed as parameters instead of being fetched via XLogCtl.
 */

/* Free space remaining in the current xlog page buffer */
#define INSERT_FREESPACE(Insert)  \
	(XLOG_BLCKSZ - ((Insert)->currpos - (char *) (Insert)->currpage))

/* Construct XLogRecPtr value for current insertion point */
#define INSERT_RECPTR(recptr,Insert,curridx)  \
	( \
	  (recptr).xlogid = XLogCtl->xlblocks[curridx].xlogid, \
	  (recptr).xrecoff = \
		XLogCtl->xlblocks[curridx].xrecoff - INSERT_FREESPACE(Insert) \
	)

#define PrevBufIdx(idx)		\
		(((idx) == 0) ? XLogCtl->XLogCacheBlck : ((idx) - 1))

#define NextBufIdx(idx)		\
		(((idx) == XLogCtl->XLogCacheBlck) ? 0 : ((idx) + 1))

/*
 * Private, possibly out-of-date copy of shared LogwrtResult.
 * See discussion above.
 */
static XLogwrtResult LogwrtResult = {{0, 0}, {0, 0}};

/*
 * openLogFile is -1 or a kernel FD for an open log file segment.
 * When it's open, openLogOff is the current seek offset in the file.
 * openLogId/openLogSeg identify the segment.  These variables are only
 * used to write the XLOG, and so will normally refer to the active segment.
 */
static int	openLogFile = -1;
static uint32 openLogId = 0;
static uint32 openLogSeg = 0;
static uint32 openLogOff = 0;

/*
 * These variables are used similarly to the ones above, but for reading
 * the XLOG.  Note, however, that readOff generally represents the offset
 * of the page just read, not the seek position of the FD itself, which
 * will be just past that page.
 */
static int	readFile = -1;
static uint32 readId = 0;
static uint32 readSeg = 0;
static uint32 readOff = 0;

/* Buffer for currently read page (XLOG_BLCKSZ bytes) */
static char *readBuf = NULL;

/* Buffer for current ReadRecord result (expandable) */
static char *readRecordBuf = NULL;
static uint32 readRecordBufSize = 0;

/* State information for XLOG reading */
static XLogRecPtr ReadRecPtr;	/* start of last record read */
static XLogRecPtr EndRecPtr;	/* end+1 of last record read */
static XLogRecord *nextRecord = NULL;
static TimeLineID lastPageTLI = 0;

static XLogRecPtr minRecoveryPoint;		/* local copy of
										 * ControlFile->minRecoveryPoint */
static bool updateMinRecoveryPoint = true;

static bool InRedo = false;

/*
 * Flags set by interrupt handlers for later service in the redo loop.
 */
static volatile sig_atomic_t got_SIGHUP = false;
static volatile sig_atomic_t shutdown_requested = false;

/*
 * Flag set when executing a restore command, to tell SIGTERM signal handler
 * that it's safe to just proc_exit.
 */
static volatile sig_atomic_t in_restore_command = false;


static void XLogArchiveNotify(const char *xlog);
static void XLogArchiveNotifySeg(uint32 log, uint32 seg);
static bool XLogArchiveCheckDone(const char *xlog);
static bool XLogArchiveIsBusy(const char *xlog);
static void XLogArchiveCleanup(const char *xlog);
static void readRecoveryCommandFile(void);
static void exitArchiveRecovery(TimeLineID endTLI,
					uint32 endLogId, uint32 endLogSeg);
static bool recoveryStopsHere(XLogRecord *record, bool *includeThis);
static void LocalSetXLogInsertAllowed(void);
static void CheckPointGuts(XLogRecPtr checkPointRedo, int flags);

static bool XLogCheckBuffer(XLogRecData *rdata, bool doPageWrites,
				XLogRecPtr *lsn, BkpBlock *bkpb);
static bool AdvanceXLInsertBuffer(bool new_segment);
static void XLogWrite(XLogwrtRqst WriteRqst, bool flexible, bool xlog_switch);
static int XLogFileInit(uint32 log, uint32 seg,
			 bool *use_existent, bool use_lock);
static bool InstallXLogFileSegment(uint32 *log, uint32 *seg, char *tmppath,
					   bool find_free, int *max_advance,
					   bool use_lock);
static int	XLogFileOpen(uint32 log, uint32 seg);
static int	XLogFileRead(uint32 log, uint32 seg, int emode);
static void XLogFileClose(void);
static bool RestoreArchivedFile(char *path, const char *xlogfname,
					const char *recovername, off_t expectedSize);
static void ExecuteRecoveryEndCommand(void);
static void PreallocXlogFiles(XLogRecPtr endptr);
static void RemoveOldXlogFiles(uint32 log, uint32 seg, XLogRecPtr endptr);
static void ValidateXLOGDirectoryStructure(void);
static void CleanupBackupHistory(void);
static void UpdateMinRecoveryPoint(XLogRecPtr lsn, bool force);
static XLogRecord *ReadRecord(XLogRecPtr *RecPtr, int emode);
static bool ValidXLOGHeader(XLogPageHeader hdr, int emode);
static XLogRecord *ReadCheckpointRecord(XLogRecPtr RecPtr, int whichChkpt);
static List *readTimeLineHistory(TimeLineID targetTLI);
static bool existsTimeLineHistory(TimeLineID probeTLI);
static TimeLineID findNewestTimeLine(TimeLineID startTLI);
static void writeTimeLineHistory(TimeLineID newTLI, TimeLineID parentTLI,
					 TimeLineID endTLI,
					 uint32 endLogId, uint32 endLogSeg);
static void WriteControlFile(void);
static void ReadControlFile(void);
static char *str_time(pg_time_t tnow);
<<<<<<< HEAD
=======

>>>>>>> 29b61b92
#ifdef WAL_DEBUG
static void xlog_outrec(StringInfo buf, XLogRecord *record);
#endif
static void issue_xlog_fsync(void);
static void pg_start_backup_callback(int code, Datum arg);
static bool read_backup_label(XLogRecPtr *checkPointLoc,
				  XLogRecPtr *minRecoveryLoc);
static void rm_redo_error_callback(void *arg);
static int	get_sync_bit(int method);


/*
 * Insert an XLOG record having the specified RMID and info bytes,
 * with the body of the record being the data chunk(s) described by
 * the rdata chain (see xlog.h for notes about rdata).
 *
 * Returns XLOG pointer to end of record (beginning of next record).
 * This can be used as LSN for data pages affected by the logged action.
 * (LSN is the XLOG point up to which the XLOG must be flushed to disk
 * before the data page can be written out.  This implements the basic
 * WAL rule "write the log before the data".)
 *
 * NB: this routine feels free to scribble on the XLogRecData structs,
 * though not on the data they reference.  This is OK since the XLogRecData
 * structs are always just temporaries in the calling code.
 */
XLogRecPtr
XLogInsert(RmgrId rmid, uint8 info, XLogRecData *rdata)
{
	XLogCtlInsert *Insert = &XLogCtl->Insert;
	XLogRecord *record;
	XLogContRecord *contrecord;
	XLogRecPtr	RecPtr;
	XLogRecPtr	WriteRqst;
	uint32		freespace;
	int			curridx;
	XLogRecData *rdt;
	Buffer		dtbuf[XLR_MAX_BKP_BLOCKS];
	bool		dtbuf_bkp[XLR_MAX_BKP_BLOCKS];
	BkpBlock	dtbuf_xlg[XLR_MAX_BKP_BLOCKS];
	XLogRecPtr	dtbuf_lsn[XLR_MAX_BKP_BLOCKS];
	XLogRecData dtbuf_rdt1[XLR_MAX_BKP_BLOCKS];
	XLogRecData dtbuf_rdt2[XLR_MAX_BKP_BLOCKS];
	XLogRecData dtbuf_rdt3[XLR_MAX_BKP_BLOCKS];
	pg_crc32	rdata_crc;
	uint32		len,
				write_len;
	unsigned	i;
	bool		updrqst;
	bool		doPageWrites;
	bool		isLogSwitch = (rmid == RM_XLOG_ID && info == XLOG_SWITCH);

	/* cross-check on whether we should be here or not */
	if (!XLogInsertAllowed())
		elog(ERROR, "cannot make new WAL entries during recovery");

	/* info's high bits are reserved for use by me */
	if (info & XLR_INFO_MASK)
		elog(PANIC, "invalid xlog info mask %02X", info);

	TRACE_POSTGRESQL_XLOG_INSERT(rmid, info);

	/*
	 * In bootstrap mode, we don't actually log anything but XLOG resources;
	 * return a phony record pointer.
	 */
	if (IsBootstrapProcessingMode() && rmid != RM_XLOG_ID)
	{
		RecPtr.xlogid = 0;
		RecPtr.xrecoff = SizeOfXLogLongPHD;		/* start of 1st chkpt record */
		return RecPtr;
	}

	/*
	 * Here we scan the rdata chain, determine which buffers must be backed
	 * up, and compute the CRC values for the data.  Note that the record
	 * header isn't added into the CRC initially since we don't know the final
	 * length or info bits quite yet.  Thus, the CRC will represent the CRC of
	 * the whole record in the order "rdata, then backup blocks, then record
	 * header".
	 *
	 * We may have to loop back to here if a race condition is detected below.
	 * We could prevent the race by doing all this work while holding the
	 * insert lock, but it seems better to avoid doing CRC calculations while
	 * holding the lock.  This means we have to be careful about modifying the
	 * rdata chain until we know we aren't going to loop back again.  The only
	 * change we allow ourselves to make earlier is to set rdt->data = NULL in
	 * chain items we have decided we will have to back up the whole buffer
	 * for.  This is OK because we will certainly decide the same thing again
	 * for those items if we do it over; doing it here saves an extra pass
	 * over the chain later.
	 */
begin:;
	for (i = 0; i < XLR_MAX_BKP_BLOCKS; i++)
	{
		dtbuf[i] = InvalidBuffer;
		dtbuf_bkp[i] = false;
	}

	/*
	 * Decide if we need to do full-page writes in this XLOG record: true if
	 * full_page_writes is on or we have a PITR request for it.  Since we
	 * don't yet have the insert lock, forcePageWrites could change under us,
	 * but we'll recheck it once we have the lock.
	 */
	doPageWrites = fullPageWrites || Insert->forcePageWrites;

	INIT_CRC32(rdata_crc);
	len = 0;
	for (rdt = rdata;;)
	{
		if (rdt->buffer == InvalidBuffer)
		{
			/* Simple data, just include it */
			len += rdt->len;
			COMP_CRC32(rdata_crc, rdt->data, rdt->len);
		}
		else
		{
			/* Find info for buffer */
			for (i = 0; i < XLR_MAX_BKP_BLOCKS; i++)
			{
				if (rdt->buffer == dtbuf[i])
				{
					/* Buffer already referenced by earlier chain item */
					if (dtbuf_bkp[i])
						rdt->data = NULL;
					else if (rdt->data)
					{
						len += rdt->len;
						COMP_CRC32(rdata_crc, rdt->data, rdt->len);
					}
					break;
				}
				if (dtbuf[i] == InvalidBuffer)
				{
					/* OK, put it in this slot */
					dtbuf[i] = rdt->buffer;
					if (XLogCheckBuffer(rdt, doPageWrites,
										&(dtbuf_lsn[i]), &(dtbuf_xlg[i])))
					{
						dtbuf_bkp[i] = true;
						rdt->data = NULL;
					}
					else if (rdt->data)
					{
						len += rdt->len;
						COMP_CRC32(rdata_crc, rdt->data, rdt->len);
					}
					break;
				}
			}
			if (i >= XLR_MAX_BKP_BLOCKS)
				elog(PANIC, "can backup at most %d blocks per xlog record",
					 XLR_MAX_BKP_BLOCKS);
		}
		/* Break out of loop when rdt points to last chain item */
		if (rdt->next == NULL)
			break;
		rdt = rdt->next;
	}

	/*
	 * Now add the backup block headers and data into the CRC
	 */
	for (i = 0; i < XLR_MAX_BKP_BLOCKS; i++)
	{
		if (dtbuf_bkp[i])
		{
			BkpBlock   *bkpb = &(dtbuf_xlg[i]);
			char	   *page;

			COMP_CRC32(rdata_crc,
					   (char *) bkpb,
					   sizeof(BkpBlock));
			page = (char *) BufferGetBlock(dtbuf[i]);
			if (bkpb->hole_length == 0)
			{
				COMP_CRC32(rdata_crc,
						   page,
						   BLCKSZ);
			}
			else
			{
				/* must skip the hole */
				COMP_CRC32(rdata_crc,
						   page,
						   bkpb->hole_offset);
				COMP_CRC32(rdata_crc,
						   page + (bkpb->hole_offset + bkpb->hole_length),
						   BLCKSZ - (bkpb->hole_offset + bkpb->hole_length));
			}
		}
	}

	/*
	 * NOTE: We disallow len == 0 because it provides a useful bit of extra
	 * error checking in ReadRecord.  This means that all callers of
	 * XLogInsert must supply at least some not-in-a-buffer data.  However, we
	 * make an exception for XLOG SWITCH records because we don't want them to
	 * ever cross a segment boundary.
	 */
	if (len == 0 && !isLogSwitch)
		elog(PANIC, "invalid xlog record length %u", len);

	START_CRIT_SECTION();

	/* Now wait to get insert lock */
	LWLockAcquire(WALInsertLock, LW_EXCLUSIVE);

	/*
	 * Check to see if my RedoRecPtr is out of date.  If so, may have to go
	 * back and recompute everything.  This can only happen just after a
	 * checkpoint, so it's better to be slow in this case and fast otherwise.
	 *
	 * If we aren't doing full-page writes then RedoRecPtr doesn't actually
	 * affect the contents of the XLOG record, so we'll update our local copy
	 * but not force a recomputation.
	 */
	if (!XLByteEQ(RedoRecPtr, Insert->RedoRecPtr))
	{
		Assert(XLByteLT(RedoRecPtr, Insert->RedoRecPtr));
		RedoRecPtr = Insert->RedoRecPtr;

		if (doPageWrites)
		{
			for (i = 0; i < XLR_MAX_BKP_BLOCKS; i++)
			{
				if (dtbuf[i] == InvalidBuffer)
					continue;
				if (dtbuf_bkp[i] == false &&
					XLByteLE(dtbuf_lsn[i], RedoRecPtr))
				{
					/*
					 * Oops, this buffer now needs to be backed up, but we
					 * didn't think so above.  Start over.
					 */
					LWLockRelease(WALInsertLock);
					END_CRIT_SECTION();
					goto begin;
				}
			}
		}
	}

	/*
	 * Also check to see if forcePageWrites was just turned on; if we weren't
	 * already doing full-page writes then go back and recompute. (If it was
	 * just turned off, we could recompute the record without full pages, but
	 * we choose not to bother.)
	 */
	if (Insert->forcePageWrites && !doPageWrites)
	{
		/* Oops, must redo it with full-page data */
		LWLockRelease(WALInsertLock);
		END_CRIT_SECTION();
		goto begin;
	}

	/*
	 * Make additional rdata chain entries for the backup blocks, so that we
	 * don't need to special-case them in the write loop.  Note that we have
	 * now irrevocably changed the input rdata chain.  At the exit of this
	 * loop, write_len includes the backup block data.
	 *
	 * Also set the appropriate info bits to show which buffers were backed
	 * up. The i'th XLR_SET_BKP_BLOCK bit corresponds to the i'th distinct
	 * buffer value (ignoring InvalidBuffer) appearing in the rdata chain.
	 */
	write_len = len;
	for (i = 0; i < XLR_MAX_BKP_BLOCKS; i++)
	{
		BkpBlock   *bkpb;
		char	   *page;

		if (!dtbuf_bkp[i])
			continue;

		info |= XLR_SET_BKP_BLOCK(i);

		bkpb = &(dtbuf_xlg[i]);
		page = (char *) BufferGetBlock(dtbuf[i]);

		rdt->next = &(dtbuf_rdt1[i]);
		rdt = rdt->next;

		rdt->data = (char *) bkpb;
		rdt->len = sizeof(BkpBlock);
		write_len += sizeof(BkpBlock);

		rdt->next = &(dtbuf_rdt2[i]);
		rdt = rdt->next;

		if (bkpb->hole_length == 0)
		{
			rdt->data = page;
			rdt->len = BLCKSZ;
			write_len += BLCKSZ;
			rdt->next = NULL;
		}
		else
		{
			/* must skip the hole */
			rdt->data = page;
			rdt->len = bkpb->hole_offset;
			write_len += bkpb->hole_offset;

			rdt->next = &(dtbuf_rdt3[i]);
			rdt = rdt->next;

			rdt->data = page + (bkpb->hole_offset + bkpb->hole_length);
			rdt->len = BLCKSZ - (bkpb->hole_offset + bkpb->hole_length);
			write_len += rdt->len;
			rdt->next = NULL;
		}
	}

	/*
	 * If we backed up any full blocks and online backup is not in progress,
	 * mark the backup blocks as removable.  This allows the WAL archiver to
	 * know whether it is safe to compress archived WAL data by transforming
	 * full-block records into the non-full-block format.
	 *
	 * Note: we could just set the flag whenever !forcePageWrites, but
	 * defining it like this leaves the info bit free for some potential other
	 * use in records without any backup blocks.
	 */
	if ((info & XLR_BKP_BLOCK_MASK) && !Insert->forcePageWrites)
		info |= XLR_BKP_REMOVABLE;

	/*
	 * If there isn't enough space on the current XLOG page for a record
	 * header, advance to the next page (leaving the unused space as zeroes).
	 */
	updrqst = false;
	freespace = INSERT_FREESPACE(Insert);
	if (freespace < SizeOfXLogRecord)
	{
		updrqst = AdvanceXLInsertBuffer(false);
		freespace = INSERT_FREESPACE(Insert);
	}

	/* Compute record's XLOG location */
	curridx = Insert->curridx;
	INSERT_RECPTR(RecPtr, Insert, curridx);

	/*
	 * If the record is an XLOG_SWITCH, and we are exactly at the start of a
	 * segment, we need not insert it (and don't want to because we'd like
	 * consecutive switch requests to be no-ops).  Instead, make sure
	 * everything is written and flushed through the end of the prior segment,
	 * and return the prior segment's end address.
	 */
	if (isLogSwitch &&
		(RecPtr.xrecoff % XLogSegSize) == SizeOfXLogLongPHD)
	{
		/* We can release insert lock immediately */
		LWLockRelease(WALInsertLock);

		RecPtr.xrecoff -= SizeOfXLogLongPHD;
		if (RecPtr.xrecoff == 0)
		{
			/* crossing a logid boundary */
			RecPtr.xlogid -= 1;
			RecPtr.xrecoff = XLogFileSize;
		}

		LWLockAcquire(WALWriteLock, LW_EXCLUSIVE);
		LogwrtResult = XLogCtl->Write.LogwrtResult;
		if (!XLByteLE(RecPtr, LogwrtResult.Flush))
		{
			XLogwrtRqst FlushRqst;

			FlushRqst.Write = RecPtr;
			FlushRqst.Flush = RecPtr;
			XLogWrite(FlushRqst, false, false);
		}
		LWLockRelease(WALWriteLock);

		END_CRIT_SECTION();

		return RecPtr;
	}

	/* Insert record header */

	record = (XLogRecord *) Insert->currpos;
	record->xl_prev = Insert->PrevRecord;
	record->xl_xid = GetCurrentTransactionIdIfAny();
	record->xl_tot_len = SizeOfXLogRecord + write_len;
	record->xl_len = len;		/* doesn't include backup blocks */
	record->xl_info = info;
	record->xl_rmid = rmid;

	/* Now we can finish computing the record's CRC */
	COMP_CRC32(rdata_crc, (char *) record + sizeof(pg_crc32),
			   SizeOfXLogRecord - sizeof(pg_crc32));
	FIN_CRC32(rdata_crc);
	record->xl_crc = rdata_crc;

#ifdef WAL_DEBUG
	if (XLOG_DEBUG)
	{
		StringInfoData buf;

		initStringInfo(&buf);
		appendStringInfo(&buf, "INSERT @ %X/%X: ",
						 RecPtr.xlogid, RecPtr.xrecoff);
		xlog_outrec(&buf, record);
		if (rdata->data != NULL)
		{
			appendStringInfo(&buf, " - ");
			RmgrTable[record->xl_rmid].rm_desc(&buf, record->xl_info, rdata->data);
		}
		elog(LOG, "%s", buf.data);
		pfree(buf.data);
	}
#endif

	/* Record begin of record in appropriate places */
	ProcLastRecPtr = RecPtr;
	Insert->PrevRecord = RecPtr;

	Insert->currpos += SizeOfXLogRecord;
	freespace -= SizeOfXLogRecord;

	/*
	 * Append the data, including backup blocks if any
	 */
	while (write_len)
	{
		while (rdata->data == NULL)
			rdata = rdata->next;

		if (freespace > 0)
		{
			if (rdata->len > freespace)
			{
				memcpy(Insert->currpos, rdata->data, freespace);
				rdata->data += freespace;
				rdata->len -= freespace;
				write_len -= freespace;
			}
			else
			{
				memcpy(Insert->currpos, rdata->data, rdata->len);
				freespace -= rdata->len;
				write_len -= rdata->len;
				Insert->currpos += rdata->len;
				rdata = rdata->next;
				continue;
			}
		}

		/* Use next buffer */
		updrqst = AdvanceXLInsertBuffer(false);
		curridx = Insert->curridx;
		/* Insert cont-record header */
		Insert->currpage->xlp_info |= XLP_FIRST_IS_CONTRECORD;
		contrecord = (XLogContRecord *) Insert->currpos;
		contrecord->xl_rem_len = write_len;
		Insert->currpos += SizeOfXLogContRecord;
		freespace = INSERT_FREESPACE(Insert);
	}

	/* Ensure next record will be properly aligned */
	Insert->currpos = (char *) Insert->currpage +
		MAXALIGN(Insert->currpos - (char *) Insert->currpage);
	freespace = INSERT_FREESPACE(Insert);

	/*
	 * The recptr I return is the beginning of the *next* record. This will be
	 * stored as LSN for changed data pages...
	 */
	INSERT_RECPTR(RecPtr, Insert, curridx);

	/*
	 * If the record is an XLOG_SWITCH, we must now write and flush all the
	 * existing data, and then forcibly advance to the start of the next
	 * segment.  It's not good to do this I/O while holding the insert lock,
	 * but there seems too much risk of confusion if we try to release the
	 * lock sooner.  Fortunately xlog switch needn't be a high-performance
	 * operation anyway...
	 */
	if (isLogSwitch)
	{
		XLogCtlWrite *Write = &XLogCtl->Write;
		XLogwrtRqst FlushRqst;
		XLogRecPtr	OldSegEnd;

		TRACE_POSTGRESQL_XLOG_SWITCH();

		LWLockAcquire(WALWriteLock, LW_EXCLUSIVE);

		/*
		 * Flush through the end of the page containing XLOG_SWITCH, and
		 * perform end-of-segment actions (eg, notifying archiver).
		 */
		WriteRqst = XLogCtl->xlblocks[curridx];
		FlushRqst.Write = WriteRqst;
		FlushRqst.Flush = WriteRqst;
		XLogWrite(FlushRqst, false, true);

		/* Set up the next buffer as first page of next segment */
		/* Note: AdvanceXLInsertBuffer cannot need to do I/O here */
		(void) AdvanceXLInsertBuffer(true);

		/* There should be no unwritten data */
		curridx = Insert->curridx;
		Assert(curridx == Write->curridx);

		/* Compute end address of old segment */
		OldSegEnd = XLogCtl->xlblocks[curridx];
		OldSegEnd.xrecoff -= XLOG_BLCKSZ;
		if (OldSegEnd.xrecoff == 0)
		{
			/* crossing a logid boundary */
			OldSegEnd.xlogid -= 1;
			OldSegEnd.xrecoff = XLogFileSize;
		}

		/* Make it look like we've written and synced all of old segment */
		LogwrtResult.Write = OldSegEnd;
		LogwrtResult.Flush = OldSegEnd;

		/*
		 * Update shared-memory status --- this code should match XLogWrite
		 */
		{
			/* use volatile pointer to prevent code rearrangement */
			volatile XLogCtlData *xlogctl = XLogCtl;

			SpinLockAcquire(&xlogctl->info_lck);
			xlogctl->LogwrtResult = LogwrtResult;
			if (XLByteLT(xlogctl->LogwrtRqst.Write, LogwrtResult.Write))
				xlogctl->LogwrtRqst.Write = LogwrtResult.Write;
			if (XLByteLT(xlogctl->LogwrtRqst.Flush, LogwrtResult.Flush))
				xlogctl->LogwrtRqst.Flush = LogwrtResult.Flush;
			SpinLockRelease(&xlogctl->info_lck);
		}

		Write->LogwrtResult = LogwrtResult;

		LWLockRelease(WALWriteLock);

		updrqst = false;		/* done already */
	}
	else
	{
		/* normal case, ie not xlog switch */

		/* Need to update shared LogwrtRqst if some block was filled up */
		if (freespace < SizeOfXLogRecord)
		{
			/* curridx is filled and available for writing out */
			updrqst = true;
		}
		else
		{
			/* if updrqst already set, write through end of previous buf */
			curridx = PrevBufIdx(curridx);
		}
		WriteRqst = XLogCtl->xlblocks[curridx];
	}

	LWLockRelease(WALInsertLock);

	if (updrqst)
	{
		/* use volatile pointer to prevent code rearrangement */
		volatile XLogCtlData *xlogctl = XLogCtl;

		SpinLockAcquire(&xlogctl->info_lck);
		/* advance global request to include new block(s) */
		if (XLByteLT(xlogctl->LogwrtRqst.Write, WriteRqst))
			xlogctl->LogwrtRqst.Write = WriteRqst;
		/* update local result copy while I have the chance */
		LogwrtResult = xlogctl->LogwrtResult;
		SpinLockRelease(&xlogctl->info_lck);
	}

	XactLastRecEnd = RecPtr;

	END_CRIT_SECTION();

	return RecPtr;
}

/*
 * Determine whether the buffer referenced by an XLogRecData item has to
 * be backed up, and if so fill a BkpBlock struct for it.  In any case
 * save the buffer's LSN at *lsn.
 */
static bool
XLogCheckBuffer(XLogRecData *rdata, bool doPageWrites,
				XLogRecPtr *lsn, BkpBlock *bkpb)
{
	Page		page;

	page = BufferGetPage(rdata->buffer);

	/*
	 * XXX We assume page LSN is first data on *every* page that can be passed
	 * to XLogInsert, whether it otherwise has the standard page layout or
	 * not.
	 */
	*lsn = PageGetLSN(page);

	if (doPageWrites &&
		XLByteLE(PageGetLSN(page), RedoRecPtr))
	{
		/*
		 * The page needs to be backed up, so set up *bkpb
		 */
		BufferGetTag(rdata->buffer, &bkpb->node, &bkpb->fork, &bkpb->block);

		if (rdata->buffer_std)
		{
			/* Assume we can omit data between pd_lower and pd_upper */
			uint16		lower = ((PageHeader) page)->pd_lower;
			uint16		upper = ((PageHeader) page)->pd_upper;

			if (lower >= SizeOfPageHeaderData &&
				upper > lower &&
				upper <= BLCKSZ)
			{
				bkpb->hole_offset = lower;
				bkpb->hole_length = upper - lower;
			}
			else
			{
				/* No "hole" to compress out */
				bkpb->hole_offset = 0;
				bkpb->hole_length = 0;
			}
		}
		else
		{
			/* Not a standard page header, don't try to eliminate "hole" */
			bkpb->hole_offset = 0;
			bkpb->hole_length = 0;
		}

		return true;			/* buffer requires backup */
	}

	return false;				/* buffer does not need to be backed up */
}

/*
 * XLogArchiveNotify
 *
 * Create an archive notification file
 *
 * The name of the notification file is the message that will be picked up
 * by the archiver, e.g. we write 0000000100000001000000C6.ready
 * and the archiver then knows to archive XLOGDIR/0000000100000001000000C6,
 * then when complete, rename it to 0000000100000001000000C6.done
 */
static void
XLogArchiveNotify(const char *xlog)
{
	char		archiveStatusPath[MAXPGPATH];
	FILE	   *fd;

	/* insert an otherwise empty file called <XLOG>.ready */
	StatusFilePath(archiveStatusPath, xlog, ".ready");
	fd = AllocateFile(archiveStatusPath, "w");
	if (fd == NULL)
	{
		ereport(LOG,
				(errcode_for_file_access(),
				 errmsg("could not create archive status file \"%s\": %m",
						archiveStatusPath)));
		return;
	}
	if (FreeFile(fd))
	{
		ereport(LOG,
				(errcode_for_file_access(),
				 errmsg("could not write archive status file \"%s\": %m",
						archiveStatusPath)));
		return;
	}

	/* Notify archiver that it's got something to do */
	if (IsUnderPostmaster)
		SendPostmasterSignal(PMSIGNAL_WAKEN_ARCHIVER);
}

/*
 * Convenience routine to notify using log/seg representation of filename
 */
static void
XLogArchiveNotifySeg(uint32 log, uint32 seg)
{
	char		xlog[MAXFNAMELEN];

	XLogFileName(xlog, ThisTimeLineID, log, seg);
	XLogArchiveNotify(xlog);
}

/*
 * XLogArchiveCheckDone
 *
 * This is called when we are ready to delete or recycle an old XLOG segment
 * file or backup history file.  If it is okay to delete it then return true.
 * If it is not time to delete it, make sure a .ready file exists, and return
 * false.
 *
 * If <XLOG>.done exists, then return true; else if <XLOG>.ready exists,
 * then return false; else create <XLOG>.ready and return false.
 *
 * The reason we do things this way is so that if the original attempt to
 * create <XLOG>.ready fails, we'll retry during subsequent checkpoints.
 */
static bool
XLogArchiveCheckDone(const char *xlog)
{
	char		archiveStatusPath[MAXPGPATH];
	struct stat stat_buf;

	/* Always deletable if archiving is off */
	if (!XLogArchivingActive())
		return true;

	/* First check for .done --- this means archiver is done with it */
	StatusFilePath(archiveStatusPath, xlog, ".done");
	if (stat(archiveStatusPath, &stat_buf) == 0)
		return true;

	/* check for .ready --- this means archiver is still busy with it */
	StatusFilePath(archiveStatusPath, xlog, ".ready");
	if (stat(archiveStatusPath, &stat_buf) == 0)
		return false;

	/* Race condition --- maybe archiver just finished, so recheck */
	StatusFilePath(archiveStatusPath, xlog, ".done");
	if (stat(archiveStatusPath, &stat_buf) == 0)
		return true;

	/* Retry creation of the .ready file */
	XLogArchiveNotify(xlog);
	return false;
}

/*
 * XLogArchiveIsBusy
 *
 * Check to see if an XLOG segment file is still unarchived.
 * This is almost but not quite the inverse of XLogArchiveCheckDone: in
 * the first place we aren't chartered to recreate the .ready file, and
 * in the second place we should consider that if the file is already gone
 * then it's not busy.  (This check is needed to handle the race condition
 * that a checkpoint already deleted the no-longer-needed file.)
 */
static bool
XLogArchiveIsBusy(const char *xlog)
{
	char		archiveStatusPath[MAXPGPATH];
	struct stat stat_buf;

	/* First check for .done --- this means archiver is done with it */
	StatusFilePath(archiveStatusPath, xlog, ".done");
	if (stat(archiveStatusPath, &stat_buf) == 0)
		return false;

	/* check for .ready --- this means archiver is still busy with it */
	StatusFilePath(archiveStatusPath, xlog, ".ready");
	if (stat(archiveStatusPath, &stat_buf) == 0)
		return true;

	/* Race condition --- maybe archiver just finished, so recheck */
	StatusFilePath(archiveStatusPath, xlog, ".done");
	if (stat(archiveStatusPath, &stat_buf) == 0)
		return false;

	/*
	 * Check to see if the WAL file has been removed by checkpoint, which
	 * implies it has already been archived, and explains why we can't see a
	 * status file for it.
	 */
	snprintf(archiveStatusPath, MAXPGPATH, XLOGDIR "/%s", xlog);
	if (stat(archiveStatusPath, &stat_buf) != 0 &&
		errno == ENOENT)
		return false;

	return true;
}

/*
 * XLogArchiveCleanup
 *
 * Cleanup archive notification file(s) for a particular xlog segment
 */
static void
XLogArchiveCleanup(const char *xlog)
{
	char		archiveStatusPath[MAXPGPATH];

	/* Remove the .done file */
	StatusFilePath(archiveStatusPath, xlog, ".done");
	unlink(archiveStatusPath);
	/* should we complain about failure? */

	/* Remove the .ready file if present --- normally it shouldn't be */
	StatusFilePath(archiveStatusPath, xlog, ".ready");
	unlink(archiveStatusPath);
	/* should we complain about failure? */
}

/*
 * Advance the Insert state to the next buffer page, writing out the next
 * buffer if it still contains unwritten data.
 *
 * If new_segment is TRUE then we set up the next buffer page as the first
 * page of the next xlog segment file, possibly but not usually the next
 * consecutive file page.
 *
 * The global LogwrtRqst.Write pointer needs to be advanced to include the
 * just-filled page.  If we can do this for free (without an extra lock),
 * we do so here.  Otherwise the caller must do it.  We return TRUE if the
 * request update still needs to be done, FALSE if we did it internally.
 *
 * Must be called with WALInsertLock held.
 */
static bool
AdvanceXLInsertBuffer(bool new_segment)
{
	XLogCtlInsert *Insert = &XLogCtl->Insert;
	XLogCtlWrite *Write = &XLogCtl->Write;
	int			nextidx = NextBufIdx(Insert->curridx);
	bool		update_needed = true;
	XLogRecPtr	OldPageRqstPtr;
	XLogwrtRqst WriteRqst;
	XLogRecPtr	NewPageEndPtr;
	XLogPageHeader NewPage;

	/* Use Insert->LogwrtResult copy if it's more fresh */
	if (XLByteLT(LogwrtResult.Write, Insert->LogwrtResult.Write))
		LogwrtResult = Insert->LogwrtResult;

	/*
	 * Get ending-offset of the buffer page we need to replace (this may be
	 * zero if the buffer hasn't been used yet).  Fall through if it's already
	 * written out.
	 */
	OldPageRqstPtr = XLogCtl->xlblocks[nextidx];
	if (!XLByteLE(OldPageRqstPtr, LogwrtResult.Write))
	{
		/* nope, got work to do... */
		XLogRecPtr	FinishedPageRqstPtr;

		FinishedPageRqstPtr = XLogCtl->xlblocks[Insert->curridx];

		/* Before waiting, get info_lck and update LogwrtResult */
		{
			/* use volatile pointer to prevent code rearrangement */
			volatile XLogCtlData *xlogctl = XLogCtl;

			SpinLockAcquire(&xlogctl->info_lck);
			if (XLByteLT(xlogctl->LogwrtRqst.Write, FinishedPageRqstPtr))
				xlogctl->LogwrtRqst.Write = FinishedPageRqstPtr;
			LogwrtResult = xlogctl->LogwrtResult;
			SpinLockRelease(&xlogctl->info_lck);
		}

		update_needed = false;	/* Did the shared-request update */

		if (XLByteLE(OldPageRqstPtr, LogwrtResult.Write))
		{
			/* OK, someone wrote it already */
			Insert->LogwrtResult = LogwrtResult;
		}
		else
		{
			/* Must acquire write lock */
			LWLockAcquire(WALWriteLock, LW_EXCLUSIVE);
			LogwrtResult = Write->LogwrtResult;
			if (XLByteLE(OldPageRqstPtr, LogwrtResult.Write))
			{
				/* OK, someone wrote it already */
				LWLockRelease(WALWriteLock);
				Insert->LogwrtResult = LogwrtResult;
			}
			else
			{
				/*
				 * Have to write buffers while holding insert lock. This is
				 * not good, so only write as much as we absolutely must.
				 */
				TRACE_POSTGRESQL_WAL_BUFFER_WRITE_DIRTY_START();
				WriteRqst.Write = OldPageRqstPtr;
				WriteRqst.Flush.xlogid = 0;
				WriteRqst.Flush.xrecoff = 0;
				XLogWrite(WriteRqst, false, false);
				LWLockRelease(WALWriteLock);
				Insert->LogwrtResult = LogwrtResult;
				TRACE_POSTGRESQL_WAL_BUFFER_WRITE_DIRTY_DONE();
			}
		}
	}

	/*
	 * Now the next buffer slot is free and we can set it up to be the next
	 * output page.
	 */
	NewPageEndPtr = XLogCtl->xlblocks[Insert->curridx];

	if (new_segment)
	{
		/* force it to a segment start point */
		NewPageEndPtr.xrecoff += XLogSegSize - 1;
		NewPageEndPtr.xrecoff -= NewPageEndPtr.xrecoff % XLogSegSize;
	}

	if (NewPageEndPtr.xrecoff >= XLogFileSize)
	{
		/* crossing a logid boundary */
		NewPageEndPtr.xlogid += 1;
		NewPageEndPtr.xrecoff = XLOG_BLCKSZ;
	}
	else
		NewPageEndPtr.xrecoff += XLOG_BLCKSZ;
	XLogCtl->xlblocks[nextidx] = NewPageEndPtr;
	NewPage = (XLogPageHeader) (XLogCtl->pages + nextidx * (Size) XLOG_BLCKSZ);

	Insert->curridx = nextidx;
	Insert->currpage = NewPage;

	Insert->currpos = ((char *) NewPage) +SizeOfXLogShortPHD;

	/*
	 * Be sure to re-zero the buffer so that bytes beyond what we've written
	 * will look like zeroes and not valid XLOG records...
	 */
	MemSet((char *) NewPage, 0, XLOG_BLCKSZ);

	/*
	 * Fill the new page's header
	 */
	NewPage   ->xlp_magic = XLOG_PAGE_MAGIC;

	/* NewPage->xlp_info = 0; */	/* done by memset */
	NewPage   ->xlp_tli = ThisTimeLineID;
	NewPage   ->xlp_pageaddr.xlogid = NewPageEndPtr.xlogid;
	NewPage   ->xlp_pageaddr.xrecoff = NewPageEndPtr.xrecoff - XLOG_BLCKSZ;

	/*
	 * If first page of an XLOG segment file, make it a long header.
	 */
	if ((NewPage->xlp_pageaddr.xrecoff % XLogSegSize) == 0)
	{
		XLogLongPageHeader NewLongPage = (XLogLongPageHeader) NewPage;

		NewLongPage->xlp_sysid = ControlFile->system_identifier;
		NewLongPage->xlp_seg_size = XLogSegSize;
		NewLongPage->xlp_xlog_blcksz = XLOG_BLCKSZ;
		NewPage   ->xlp_info |= XLP_LONG_HEADER;

		Insert->currpos = ((char *) NewPage) +SizeOfXLogLongPHD;
	}

	return update_needed;
}

/*
 * Check whether we've consumed enough xlog space that a checkpoint is needed.
 *
 * Caller must have just finished filling the open log file (so that
 * openLogId/openLogSeg are valid).  We measure the distance from RedoRecPtr
 * to the open log file and see if that exceeds CheckPointSegments.
 *
 * Note: it is caller's responsibility that RedoRecPtr is up-to-date.
 */
static bool
XLogCheckpointNeeded(void)
{
	/*
	 * A straight computation of segment number could overflow 32 bits. Rather
	 * than assuming we have working 64-bit arithmetic, we compare the
	 * highest-order bits separately, and force a checkpoint immediately when
	 * they change.
	 */
	uint32		old_segno,
				new_segno;
	uint32		old_highbits,
				new_highbits;

	old_segno = (RedoRecPtr.xlogid % XLogSegSize) * XLogSegsPerFile +
		(RedoRecPtr.xrecoff / XLogSegSize);
	old_highbits = RedoRecPtr.xlogid / XLogSegSize;
	new_segno = (openLogId % XLogSegSize) * XLogSegsPerFile + openLogSeg;
	new_highbits = openLogId / XLogSegSize;
	if (new_highbits != old_highbits ||
		new_segno >= old_segno + (uint32) (CheckPointSegments - 1))
		return true;
	return false;
}

/*
 * Write and/or fsync the log at least as far as WriteRqst indicates.
 *
 * If flexible == TRUE, we don't have to write as far as WriteRqst, but
 * may stop at any convenient boundary (such as a cache or logfile boundary).
 * This option allows us to avoid uselessly issuing multiple writes when a
 * single one would do.
 *
 * If xlog_switch == TRUE, we are intending an xlog segment switch, so
 * perform end-of-segment actions after writing the last page, even if
 * it's not physically the end of its segment.  (NB: this will work properly
 * only if caller specifies WriteRqst == page-end and flexible == false,
 * and there is some data to write.)
 *
 * Must be called with WALWriteLock held.
 */
static void
XLogWrite(XLogwrtRqst WriteRqst, bool flexible, bool xlog_switch)
{
	XLogCtlWrite *Write = &XLogCtl->Write;
	bool		ispartialpage;
	bool		last_iteration;
	bool		finishing_seg;
	bool		use_existent;
	int			curridx;
	int			npages;
	int			startidx;
	uint32		startoffset;

	/* We should always be inside a critical section here */
	Assert(CritSectionCount > 0);

	/*
	 * Update local LogwrtResult (caller probably did this already, but...)
	 */
	LogwrtResult = Write->LogwrtResult;

	/*
	 * Since successive pages in the xlog cache are consecutively allocated,
	 * we can usually gather multiple pages together and issue just one
	 * write() call.  npages is the number of pages we have determined can be
	 * written together; startidx is the cache block index of the first one,
	 * and startoffset is the file offset at which it should go. The latter
	 * two variables are only valid when npages > 0, but we must initialize
	 * all of them to keep the compiler quiet.
	 */
	npages = 0;
	startidx = 0;
	startoffset = 0;

	/*
	 * Within the loop, curridx is the cache block index of the page to
	 * consider writing.  We advance Write->curridx only after successfully
	 * writing pages.  (Right now, this refinement is useless since we are
	 * going to PANIC if any error occurs anyway; but someday it may come in
	 * useful.)
	 */
	curridx = Write->curridx;

	while (XLByteLT(LogwrtResult.Write, WriteRqst.Write))
	{
		/*
		 * Make sure we're not ahead of the insert process.  This could happen
		 * if we're passed a bogus WriteRqst.Write that is past the end of the
		 * last page that's been initialized by AdvanceXLInsertBuffer.
		 */
		if (!XLByteLT(LogwrtResult.Write, XLogCtl->xlblocks[curridx]))
			elog(PANIC, "xlog write request %X/%X is past end of log %X/%X",
				 LogwrtResult.Write.xlogid, LogwrtResult.Write.xrecoff,
				 XLogCtl->xlblocks[curridx].xlogid,
				 XLogCtl->xlblocks[curridx].xrecoff);

		/* Advance LogwrtResult.Write to end of current buffer page */
		LogwrtResult.Write = XLogCtl->xlblocks[curridx];
		ispartialpage = XLByteLT(WriteRqst.Write, LogwrtResult.Write);

		if (!XLByteInPrevSeg(LogwrtResult.Write, openLogId, openLogSeg))
		{
			/*
			 * Switch to new logfile segment.  We cannot have any pending
			 * pages here (since we dump what we have at segment end).
			 */
			Assert(npages == 0);
			if (openLogFile >= 0)
				XLogFileClose();
			XLByteToPrevSeg(LogwrtResult.Write, openLogId, openLogSeg);

			/* create/use new log file */
			use_existent = true;
			openLogFile = XLogFileInit(openLogId, openLogSeg,
									   &use_existent, true);
			openLogOff = 0;
		}

		/* Make sure we have the current logfile open */
		if (openLogFile < 0)
		{
			XLByteToPrevSeg(LogwrtResult.Write, openLogId, openLogSeg);
			openLogFile = XLogFileOpen(openLogId, openLogSeg);
			openLogOff = 0;
		}

		/* Add current page to the set of pending pages-to-dump */
		if (npages == 0)
		{
			/* first of group */
			startidx = curridx;
			startoffset = (LogwrtResult.Write.xrecoff - XLOG_BLCKSZ) % XLogSegSize;
		}
		npages++;

		/*
		 * Dump the set if this will be the last loop iteration, or if we are
		 * at the last page of the cache area (since the next page won't be
		 * contiguous in memory), or if we are at the end of the logfile
		 * segment.
		 */
		last_iteration = !XLByteLT(LogwrtResult.Write, WriteRqst.Write);

		finishing_seg = !ispartialpage &&
			(startoffset + npages * XLOG_BLCKSZ) >= XLogSegSize;

		if (last_iteration ||
			curridx == XLogCtl->XLogCacheBlck ||
			finishing_seg)
		{
			char	   *from;
			Size		nbytes;

			/* Need to seek in the file? */
			if (openLogOff != startoffset)
			{
				if (lseek(openLogFile, (off_t) startoffset, SEEK_SET) < 0)
					ereport(PANIC,
							(errcode_for_file_access(),
							 errmsg("could not seek in log file %u, "
									"segment %u to offset %u: %m",
									openLogId, openLogSeg, startoffset)));
				openLogOff = startoffset;
			}

			/* OK to write the page(s) */
			from = XLogCtl->pages + startidx * (Size) XLOG_BLCKSZ;
			nbytes = npages * (Size) XLOG_BLCKSZ;
			errno = 0;
			if (write(openLogFile, from, nbytes) != nbytes)
			{
				/* if write didn't set errno, assume no disk space */
				if (errno == 0)
					errno = ENOSPC;
				ereport(PANIC,
						(errcode_for_file_access(),
						 errmsg("could not write to log file %u, segment %u "
								"at offset %u, length %lu: %m",
								openLogId, openLogSeg,
								openLogOff, (unsigned long) nbytes)));
			}

			/* Update state for write */
			openLogOff += nbytes;
			Write->curridx = ispartialpage ? curridx : NextBufIdx(curridx);
			npages = 0;

			/*
			 * If we just wrote the whole last page of a logfile segment,
			 * fsync the segment immediately.  This avoids having to go back
			 * and re-open prior segments when an fsync request comes along
			 * later. Doing it here ensures that one and only one backend will
			 * perform this fsync.
			 *
			 * We also do this if this is the last page written for an xlog
			 * switch.
			 *
			 * This is also the right place to notify the Archiver that the
			 * segment is ready to copy to archival storage, and to update the
			 * timer for archive_timeout, and to signal for a checkpoint if
			 * too many logfile segments have been used since the last
			 * checkpoint.
			 */
			if (finishing_seg || (xlog_switch && last_iteration))
			{
				issue_xlog_fsync();
				LogwrtResult.Flush = LogwrtResult.Write;		/* end of page */

				if (XLogArchivingActive())
					XLogArchiveNotifySeg(openLogId, openLogSeg);

				Write->lastSegSwitchTime = (pg_time_t) time(NULL);

				/*
				 * Signal bgwriter to start a checkpoint if we've consumed too
				 * much xlog since the last one.  For speed, we first check
				 * using the local copy of RedoRecPtr, which might be out of
				 * date; if it looks like a checkpoint is needed, forcibly
				 * update RedoRecPtr and recheck.
				 */
				if (IsUnderPostmaster &&
					XLogCheckpointNeeded())
				{
					(void) GetRedoRecPtr();
					if (XLogCheckpointNeeded())
						RequestCheckpoint(CHECKPOINT_CAUSE_XLOG);
				}
			}
		}

		if (ispartialpage)
		{
			/* Only asked to write a partial page */
			LogwrtResult.Write = WriteRqst.Write;
			break;
		}
		curridx = NextBufIdx(curridx);

		/* If flexible, break out of loop as soon as we wrote something */
		if (flexible && npages == 0)
			break;
	}

	Assert(npages == 0);
	Assert(curridx == Write->curridx);

	/*
	 * If asked to flush, do so
	 */
	if (XLByteLT(LogwrtResult.Flush, WriteRqst.Flush) &&
		XLByteLT(LogwrtResult.Flush, LogwrtResult.Write))
	{
		/*
		 * Could get here without iterating above loop, in which case we might
		 * have no open file or the wrong one.	However, we do not need to
		 * fsync more than one file.
		 */
		if (sync_method != SYNC_METHOD_OPEN &&
			sync_method != SYNC_METHOD_OPEN_DSYNC)
		{
			if (openLogFile >= 0 &&
				!XLByteInPrevSeg(LogwrtResult.Write, openLogId, openLogSeg))
				XLogFileClose();
			if (openLogFile < 0)
			{
				XLByteToPrevSeg(LogwrtResult.Write, openLogId, openLogSeg);
				openLogFile = XLogFileOpen(openLogId, openLogSeg);
				openLogOff = 0;
			}
			issue_xlog_fsync();
		}
		LogwrtResult.Flush = LogwrtResult.Write;
	}

	/*
	 * Update shared-memory status
	 *
	 * We make sure that the shared 'request' values do not fall behind the
	 * 'result' values.  This is not absolutely essential, but it saves some
	 * code in a couple of places.
	 */
	{
		/* use volatile pointer to prevent code rearrangement */
		volatile XLogCtlData *xlogctl = XLogCtl;

		SpinLockAcquire(&xlogctl->info_lck);
		xlogctl->LogwrtResult = LogwrtResult;
		if (XLByteLT(xlogctl->LogwrtRqst.Write, LogwrtResult.Write))
			xlogctl->LogwrtRqst.Write = LogwrtResult.Write;
		if (XLByteLT(xlogctl->LogwrtRqst.Flush, LogwrtResult.Flush))
			xlogctl->LogwrtRqst.Flush = LogwrtResult.Flush;
		SpinLockRelease(&xlogctl->info_lck);
	}

	Write->LogwrtResult = LogwrtResult;
}

/*
 * Record the LSN for an asynchronous transaction commit.
 * (This should not be called for aborts, nor for synchronous commits.)
 */
void
XLogSetAsyncCommitLSN(XLogRecPtr asyncCommitLSN)
{
	/* use volatile pointer to prevent code rearrangement */
	volatile XLogCtlData *xlogctl = XLogCtl;

	SpinLockAcquire(&xlogctl->info_lck);
	if (XLByteLT(xlogctl->asyncCommitLSN, asyncCommitLSN))
		xlogctl->asyncCommitLSN = asyncCommitLSN;
	SpinLockRelease(&xlogctl->info_lck);
}

/*
 * Advance minRecoveryPoint in control file.
 *
 * If we crash during recovery, we must reach this point again before the
 * database is consistent.
 *
 * If 'force' is true, 'lsn' argument is ignored. Otherwise, minRecoveryPoint
 * is only updated if it's not already greater than or equal to 'lsn'.
 */
static void
UpdateMinRecoveryPoint(XLogRecPtr lsn, bool force)
{
	/* Quick check using our local copy of the variable */
	if (!updateMinRecoveryPoint || (!force && XLByteLE(lsn, minRecoveryPoint)))
		return;

	LWLockAcquire(ControlFileLock, LW_EXCLUSIVE);

	/* update local copy */
	minRecoveryPoint = ControlFile->minRecoveryPoint;

	/*
	 * An invalid minRecoveryPoint means that we need to recover all the WAL,
	 * i.e., we're doing crash recovery.  We never modify the control file's
	 * value in that case, so we can short-circuit future checks here too.
	 */
	if (minRecoveryPoint.xlogid == 0 && minRecoveryPoint.xrecoff == 0)
		updateMinRecoveryPoint = false;
	else if (force || XLByteLT(minRecoveryPoint, lsn))
	{
		/* use volatile pointer to prevent code rearrangement */
		volatile XLogCtlData *xlogctl = XLogCtl;
		XLogRecPtr	newMinRecoveryPoint;

		/*
		 * To avoid having to update the control file too often, we update it
		 * all the way to the last record being replayed, even though 'lsn'
		 * would suffice for correctness.  This also allows the 'force' case
		 * to not need a valid 'lsn' value.
		 *
		 * Another important reason for doing it this way is that the passed
		 * 'lsn' value could be bogus, i.e., past the end of available WAL,
		 * if the caller got it from a corrupted heap page.  Accepting such
		 * a value as the min recovery point would prevent us from coming up
		 * at all.  Instead, we just log a warning and continue with recovery.
		 * (See also the comments about corrupt LSNs in XLogFlush.)
		 */
		SpinLockAcquire(&xlogctl->info_lck);
		newMinRecoveryPoint = xlogctl->replayEndRecPtr;
		SpinLockRelease(&xlogctl->info_lck);

		if (!force && XLByteLT(newMinRecoveryPoint, lsn))
			elog(WARNING,
				 "xlog min recovery request %X/%X is past current point %X/%X",
				 lsn.xlogid, lsn.xrecoff,
				 newMinRecoveryPoint.xlogid, newMinRecoveryPoint.xrecoff);

		/* update control file */
		if (XLByteLT(ControlFile->minRecoveryPoint, newMinRecoveryPoint))
		{
			ControlFile->minRecoveryPoint = newMinRecoveryPoint;
			UpdateControlFile();
			minRecoveryPoint = newMinRecoveryPoint;

			ereport(DEBUG2,
					(errmsg("updated min recovery point to %X/%X",
						minRecoveryPoint.xlogid, minRecoveryPoint.xrecoff)));
		}
	}
	LWLockRelease(ControlFileLock);
}

/*
 * Ensure that all XLOG data through the given position is flushed to disk.
 *
 * NOTE: this differs from XLogWrite mainly in that the WALWriteLock is not
 * already held, and we try to avoid acquiring it if possible.
 */
void
XLogFlush(XLogRecPtr record)
{
	XLogRecPtr	WriteRqstPtr;
	XLogwrtRqst WriteRqst;

	/*
	 * During REDO, we are reading not writing WAL.  Therefore, instead of
	 * trying to flush the WAL, we should update minRecoveryPoint instead.
	 * We test XLogInsertAllowed(), not InRecovery, because we need the
	 * bgwriter to act this way too, and because when the bgwriter tries
	 * to write the end-of-recovery checkpoint, it should indeed flush.
	 */
	if (!XLogInsertAllowed())
	{
		UpdateMinRecoveryPoint(record, false);
		return;
	}

	/* Quick exit if already known flushed */
	if (XLByteLE(record, LogwrtResult.Flush))
		return;

#ifdef WAL_DEBUG
	if (XLOG_DEBUG)
		elog(LOG, "xlog flush request %X/%X; write %X/%X; flush %X/%X",
			 record.xlogid, record.xrecoff,
			 LogwrtResult.Write.xlogid, LogwrtResult.Write.xrecoff,
			 LogwrtResult.Flush.xlogid, LogwrtResult.Flush.xrecoff);
#endif

	START_CRIT_SECTION();

	/*
	 * Since fsync is usually a horribly expensive operation, we try to
	 * piggyback as much data as we can on each fsync: if we see any more data
	 * entered into the xlog buffer, we'll write and fsync that too, so that
	 * the final value of LogwrtResult.Flush is as large as possible. This
	 * gives us some chance of avoiding another fsync immediately after.
	 */

	/* initialize to given target; may increase below */
	WriteRqstPtr = record;

	/* read LogwrtResult and update local state */
	{
		/* use volatile pointer to prevent code rearrangement */
		volatile XLogCtlData *xlogctl = XLogCtl;

		SpinLockAcquire(&xlogctl->info_lck);
		if (XLByteLT(WriteRqstPtr, xlogctl->LogwrtRqst.Write))
			WriteRqstPtr = xlogctl->LogwrtRqst.Write;
		LogwrtResult = xlogctl->LogwrtResult;
		SpinLockRelease(&xlogctl->info_lck);
	}

	/* done already? */
	if (!XLByteLE(record, LogwrtResult.Flush))
	{
		/* now wait for the write lock */
		LWLockAcquire(WALWriteLock, LW_EXCLUSIVE);
		LogwrtResult = XLogCtl->Write.LogwrtResult;
		if (!XLByteLE(record, LogwrtResult.Flush))
		{
			/* try to write/flush later additions to XLOG as well */
			if (LWLockConditionalAcquire(WALInsertLock, LW_EXCLUSIVE))
			{
				XLogCtlInsert *Insert = &XLogCtl->Insert;
				uint32		freespace = INSERT_FREESPACE(Insert);

				if (freespace < SizeOfXLogRecord)		/* buffer is full */
					WriteRqstPtr = XLogCtl->xlblocks[Insert->curridx];
				else
				{
					WriteRqstPtr = XLogCtl->xlblocks[Insert->curridx];
					WriteRqstPtr.xrecoff -= freespace;
				}
				LWLockRelease(WALInsertLock);
				WriteRqst.Write = WriteRqstPtr;
				WriteRqst.Flush = WriteRqstPtr;
			}
			else
			{
				WriteRqst.Write = WriteRqstPtr;
				WriteRqst.Flush = record;
			}
			XLogWrite(WriteRqst, false, false);
		}
		LWLockRelease(WALWriteLock);
	}

	END_CRIT_SECTION();

	/*
	 * If we still haven't flushed to the request point then we have a
	 * problem; most likely, the requested flush point is past end of XLOG.
	 * This has been seen to occur when a disk page has a corrupted LSN.
	 *
	 * Formerly we treated this as a PANIC condition, but that hurts the
	 * system's robustness rather than helping it: we do not want to take down
	 * the whole system due to corruption on one data page.  In particular, if
	 * the bad page is encountered again during recovery then we would be
	 * unable to restart the database at all!  (This scenario actually
	 * happened in the field several times with 7.1 releases.)  As of 8.4,
	 * bad LSNs encountered during recovery are UpdateMinRecoveryPoint's
	 * problem; the only time we can reach here during recovery is while
	 * flushing the end-of-recovery checkpoint record, and we don't expect
	 * that to have a bad LSN.
	 *
	 * Note that for calls from xact.c, the ERROR will
	 * be promoted to PANIC since xact.c calls this routine inside a critical
	 * section.  However, calls from bufmgr.c are not within critical sections
	 * and so we will not force a restart for a bad LSN on a data page.
	 */
	if (XLByteLT(LogwrtResult.Flush, record))
		elog(ERROR,
		"xlog flush request %X/%X is not satisfied --- flushed only to %X/%X",
			 record.xlogid, record.xrecoff,
			 LogwrtResult.Flush.xlogid, LogwrtResult.Flush.xrecoff);
}

/*
 * Flush xlog, but without specifying exactly where to flush to.
 *
 * We normally flush only completed blocks; but if there is nothing to do on
 * that basis, we check for unflushed async commits in the current incomplete
 * block, and flush through the latest one of those.  Thus, if async commits
 * are not being used, we will flush complete blocks only.	We can guarantee
 * that async commits reach disk after at most three cycles; normally only
 * one or two.	(We allow XLogWrite to write "flexibly", meaning it can stop
 * at the end of the buffer ring; this makes a difference only with very high
 * load or long wal_writer_delay, but imposes one extra cycle for the worst
 * case for async commits.)
 *
 * This routine is invoked periodically by the background walwriter process.
 */
void
XLogBackgroundFlush(void)
{
	XLogRecPtr	WriteRqstPtr;
	bool		flexible = true;

	/* XLOG doesn't need flushing during recovery */
	if (RecoveryInProgress())
		return;

	/* read LogwrtResult and update local state */
	{
		/* use volatile pointer to prevent code rearrangement */
		volatile XLogCtlData *xlogctl = XLogCtl;

		SpinLockAcquire(&xlogctl->info_lck);
		LogwrtResult = xlogctl->LogwrtResult;
		WriteRqstPtr = xlogctl->LogwrtRqst.Write;
		SpinLockRelease(&xlogctl->info_lck);
	}

	/* back off to last completed page boundary */
	WriteRqstPtr.xrecoff -= WriteRqstPtr.xrecoff % XLOG_BLCKSZ;

	/* if we have already flushed that far, consider async commit records */
	if (XLByteLE(WriteRqstPtr, LogwrtResult.Flush))
	{
		/* use volatile pointer to prevent code rearrangement */
		volatile XLogCtlData *xlogctl = XLogCtl;

		SpinLockAcquire(&xlogctl->info_lck);
		WriteRqstPtr = xlogctl->asyncCommitLSN;
		SpinLockRelease(&xlogctl->info_lck);
		flexible = false;		/* ensure it all gets written */
	}

	/* Done if already known flushed */
	if (XLByteLE(WriteRqstPtr, LogwrtResult.Flush))
		return;

#ifdef WAL_DEBUG
	if (XLOG_DEBUG)
		elog(LOG, "xlog bg flush request %X/%X; write %X/%X; flush %X/%X",
			 WriteRqstPtr.xlogid, WriteRqstPtr.xrecoff,
			 LogwrtResult.Write.xlogid, LogwrtResult.Write.xrecoff,
			 LogwrtResult.Flush.xlogid, LogwrtResult.Flush.xrecoff);
#endif

	START_CRIT_SECTION();

	/* now wait for the write lock */
	LWLockAcquire(WALWriteLock, LW_EXCLUSIVE);
	LogwrtResult = XLogCtl->Write.LogwrtResult;
	if (!XLByteLE(WriteRqstPtr, LogwrtResult.Flush))
	{
		XLogwrtRqst WriteRqst;

		WriteRqst.Write = WriteRqstPtr;
		WriteRqst.Flush = WriteRqstPtr;
		XLogWrite(WriteRqst, flexible, false);
	}
	LWLockRelease(WALWriteLock);

	END_CRIT_SECTION();
}

/*
 * Flush any previous asynchronously-committed transactions' commit records.
 *
 * NOTE: it is unwise to assume that this provides any strong guarantees.
 * In particular, because of the inexact LSN bookkeeping used by clog.c,
 * we cannot assume that hint bits will be settable for these transactions.
 */
void
XLogAsyncCommitFlush(void)
{
	XLogRecPtr	WriteRqstPtr;

	/* use volatile pointer to prevent code rearrangement */
	volatile XLogCtlData *xlogctl = XLogCtl;

	/* There's no asynchronously committed transactions during recovery */
	if (RecoveryInProgress())
		return;

	SpinLockAcquire(&xlogctl->info_lck);
	WriteRqstPtr = xlogctl->asyncCommitLSN;
	SpinLockRelease(&xlogctl->info_lck);

	XLogFlush(WriteRqstPtr);
}

/*
 * Test whether XLOG data has been flushed up to (at least) the given position.
 *
 * Returns true if a flush is still needed.  (It may be that someone else
 * is already in process of flushing that far, however.)
 */
bool
XLogNeedsFlush(XLogRecPtr record)
{
	/* XLOG doesn't need flushing during recovery */
	if (RecoveryInProgress())
		return false;

	/* Quick exit if already known flushed */
	if (XLByteLE(record, LogwrtResult.Flush))
		return false;

	/* read LogwrtResult and update local state */
	{
		/* use volatile pointer to prevent code rearrangement */
		volatile XLogCtlData *xlogctl = XLogCtl;

		SpinLockAcquire(&xlogctl->info_lck);
		LogwrtResult = xlogctl->LogwrtResult;
		SpinLockRelease(&xlogctl->info_lck);
	}

	/* check again */
	if (XLByteLE(record, LogwrtResult.Flush))
		return false;

	return true;
}

/*
 * Create a new XLOG file segment, or open a pre-existing one.
 *
 * log, seg: identify segment to be created/opened.
 *
 * *use_existent: if TRUE, OK to use a pre-existing file (else, any
 * pre-existing file will be deleted).	On return, TRUE if a pre-existing
 * file was used.
 *
 * use_lock: if TRUE, acquire ControlFileLock while moving file into
 * place.  This should be TRUE except during bootstrap log creation.  The
 * caller must *not* hold the lock at call.
 *
 * Returns FD of opened file.
 *
 * Note: errors here are ERROR not PANIC because we might or might not be
 * inside a critical section (eg, during checkpoint there is no reason to
 * take down the system on failure).  They will promote to PANIC if we are
 * in a critical section.
 */
static int
XLogFileInit(uint32 log, uint32 seg,
			 bool *use_existent, bool use_lock)
{
	char		path[MAXPGPATH];
	char		tmppath[MAXPGPATH];
	char	   *zbuffer;
	uint32		installed_log;
	uint32		installed_seg;
	int			max_advance;
	int			fd;
	int			nbytes;

	XLogFilePath(path, ThisTimeLineID, log, seg);

	/*
	 * Try to use existent file (checkpoint maker may have created it already)
	 */
	if (*use_existent)
	{
		fd = BasicOpenFile(path, O_RDWR | PG_BINARY | get_sync_bit(sync_method),
						   S_IRUSR | S_IWUSR);
		if (fd < 0)
		{
			if (errno != ENOENT)
				ereport(ERROR,
						(errcode_for_file_access(),
						 errmsg("could not open file \"%s\" (log file %u, segment %u): %m",
								path, log, seg)));
		}
		else
			return fd;
	}

	/*
	 * Initialize an empty (all zeroes) segment.  NOTE: it is possible that
	 * another process is doing the same thing.  If so, we will end up
	 * pre-creating an extra log segment.  That seems OK, and better than
	 * holding the lock throughout this lengthy process.
	 */
	elog(DEBUG2, "creating and filling new WAL file");

	snprintf(tmppath, MAXPGPATH, XLOGDIR "/xlogtemp.%d", (int) getpid());

	unlink(tmppath);

	/* do not use get_sync_bit() here --- want to fsync only at end of fill */
	fd = BasicOpenFile(tmppath, O_RDWR | O_CREAT | O_EXCL | PG_BINARY,
					   S_IRUSR | S_IWUSR);
	if (fd < 0)
		ereport(ERROR,
				(errcode_for_file_access(),
				 errmsg("could not create file \"%s\": %m", tmppath)));

	/*
	 * Zero-fill the file.	We have to do this the hard way to ensure that all
	 * the file space has really been allocated --- on platforms that allow
	 * "holes" in files, just seeking to the end doesn't allocate intermediate
	 * space.  This way, we know that we have all the space and (after the
	 * fsync below) that all the indirect blocks are down on disk.	Therefore,
	 * fdatasync(2) or O_DSYNC will be sufficient to sync future writes to the
	 * log file.
	 *
	 * Note: palloc zbuffer, instead of just using a local char array, to
	 * ensure it is reasonably well-aligned; this may save a few cycles
	 * transferring data to the kernel.
	 */
	zbuffer = (char *) palloc0(XLOG_BLCKSZ);
	for (nbytes = 0; nbytes < XLogSegSize; nbytes += XLOG_BLCKSZ)
	{
		errno = 0;
		if ((int) write(fd, zbuffer, XLOG_BLCKSZ) != (int) XLOG_BLCKSZ)
		{
			int			save_errno = errno;

			/*
			 * If we fail to make the file, delete it to release disk space
			 */
			unlink(tmppath);
			/* if write didn't set errno, assume problem is no disk space */
			errno = save_errno ? save_errno : ENOSPC;

			ereport(ERROR,
					(errcode_for_file_access(),
					 errmsg("could not write to file \"%s\": %m", tmppath)));
		}
	}
	pfree(zbuffer);

	if (pg_fsync(fd) != 0)
		ereport(ERROR,
				(errcode_for_file_access(),
				 errmsg("could not fsync file \"%s\": %m", tmppath)));

	if (close(fd))
		ereport(ERROR,
				(errcode_for_file_access(),
				 errmsg("could not close file \"%s\": %m", tmppath)));

	/*
	 * Now move the segment into place with its final name.
	 *
	 * If caller didn't want to use a pre-existing file, get rid of any
	 * pre-existing file.  Otherwise, cope with possibility that someone else
	 * has created the file while we were filling ours: if so, use ours to
	 * pre-create a future log segment.
	 */
	installed_log = log;
	installed_seg = seg;
	max_advance = XLOGfileslop;
	if (!InstallXLogFileSegment(&installed_log, &installed_seg, tmppath,
								*use_existent, &max_advance,
								use_lock))
	{
		/*
		 * No need for any more future segments, or InstallXLogFileSegment()
		 * failed to rename the file into place. If the rename failed, opening
		 * the file below will fail.
		 */
		unlink(tmppath);
	}

	/* Set flag to tell caller there was no existent file */
	*use_existent = false;

	/* Now open original target segment (might not be file I just made) */
	fd = BasicOpenFile(path, O_RDWR | PG_BINARY | get_sync_bit(sync_method),
					   S_IRUSR | S_IWUSR);
	if (fd < 0)
		ereport(ERROR,
				(errcode_for_file_access(),
		   errmsg("could not open file \"%s\" (log file %u, segment %u): %m",
				  path, log, seg)));

	elog(DEBUG2, "done creating and filling new WAL file");

	return fd;
}

/*
 * Create a new XLOG file segment by copying a pre-existing one.
 *
 * log, seg: identify segment to be created.
 *
 * srcTLI, srclog, srcseg: identify segment to be copied (could be from
 *		a different timeline)
 *
 * Currently this is only used during recovery, and so there are no locking
 * considerations.	But we should be just as tense as XLogFileInit to avoid
 * emplacing a bogus file.
 */
static void
XLogFileCopy(uint32 log, uint32 seg,
			 TimeLineID srcTLI, uint32 srclog, uint32 srcseg)
{
	char		path[MAXPGPATH];
	char		tmppath[MAXPGPATH];
	char		buffer[XLOG_BLCKSZ];
	int			srcfd;
	int			fd;
	int			nbytes;

	/*
	 * Open the source file
	 */
	XLogFilePath(path, srcTLI, srclog, srcseg);
	srcfd = BasicOpenFile(path, O_RDONLY | PG_BINARY, 0);
	if (srcfd < 0)
		ereport(ERROR,
				(errcode_for_file_access(),
				 errmsg("could not open file \"%s\": %m", path)));

	/*
	 * Copy into a temp file name.
	 */
	snprintf(tmppath, MAXPGPATH, XLOGDIR "/xlogtemp.%d", (int) getpid());

	unlink(tmppath);

	/* do not use get_sync_bit() here --- want to fsync only at end of fill */
	fd = BasicOpenFile(tmppath, O_RDWR | O_CREAT | O_EXCL | PG_BINARY,
					   S_IRUSR | S_IWUSR);
	if (fd < 0)
		ereport(ERROR,
				(errcode_for_file_access(),
				 errmsg("could not create file \"%s\": %m", tmppath)));

	/*
	 * Do the data copying.
	 */
	for (nbytes = 0; nbytes < XLogSegSize; nbytes += sizeof(buffer))
	{
		errno = 0;
		if ((int) read(srcfd, buffer, sizeof(buffer)) != (int) sizeof(buffer))
		{
			if (errno != 0)
				ereport(ERROR,
						(errcode_for_file_access(),
						 errmsg("could not read file \"%s\": %m", path)));
			else
				ereport(ERROR,
						(errmsg("not enough data in file \"%s\"", path)));
		}
		errno = 0;
		if ((int) write(fd, buffer, sizeof(buffer)) != (int) sizeof(buffer))
		{
			int			save_errno = errno;

			/*
			 * If we fail to make the file, delete it to release disk space
			 */
			unlink(tmppath);
			/* if write didn't set errno, assume problem is no disk space */
			errno = save_errno ? save_errno : ENOSPC;

			ereport(ERROR,
					(errcode_for_file_access(),
					 errmsg("could not write to file \"%s\": %m", tmppath)));
		}
	}

	if (pg_fsync(fd) != 0)
		ereport(ERROR,
				(errcode_for_file_access(),
				 errmsg("could not fsync file \"%s\": %m", tmppath)));

	if (close(fd))
		ereport(ERROR,
				(errcode_for_file_access(),
				 errmsg("could not close file \"%s\": %m", tmppath)));

	close(srcfd);

	/*
	 * Now move the segment into place with its final name.
	 */
	if (!InstallXLogFileSegment(&log, &seg, tmppath, false, NULL, false))
		elog(ERROR, "InstallXLogFileSegment should not have failed");
}

/*
 * Install a new XLOG segment file as a current or future log segment.
 *
 * This is used both to install a newly-created segment (which has a temp
 * filename while it's being created) and to recycle an old segment.
 *
 * *log, *seg: identify segment to install as (or first possible target).
 * When find_free is TRUE, these are modified on return to indicate the
 * actual installation location or last segment searched.
 *
 * tmppath: initial name of file to install.  It will be renamed into place.
 *
 * find_free: if TRUE, install the new segment at the first empty log/seg
 * number at or after the passed numbers.  If FALSE, install the new segment
 * exactly where specified, deleting any existing segment file there.
 *
 * *max_advance: maximum number of log/seg slots to advance past the starting
 * point.  Fail if no free slot is found in this range.  On return, reduced
 * by the number of slots skipped over.  (Irrelevant, and may be NULL,
 * when find_free is FALSE.)
 *
 * use_lock: if TRUE, acquire ControlFileLock while moving file into
 * place.  This should be TRUE except during bootstrap log creation.  The
 * caller must *not* hold the lock at call.
 *
 * Returns TRUE if the file was installed successfully.  FALSE indicates that
 * max_advance limit was exceeded, or an error occurred while renaming the
 * file into place.
 */
static bool
InstallXLogFileSegment(uint32 *log, uint32 *seg, char *tmppath,
					   bool find_free, int *max_advance,
					   bool use_lock)
{
	char		path[MAXPGPATH];
	struct stat stat_buf;

	XLogFilePath(path, ThisTimeLineID, *log, *seg);

	/*
	 * We want to be sure that only one process does this at a time.
	 */
	if (use_lock)
		LWLockAcquire(ControlFileLock, LW_EXCLUSIVE);

	if (!find_free)
	{
		/* Force installation: get rid of any pre-existing segment file */
		unlink(path);
	}
	else
	{
		/* Find a free slot to put it in */
		while (stat(path, &stat_buf) == 0)
		{
			if (*max_advance <= 0)
			{
				/* Failed to find a free slot within specified range */
				if (use_lock)
					LWLockRelease(ControlFileLock);
				return false;
			}
			NextLogSeg(*log, *seg);
			(*max_advance)--;
			XLogFilePath(path, ThisTimeLineID, *log, *seg);
		}
	}

	/*
	 * Prefer link() to rename() here just to be really sure that we don't
	 * overwrite an existing logfile.  However, there shouldn't be one, so
	 * rename() is an acceptable substitute except for the truly paranoid.
	 */
#if HAVE_WORKING_LINK
	if (link(tmppath, path) < 0)
	{
		if (use_lock)
			LWLockRelease(ControlFileLock);
		ereport(LOG,
				(errcode_for_file_access(),
				 errmsg("could not link file \"%s\" to \"%s\" (initialization of log file %u, segment %u): %m",
						tmppath, path, *log, *seg)));
		return false;
	}
	unlink(tmppath);
#else
	if (rename(tmppath, path) < 0)
	{
<<<<<<< HEAD
#ifdef WIN32
#if !defined(__CYGWIN__)
		if (GetLastError() == ERROR_ACCESS_DENIED)
#else
		if (errno == EACCES)
#endif
		{
		if (use_lock)
			LWLockRelease(ControlFileLock);
			return false;
		}
#endif   /* WIN32 */

		ereport(ERROR,
=======
		if (use_lock)
			LWLockRelease(ControlFileLock);
		ereport(LOG,
>>>>>>> 29b61b92
				(errcode_for_file_access(),
				 errmsg("could not rename file \"%s\" to \"%s\" (initialization of log file %u, segment %u): %m",
						tmppath, path, *log, *seg)));
		return false;
	}
#endif

	if (use_lock)
		LWLockRelease(ControlFileLock);

	return true;
}

/*
 * Open a pre-existing logfile segment for writing.
 */
static int
XLogFileOpen(uint32 log, uint32 seg)
{
	char		path[MAXPGPATH];
	int			fd;

	XLogFilePath(path, ThisTimeLineID, log, seg);

	fd = BasicOpenFile(path, O_RDWR | PG_BINARY | get_sync_bit(sync_method),
					   S_IRUSR | S_IWUSR);
	if (fd < 0)
		ereport(PANIC,
				(errcode_for_file_access(),
		   errmsg("could not open file \"%s\" (log file %u, segment %u): %m",
				  path, log, seg)));

	return fd;
}

/*
 * Open a logfile segment for reading (during recovery).
 */
static int
XLogFileRead(uint32 log, uint32 seg, int emode)
{
	char		path[MAXPGPATH];
	char		xlogfname[MAXFNAMELEN];
	char		activitymsg[MAXFNAMELEN + 16];
	ListCell   *cell;
	int			fd;

	/*
	 * Loop looking for a suitable timeline ID: we might need to read any of
	 * the timelines listed in expectedTLIs.
	 *
	 * We expect curFileTLI on entry to be the TLI of the preceding file in
	 * sequence, or 0 if there was no predecessor.	We do not allow curFileTLI
	 * to go backwards; this prevents us from picking up the wrong file when a
	 * parent timeline extends to higher segment numbers than the child we
	 * want to read.
	 */
	foreach(cell, expectedTLIs)
	{
		TimeLineID	tli = (TimeLineID) lfirst_int(cell);

		if (tli < curFileTLI)
			break;				/* don't bother looking at too-old TLIs */

		XLogFileName(xlogfname, tli, log, seg);

		if (InArchiveRecovery)
		{
			/* Report recovery progress in PS display */
			snprintf(activitymsg, sizeof(activitymsg), "waiting for %s",
					 xlogfname);
			set_ps_display(activitymsg, false);

			restoredFromArchive = RestoreArchivedFile(path, xlogfname,
													  "RECOVERYXLOG",
													  XLogSegSize);
		}
		else
			XLogFilePath(path, tli, log, seg);

		fd = BasicOpenFile(path, O_RDONLY | PG_BINARY, 0);
		if (fd >= 0)
		{
			/* Success! */
			curFileTLI = tli;

			/* Report recovery progress in PS display */
			snprintf(activitymsg, sizeof(activitymsg), "recovering %s",
					 xlogfname);
			set_ps_display(activitymsg, false);

			return fd;
		}
		if (errno != ENOENT)	/* unexpected failure? */
			ereport(PANIC,
					(errcode_for_file_access(),
			errmsg("could not open file \"%s\" (log file %u, segment %u): %m",
				   path, log, seg)));
	}

	/* Couldn't find it.  For simplicity, complain about front timeline */
	XLogFilePath(path, recoveryTargetTLI, log, seg);
	errno = ENOENT;
	ereport(emode,
			(errcode_for_file_access(),
		   errmsg("could not open file \"%s\" (log file %u, segment %u): %m",
				  path, log, seg)));
	return -1;
}

/*
 * Close the current logfile segment for writing.
 */
static void
XLogFileClose(void)
{
	Assert(openLogFile >= 0);

	/*
	 * WAL segment files will not be re-read in normal operation, so we advise
	 * the OS to release any cached pages.	But do not do so if WAL archiving
	 * is active, because archiver process could use the cache to read the WAL
	 * segment.  Also, don't bother with it if we are using O_DIRECT, since
	 * the kernel is presumably not caching in that case.
	 */
#if defined(USE_POSIX_FADVISE) && defined(POSIX_FADV_DONTNEED)
	if (!XLogArchivingActive() &&
		(get_sync_bit(sync_method) & PG_O_DIRECT) == 0)
		(void) posix_fadvise(openLogFile, 0, 0, POSIX_FADV_DONTNEED);
#endif

	if (close(openLogFile))
		ereport(PANIC,
				(errcode_for_file_access(),
				 errmsg("could not close log file %u, segment %u: %m",
						openLogId, openLogSeg)));
	openLogFile = -1;
}

/*
 * Attempt to retrieve the specified file from off-line archival storage.
 * If successful, fill "path" with its complete path (note that this will be
 * a temp file name that doesn't follow the normal naming convention), and
 * return TRUE.
 *
 * If not successful, fill "path" with the name of the normal on-line file
 * (which may or may not actually exist, but we'll try to use it), and return
 * FALSE.
 *
 * For fixed-size files, the caller may pass the expected size as an
 * additional crosscheck on successful recovery.  If the file size is not
 * known, set expectedSize = 0.
 */
static bool
RestoreArchivedFile(char *path, const char *xlogfname,
					const char *recovername, off_t expectedSize)
{
	char		xlogpath[MAXPGPATH];
	char		xlogRestoreCmd[MAXPGPATH];
	char		lastRestartPointFname[MAXPGPATH];
	char	   *dp;
	char	   *endp;
	const char *sp;
	int			rc;
	bool		signaled;
	struct stat stat_buf;
	uint32		restartLog;
	uint32		restartSeg;

	/*
	 * When doing archive recovery, we always prefer an archived log file even
	 * if a file of the same name exists in XLOGDIR.  The reason is that the
	 * file in XLOGDIR could be an old, un-filled or partly-filled version
	 * that was copied and restored as part of backing up $PGDATA.
	 *
	 * We could try to optimize this slightly by checking the local copy
	 * lastchange timestamp against the archived copy, but we have no API to
	 * do this, nor can we guarantee that the lastchange timestamp was
	 * preserved correctly when we copied to archive. Our aim is robustness,
	 * so we elect not to do this.
	 *
	 * If we cannot obtain the log file from the archive, however, we will try
	 * to use the XLOGDIR file if it exists.  This is so that we can make use
	 * of log segments that weren't yet transferred to the archive.
	 *
	 * Notice that we don't actually overwrite any files when we copy back
	 * from archive because the recoveryRestoreCommand may inadvertently
	 * restore inappropriate xlogs, or they may be corrupt, so we may wish to
	 * fallback to the segments remaining in current XLOGDIR later. The
	 * copy-from-archive filename is always the same, ensuring that we don't
	 * run out of disk space on long recoveries.
	 */
	snprintf(xlogpath, MAXPGPATH, XLOGDIR "/%s", recovername);

	/*
	 * Make sure there is no existing file named recovername.
	 */
	if (stat(xlogpath, &stat_buf) != 0)
	{
		if (errno != ENOENT)
			ereport(FATAL,
					(errcode_for_file_access(),
					 errmsg("could not stat file \"%s\": %m",
							xlogpath)));
	}
	else
	{
		if (unlink(xlogpath) != 0)
			ereport(FATAL,
					(errcode_for_file_access(),
					 errmsg("could not remove file \"%s\": %m",
							xlogpath)));
	}

	/*
	 * Calculate the archive file cutoff point for use during log shipping
<<<<<<< HEAD
	 * replication. All files earlier than this point can be deleted
	 * from the archive, though there is no requirement to do so.
	 *
	 * We initialise this with the filename of an InvalidXLogRecPtr, which
	 * will prevent the deletion of any WAL files from the archive
	 * because of the alphabetic sorting property of WAL filenames. 
	 *
	 * Once we have successfully located the redo pointer of the checkpoint
	 * from which we start recovery we never request a file prior to the redo
	 * pointer of the last restartpoint. When redo begins we know that we
	 * have successfully located it, so there is no need for additional
	 * status flags to signify the point when we can begin deleting WAL files
	 * from the archive. 
=======
	 * replication. All files earlier than this point can be deleted from the
	 * archive, though there is no requirement to do so.
	 *
	 * We initialise this with the filename of an InvalidXLogRecPtr, which
	 * will prevent the deletion of any WAL files from the archive because of
	 * the alphabetic sorting property of WAL filenames.
	 *
	 * Once we have successfully located the redo pointer of the checkpoint
	 * from which we start recovery we never request a file prior to the redo
	 * pointer of the last restartpoint. When redo begins we know that we have
	 * successfully located it, so there is no need for additional status
	 * flags to signify the point when we can begin deleting WAL files from
	 * the archive.
>>>>>>> 29b61b92
	 */
	if (InRedo)
	{
		XLByteToSeg(ControlFile->checkPointCopy.redo,
					restartLog, restartSeg);
		XLogFileName(lastRestartPointFname,
					 ControlFile->checkPointCopy.ThisTimeLineID,
					 restartLog, restartSeg);
		/* we shouldn't need anything earlier than last restart point */
		Assert(strcmp(lastRestartPointFname, xlogfname) <= 0);
	}
	else
		XLogFileName(lastRestartPointFname, 0, 0, 0);

	/*
	 * construct the command to be executed
	 */
	dp = xlogRestoreCmd;
	endp = xlogRestoreCmd + MAXPGPATH - 1;
	*endp = '\0';

	for (sp = recoveryRestoreCommand; *sp; sp++)
	{
		if (*sp == '%')
		{
			switch (sp[1])
			{
				case 'p':
					/* %p: relative path of target file */
					sp++;
					StrNCpy(dp, xlogpath, endp - dp);
					make_native_path(dp);
					dp += strlen(dp);
					break;
				case 'f':
					/* %f: filename of desired file */
					sp++;
					StrNCpy(dp, xlogfname, endp - dp);
					dp += strlen(dp);
					break;
				case 'r':
					/* %r: filename of last restartpoint */
					sp++;
					StrNCpy(dp, lastRestartPointFname, endp - dp);
					dp += strlen(dp);
					break;
				case '%':
					/* convert %% to a single % */
					sp++;
					if (dp < endp)
						*dp++ = *sp;
					break;
				default:
					/* otherwise treat the % as not special */
					if (dp < endp)
						*dp++ = *sp;
					break;
			}
		}
		else
		{
			if (dp < endp)
				*dp++ = *sp;
		}
	}
	*dp = '\0';

	ereport(DEBUG3,
			(errmsg_internal("executing restore command \"%s\"",
							 xlogRestoreCmd)));

	/*
	 * Set in_restore_command to tell the signal handler that we should exit
	 * right away on SIGTERM. We know that we're at a safe point to do that.
	 * Check if we had already received the signal, so that we don't miss a
	 * shutdown request received just before this.
	 */
	in_restore_command = true;
	if (shutdown_requested)
		proc_exit(1);

	/*
	 * Copy xlog from archival storage to XLOGDIR
	 */
	rc = system(xlogRestoreCmd);

	in_restore_command = false;

	if (rc == 0)
	{
		/*
		 * command apparently succeeded, but let's make sure the file is
		 * really there now and has the correct size.
		 *
		 * XXX I made wrong-size a fatal error to ensure the DBA would notice
		 * it, but is that too strong?	We could try to plow ahead with a
		 * local copy of the file ... but the problem is that there probably
		 * isn't one, and we'd incorrectly conclude we've reached the end of
		 * WAL and we're done recovering ...
		 */
		if (stat(xlogpath, &stat_buf) == 0)
		{
			if (expectedSize > 0 && stat_buf.st_size != expectedSize)
				ereport(FATAL,
						(errmsg("archive file \"%s\" has wrong size: %lu instead of %lu",
								xlogfname,
								(unsigned long) stat_buf.st_size,
								(unsigned long) expectedSize)));
			else
			{
				ereport(LOG,
						(errmsg("restored log file \"%s\" from archive",
								xlogfname)));
				strcpy(path, xlogpath);
				return true;
			}
		}
		else
		{
			/* stat failed */
			if (errno != ENOENT)
				ereport(FATAL,
						(errcode_for_file_access(),
						 errmsg("could not stat file \"%s\": %m",
								xlogpath)));
		}
	}

	/*
	 * Remember, we rollforward UNTIL the restore fails so failure here is
	 * just part of the process... that makes it difficult to determine
	 * whether the restore failed because there isn't an archive to restore,
	 * or because the administrator has specified the restore program
	 * incorrectly.  We have to assume the former.
	 *
	 * However, if the failure was due to any sort of signal, it's best to
	 * punt and abort recovery.  (If we "return false" here, upper levels will
	 * assume that recovery is complete and start up the database!) It's
	 * essential to abort on child SIGINT and SIGQUIT, because per spec
	 * system() ignores SIGINT and SIGQUIT while waiting; if we see one of
	 * those it's a good bet we should have gotten it too.
	 *
	 * On SIGTERM, assume we have received a fast shutdown request, and exit
	 * cleanly. It's pure chance whether we receive the SIGTERM first, or the
	 * child process. If we receive it first, the signal handler will call
	 * proc_exit, otherwise we do it here. If we or the child process received
	 * SIGTERM for any other reason than a fast shutdown request, postmaster
	 * will perform an immediate shutdown when it sees us exiting
	 * unexpectedly.
	 *
	 * Per the Single Unix Spec, shells report exit status > 128 when a called
	 * command died on a signal.  Also, 126 and 127 are used to report
	 * problems such as an unfindable command; treat those as fatal errors
	 * too.
	 */
	if (WIFSIGNALED(rc) && WTERMSIG(rc) == SIGTERM)
		proc_exit(1);

	signaled = WIFSIGNALED(rc) || WEXITSTATUS(rc) > 125;

	ereport(signaled ? FATAL : DEBUG2,
		(errmsg("could not restore file \"%s\" from archive: return code %d",
				xlogfname, rc)));

	/*
	 * if an archived file is not available, there might still be a version of
	 * this file in XLOGDIR, so return that as the filename to open.
	 *
	 * In many recovery scenarios we expect this to fail also, but if so that
	 * just means we've reached the end of WAL.
	 */
	snprintf(path, MAXPGPATH, XLOGDIR "/%s", xlogfname);
	return false;
}

/*
 * Attempt to execute the recovery_end_command.
 */
static void
ExecuteRecoveryEndCommand(void)
{
	char		xlogRecoveryEndCmd[MAXPGPATH];
	char		lastRestartPointFname[MAXPGPATH];
	char	   *dp;
	char	   *endp;
	const char *sp;
	int			rc;
	bool		signaled;
	uint32		restartLog;
	uint32		restartSeg;

	Assert(recoveryEndCommand);

	/*
	 * Calculate the archive file cutoff point for use during log shipping
	 * replication. All files earlier than this point can be deleted from the
	 * archive, though there is no requirement to do so.
	 *
	 * We initialise this with the filename of an InvalidXLogRecPtr, which
	 * will prevent the deletion of any WAL files from the archive because of
	 * the alphabetic sorting property of WAL filenames.
	 *
	 * Once we have successfully located the redo pointer of the checkpoint
	 * from which we start recovery we never request a file prior to the redo
	 * pointer of the last restartpoint. When redo begins we know that we have
	 * successfully located it, so there is no need for additional status
	 * flags to signify the point when we can begin deleting WAL files from
	 * the archive.
	 */
	if (InRedo)
	{
		XLByteToSeg(ControlFile->checkPointCopy.redo,
					restartLog, restartSeg);
		XLogFileName(lastRestartPointFname,
					 ControlFile->checkPointCopy.ThisTimeLineID,
					 restartLog, restartSeg);
	}
	else
		XLogFileName(lastRestartPointFname, 0, 0, 0);

	/*
	 * construct the command to be executed
	 */
	dp = xlogRecoveryEndCmd;
	endp = xlogRecoveryEndCmd + MAXPGPATH - 1;
	*endp = '\0';

	for (sp = recoveryEndCommand; *sp; sp++)
	{
		if (*sp == '%')
		{
			switch (sp[1])
			{
				case 'r':
					/* %r: filename of last restartpoint */
					sp++;
					StrNCpy(dp, lastRestartPointFname, endp - dp);
					dp += strlen(dp);
					break;
				case '%':
					/* convert %% to a single % */
					sp++;
					if (dp < endp)
						*dp++ = *sp;
					break;
				default:
					/* otherwise treat the % as not special */
					if (dp < endp)
						*dp++ = *sp;
					break;
			}
		}
		else
		{
			if (dp < endp)
				*dp++ = *sp;
		}
	}
	*dp = '\0';

	ereport(DEBUG3,
			(errmsg_internal("executing recovery end command \"%s\"",
							 xlogRecoveryEndCmd)));

	/*
	 * execute the constructed command
	 */
	rc = system(xlogRecoveryEndCmd);
	if (rc != 0)
	{
		/*
		 * If the failure was due to any sort of signal, it's best to punt and
		 * abort recovery. See also detailed comments on signals in
		 * RestoreArchivedFile().
		 */
		signaled = WIFSIGNALED(rc) || WEXITSTATUS(rc) > 125;

		ereport(signaled ? FATAL : WARNING,
				(errmsg("recovery_end_command \"%s\": return code %d",
						xlogRecoveryEndCmd, rc)));
	}
}

/*
 * Preallocate log files beyond the specified log endpoint.
 *
 * XXX this is currently extremely conservative, since it forces only one
 * future log segment to exist, and even that only if we are 75% done with
 * the current one.  This is only appropriate for very low-WAL-volume systems.
 * High-volume systems will be OK once they've built up a sufficient set of
 * recycled log segments, but the startup transient is likely to include
 * a lot of segment creations by foreground processes, which is not so good.
 */
static void
PreallocXlogFiles(XLogRecPtr endptr)
{
	uint32		_logId;
	uint32		_logSeg;
	int			lf;
	bool		use_existent;

	XLByteToPrevSeg(endptr, _logId, _logSeg);
	if ((endptr.xrecoff - 1) % XLogSegSize >=
		(uint32) (0.75 * XLogSegSize))
	{
		NextLogSeg(_logId, _logSeg);
		use_existent = true;
		lf = XLogFileInit(_logId, _logSeg, &use_existent, true);
		close(lf);
		if (!use_existent)
			CheckpointStats.ckpt_segs_added++;
	}
}

/*
 * Recycle or remove all log files older or equal to passed log/seg#
 *
 * endptr is current (or recent) end of xlog; this is used to determine
 * whether we want to recycle rather than delete no-longer-wanted log files.
 */
static void
RemoveOldXlogFiles(uint32 log, uint32 seg, XLogRecPtr endptr)
{
	uint32		endlogId;
	uint32		endlogSeg;
	int			max_advance;
	DIR		   *xldir;
	struct dirent *xlde;
	char		lastoff[MAXFNAMELEN];
	char		path[MAXPGPATH];
<<<<<<< HEAD
=======
#ifdef WIN32
	char		newpath[MAXPGPATH];
#endif
>>>>>>> 29b61b92
	struct stat statbuf;

	/*
	 * Initialize info about where to try to recycle to.  We allow recycling
	 * segments up to XLOGfileslop segments beyond the current XLOG location.
	 */
	XLByteToPrevSeg(endptr, endlogId, endlogSeg);
	max_advance = XLOGfileslop;

	xldir = AllocateDir(XLOGDIR);
	if (xldir == NULL)
		ereport(ERROR,
				(errcode_for_file_access(),
				 errmsg("could not open transaction log directory \"%s\": %m",
						XLOGDIR)));

	XLogFileName(lastoff, ThisTimeLineID, log, seg);

	while ((xlde = ReadDir(xldir, XLOGDIR)) != NULL)
	{
		/*
		 * We ignore the timeline part of the XLOG segment identifiers in
		 * deciding whether a segment is still needed.	This ensures that we
		 * won't prematurely remove a segment from a parent timeline. We could
		 * probably be a little more proactive about removing segments of
		 * non-parent timelines, but that would be a whole lot more
		 * complicated.
		 *
		 * We use the alphanumeric sorting property of the filenames to decide
		 * which ones are earlier than the lastoff segment.
		 */
		if (strlen(xlde->d_name) == 24 &&
			strspn(xlde->d_name, "0123456789ABCDEF") == 24 &&
			strcmp(xlde->d_name + 8, lastoff + 8) <= 0)
		{
			if (XLogArchiveCheckDone(xlde->d_name))
			{
				snprintf(path, MAXPGPATH, XLOGDIR "/%s", xlde->d_name);

				/*
				 * Before deleting the file, see if it can be recycled as a
				 * future log segment. Only recycle normal files, pg_standby
				 * for example can create symbolic links pointing to a
				 * separate archive directory.
				 */
				if (lstat(path, &statbuf) == 0 && S_ISREG(statbuf.st_mode) &&
					InstallXLogFileSegment(&endlogId, &endlogSeg, path,
										   true, &max_advance, true))
				{
					ereport(DEBUG2,
							(errmsg("recycled transaction log file \"%s\"",
									xlde->d_name)));
					CheckpointStats.ckpt_segs_recycled++;
					/* Needn't recheck that slot on future iterations */
					if (max_advance > 0)
					{
						NextLogSeg(endlogId, endlogSeg);
						max_advance--;
					}
				}
				else
				{
					/* No need for any more future segments... */
					int rc;

					ereport(DEBUG2,
							(errmsg("removing transaction log file \"%s\"",
									xlde->d_name)));

#ifdef WIN32
					/*
					 * On Windows, if another process (e.g another backend)
					 * holds the file open in FILE_SHARE_DELETE mode, unlink
					 * will succeed, but the file will still show up in
					 * directory listing until the last handle is closed.
					 * To avoid confusing the lingering deleted file for a
					 * live WAL file that needs to be archived, rename it
					 * before deleting it.
					 *
					 * If another process holds the file open without
					 * FILE_SHARE_DELETE flag, rename will fail. We'll try
					 * again at the next checkpoint.
					 */
					snprintf(newpath, MAXPGPATH, "%s.deleted", path);
					if (rename(path, newpath) != 0)
					{
						ereport(LOG,
								(errcode_for_file_access(),
								 errmsg("could not rename old transaction log file \"%s\": %m",
										path)));
						continue;
					}
					rc = unlink(newpath);
#else
					rc = unlink(path);
#endif
					if (rc != 0)
					{
						ereport(LOG,
								(errcode_for_file_access(),
								 errmsg("could not remove old transaction log file \"%s\": %m",
										path)));
						continue;
					}
					CheckpointStats.ckpt_segs_removed++;
				}

				XLogArchiveCleanup(xlde->d_name);
			}
		}
	}

	FreeDir(xldir);
}

/*
 * Verify whether pg_xlog and pg_xlog/archive_status exist.
 * If the latter does not exist, recreate it.
 *
 * It is not the goal of this function to verify the contents of these
 * directories, but to help in cases where someone has performed a cluster
 * copy for PITR purposes but omitted pg_xlog from the copy.
 *
 * We could also recreate pg_xlog if it doesn't exist, but a deliberate
 * policy decision was made not to.  It is fairly common for pg_xlog to be
 * a symlink, and if that was the DBA's intent then automatically making a
 * plain directory would result in degraded performance with no notice.
 */
static void
ValidateXLOGDirectoryStructure(void)
{
	char		path[MAXPGPATH];
	struct stat stat_buf;

	/* Check for pg_xlog; if it doesn't exist, error out */
	if (stat(XLOGDIR, &stat_buf) != 0 ||
		!S_ISDIR(stat_buf.st_mode))
		ereport(FATAL,
				(errmsg("required WAL directory \"%s\" does not exist",
						XLOGDIR)));

	/* Check for archive_status */
	snprintf(path, MAXPGPATH, XLOGDIR "/archive_status");
	if (stat(path, &stat_buf) == 0)
	{
		/* Check for weird cases where it exists but isn't a directory */
		if (!S_ISDIR(stat_buf.st_mode))
			ereport(FATAL,
					(errmsg("required WAL directory \"%s\" does not exist",
							path)));
	}
	else
	{
		ereport(LOG,
				(errmsg("creating missing WAL directory \"%s\"", path)));
		if (mkdir(path, 0700) < 0)
			ereport(FATAL,
					(errmsg("could not create missing directory \"%s\": %m",
							path)));
	}
}

/*
 * Remove previous backup history files.  This also retries creation of
 * .ready files for any backup history files for which XLogArchiveNotify
 * failed earlier.
 */
static void
CleanupBackupHistory(void)
{
	DIR		   *xldir;
	struct dirent *xlde;
	char		path[MAXPGPATH];

	xldir = AllocateDir(XLOGDIR);
	if (xldir == NULL)
		ereport(ERROR,
				(errcode_for_file_access(),
				 errmsg("could not open transaction log directory \"%s\": %m",
						XLOGDIR)));

	while ((xlde = ReadDir(xldir, XLOGDIR)) != NULL)
	{
		if (strlen(xlde->d_name) > 24 &&
			strspn(xlde->d_name, "0123456789ABCDEF") == 24 &&
			strcmp(xlde->d_name + strlen(xlde->d_name) - strlen(".backup"),
				   ".backup") == 0)
		{
			if (XLogArchiveCheckDone(xlde->d_name))
			{
				ereport(DEBUG2,
				(errmsg("removing transaction log backup history file \"%s\"",
						xlde->d_name)));
				snprintf(path, MAXPGPATH, XLOGDIR "/%s", xlde->d_name);
				unlink(path);
				XLogArchiveCleanup(xlde->d_name);
			}
		}
	}

	FreeDir(xldir);
}

/*
 * Restore the backup blocks present in an XLOG record, if any.
 *
 * We assume all of the record has been read into memory at *record.
 *
 * Note: when a backup block is available in XLOG, we restore it
 * unconditionally, even if the page in the database appears newer.
 * This is to protect ourselves against database pages that were partially
 * or incorrectly written during a crash.  We assume that the XLOG data
 * must be good because it has passed a CRC check, while the database
 * page might not be.  This will force us to replay all subsequent
 * modifications of the page that appear in XLOG, rather than possibly
 * ignoring them as already applied, but that's not a huge drawback.
 *
 * If 'cleanup' is true, a cleanup lock is used when restoring blocks.
 * Otherwise, a normal exclusive lock is used.	At the moment, that's just
 * pro forma, because there can't be any regular backends in the system
 * during recovery.  The 'cleanup' argument applies to all backup blocks
 * in the WAL record, that suffices for now.
 */
void
RestoreBkpBlocks(XLogRecPtr lsn, XLogRecord *record, bool cleanup)
{
	Buffer		buffer;
	Page		page;
	BkpBlock	bkpb;
	char	   *blk;
	int			i;

	if (!(record->xl_info & XLR_BKP_BLOCK_MASK))
		return;

	blk = (char *) XLogRecGetData(record) + record->xl_len;
	for (i = 0; i < XLR_MAX_BKP_BLOCKS; i++)
	{
		if (!(record->xl_info & XLR_SET_BKP_BLOCK(i)))
			continue;

		memcpy(&bkpb, blk, sizeof(BkpBlock));
		blk += sizeof(BkpBlock);

		buffer = XLogReadBufferExtended(bkpb.node, bkpb.fork, bkpb.block,
										RBM_ZERO);
		Assert(BufferIsValid(buffer));
		if (cleanup)
			LockBufferForCleanup(buffer);
		else
			LockBuffer(buffer, BUFFER_LOCK_EXCLUSIVE);

		page = (Page) BufferGetPage(buffer);

		if (bkpb.hole_length == 0)
		{
			memcpy((char *) page, blk, BLCKSZ);
		}
		else
		{
			/* must zero-fill the hole */
			MemSet((char *) page, 0, BLCKSZ);
			memcpy((char *) page, blk, bkpb.hole_offset);
			memcpy((char *) page + (bkpb.hole_offset + bkpb.hole_length),
				   blk + bkpb.hole_offset,
				   BLCKSZ - (bkpb.hole_offset + bkpb.hole_length));
		}

		PageSetLSN(page, lsn);
		PageSetTLI(page, ThisTimeLineID);
		MarkBufferDirty(buffer);
		UnlockReleaseBuffer(buffer);

		blk += BLCKSZ - bkpb.hole_length;
	}
}

/*
 * CRC-check an XLOG record.  We do not believe the contents of an XLOG
 * record (other than to the minimal extent of computing the amount of
 * data to read in) until we've checked the CRCs.
 *
 * We assume all of the record has been read into memory at *record.
 */
static bool
RecordIsValid(XLogRecord *record, XLogRecPtr recptr, int emode)
{
	pg_crc32	crc;
	int			i;
	uint32		len = record->xl_len;
	BkpBlock	bkpb;
	char	   *blk;

	/* First the rmgr data */
	INIT_CRC32(crc);
	COMP_CRC32(crc, XLogRecGetData(record), len);

	/* Add in the backup blocks, if any */
	blk = (char *) XLogRecGetData(record) + len;
	for (i = 0; i < XLR_MAX_BKP_BLOCKS; i++)
	{
		uint32		blen;

		if (!(record->xl_info & XLR_SET_BKP_BLOCK(i)))
			continue;

		memcpy(&bkpb, blk, sizeof(BkpBlock));
		if (bkpb.hole_offset + bkpb.hole_length > BLCKSZ)
		{
			ereport(emode,
					(errmsg("incorrect hole size in record at %X/%X",
							recptr.xlogid, recptr.xrecoff)));
			return false;
		}
		blen = sizeof(BkpBlock) + BLCKSZ - bkpb.hole_length;
		COMP_CRC32(crc, blk, blen);
		blk += blen;
	}

	/* Check that xl_tot_len agrees with our calculation */
	if (blk != (char *) record + record->xl_tot_len)
	{
		ereport(emode,
				(errmsg("incorrect total length in record at %X/%X",
						recptr.xlogid, recptr.xrecoff)));
		return false;
	}

	/* Finally include the record header */
	COMP_CRC32(crc, (char *) record + sizeof(pg_crc32),
			   SizeOfXLogRecord - sizeof(pg_crc32));
	FIN_CRC32(crc);

	if (!EQ_CRC32(record->xl_crc, crc))
	{
		ereport(emode,
		(errmsg("incorrect resource manager data checksum in record at %X/%X",
				recptr.xlogid, recptr.xrecoff)));
		return false;
	}

	return true;
}

/*
 * Attempt to read an XLOG record.
 *
 * If RecPtr is not NULL, try to read a record at that position.  Otherwise
 * try to read a record just after the last one previously read.
 *
 * If no valid record is available, returns NULL, or fails if emode is PANIC.
 * (emode must be either PANIC or LOG.)
 *
 * The record is copied into readRecordBuf, so that on successful return,
 * the returned record pointer always points there.
 */
static XLogRecord *
ReadRecord(XLogRecPtr *RecPtr, int emode)
{
	XLogRecord *record;
	char	   *buffer;
	XLogRecPtr	tmpRecPtr = EndRecPtr;
	bool		randAccess = false;
	uint32		len,
				total_len;
	uint32		targetPageOff;
	uint32		targetRecOff;
	uint32		pageHeaderSize;

	if (readBuf == NULL)
	{
		/*
		 * First time through, permanently allocate readBuf.  We do it this
		 * way, rather than just making a static array, for two reasons: (1)
		 * no need to waste the storage in most instantiations of the backend;
		 * (2) a static char array isn't guaranteed to have any particular
		 * alignment, whereas malloc() will provide MAXALIGN'd storage.
		 */
		readBuf = (char *) malloc(XLOG_BLCKSZ);
		Assert(readBuf != NULL);
	}

	if (RecPtr == NULL)
	{
		RecPtr = &tmpRecPtr;
		/* fast case if next record is on same page */
		if (nextRecord != NULL)
		{
			record = nextRecord;
			goto got_record;
		}
		/* align old recptr to next page */
		if (tmpRecPtr.xrecoff % XLOG_BLCKSZ != 0)
			tmpRecPtr.xrecoff += (XLOG_BLCKSZ - tmpRecPtr.xrecoff % XLOG_BLCKSZ);
		if (tmpRecPtr.xrecoff >= XLogFileSize)
		{
			(tmpRecPtr.xlogid)++;
			tmpRecPtr.xrecoff = 0;
		}
		/* We will account for page header size below */
	}
	else
	{
		if (!XRecOffIsValid(RecPtr->xrecoff))
			ereport(PANIC,
					(errmsg("invalid record offset at %X/%X",
							RecPtr->xlogid, RecPtr->xrecoff)));

		/*
		 * Since we are going to a random position in WAL, forget any prior
		 * state about what timeline we were in, and allow it to be any
		 * timeline in expectedTLIs.  We also set a flag to allow curFileTLI
		 * to go backwards (but we can't reset that variable right here, since
		 * we might not change files at all).
		 */
		lastPageTLI = 0;		/* see comment in ValidXLOGHeader */
		randAccess = true;		/* allow curFileTLI to go backwards too */
	}

	if (readFile >= 0 && !XLByteInSeg(*RecPtr, readId, readSeg))
	{
		close(readFile);
		readFile = -1;
	}
	XLByteToSeg(*RecPtr, readId, readSeg);
	if (readFile < 0)
	{
		/* Now it's okay to reset curFileTLI if random fetch */
		if (randAccess)
			curFileTLI = 0;

		readFile = XLogFileRead(readId, readSeg, emode);
		if (readFile < 0)
			goto next_record_is_invalid;

		/*
		 * Whenever switching to a new WAL segment, we read the first page of
		 * the file and validate its header, even if that's not where the
		 * target record is.  This is so that we can check the additional
		 * identification info that is present in the first page's "long"
		 * header.
		 */
		readOff = 0;
		if (read(readFile, readBuf, XLOG_BLCKSZ) != XLOG_BLCKSZ)
		{
			ereport(emode,
					(errcode_for_file_access(),
					 errmsg("could not read from log file %u, segment %u, offset %u: %m",
							readId, readSeg, readOff)));
			goto next_record_is_invalid;
		}
		if (!ValidXLOGHeader((XLogPageHeader) readBuf, emode))
			goto next_record_is_invalid;
	}

	targetPageOff = ((RecPtr->xrecoff % XLogSegSize) / XLOG_BLCKSZ) * XLOG_BLCKSZ;
	if (readOff != targetPageOff)
	{
		readOff = targetPageOff;
		if (lseek(readFile, (off_t) readOff, SEEK_SET) < 0)
		{
			ereport(emode,
					(errcode_for_file_access(),
					 errmsg("could not seek in log file %u, segment %u to offset %u: %m",
							readId, readSeg, readOff)));
			goto next_record_is_invalid;
		}
		if (read(readFile, readBuf, XLOG_BLCKSZ) != XLOG_BLCKSZ)
		{
			ereport(emode,
					(errcode_for_file_access(),
					 errmsg("could not read from log file %u, segment %u, offset %u: %m",
							readId, readSeg, readOff)));
			goto next_record_is_invalid;
		}
		if (!ValidXLOGHeader((XLogPageHeader) readBuf, emode))
			goto next_record_is_invalid;
	}
	pageHeaderSize = XLogPageHeaderSize((XLogPageHeader) readBuf);
	targetRecOff = RecPtr->xrecoff % XLOG_BLCKSZ;
	if (targetRecOff == 0)
	{
		/*
		 * Can only get here in the continuing-from-prev-page case, because
		 * XRecOffIsValid eliminated the zero-page-offset case otherwise. Need
		 * to skip over the new page's header.
		 */
		tmpRecPtr.xrecoff += pageHeaderSize;
		targetRecOff = pageHeaderSize;
	}
	else if (targetRecOff < pageHeaderSize)
	{
		ereport(emode,
				(errmsg("invalid record offset at %X/%X",
						RecPtr->xlogid, RecPtr->xrecoff)));
		goto next_record_is_invalid;
	}
	if ((((XLogPageHeader) readBuf)->xlp_info & XLP_FIRST_IS_CONTRECORD) &&
		targetRecOff == pageHeaderSize)
	{
		ereport(emode,
				(errmsg("contrecord is requested by %X/%X",
						RecPtr->xlogid, RecPtr->xrecoff)));
		goto next_record_is_invalid;
	}
	record = (XLogRecord *) ((char *) readBuf + RecPtr->xrecoff % XLOG_BLCKSZ);

got_record:;

	/*
	 * xl_len == 0 is bad data for everything except XLOG SWITCH, where it is
	 * required.
	 */
	if (record->xl_rmid == RM_XLOG_ID && record->xl_info == XLOG_SWITCH)
	{
		if (record->xl_len != 0)
		{
			ereport(emode,
					(errmsg("invalid xlog switch record at %X/%X",
							RecPtr->xlogid, RecPtr->xrecoff)));
			goto next_record_is_invalid;
		}
	}
	else if (record->xl_len == 0)
	{
		ereport(emode,
				(errmsg("record with zero length at %X/%X",
						RecPtr->xlogid, RecPtr->xrecoff)));
		goto next_record_is_invalid;
	}
	if (record->xl_tot_len < SizeOfXLogRecord + record->xl_len ||
		record->xl_tot_len > SizeOfXLogRecord + record->xl_len +
		XLR_MAX_BKP_BLOCKS * (sizeof(BkpBlock) + BLCKSZ))
	{
		ereport(emode,
				(errmsg("invalid record length at %X/%X",
						RecPtr->xlogid, RecPtr->xrecoff)));
		goto next_record_is_invalid;
	}
	if (record->xl_rmid > RM_MAX_ID)
	{
		ereport(emode,
				(errmsg("invalid resource manager ID %u at %X/%X",
						record->xl_rmid, RecPtr->xlogid, RecPtr->xrecoff)));
		goto next_record_is_invalid;
	}
	if (randAccess)
	{
		/*
		 * We can't exactly verify the prev-link, but surely it should be less
		 * than the record's own address.
		 */
		if (!XLByteLT(record->xl_prev, *RecPtr))
		{
			ereport(emode,
					(errmsg("record with incorrect prev-link %X/%X at %X/%X",
							record->xl_prev.xlogid, record->xl_prev.xrecoff,
							RecPtr->xlogid, RecPtr->xrecoff)));
			goto next_record_is_invalid;
		}
	}
	else
	{
		/*
		 * Record's prev-link should exactly match our previous location. This
		 * check guards against torn WAL pages where a stale but valid-looking
		 * WAL record starts on a sector boundary.
		 */
		if (!XLByteEQ(record->xl_prev, ReadRecPtr))
		{
			ereport(emode,
					(errmsg("record with incorrect prev-link %X/%X at %X/%X",
							record->xl_prev.xlogid, record->xl_prev.xrecoff,
							RecPtr->xlogid, RecPtr->xrecoff)));
			goto next_record_is_invalid;
		}
	}

	/*
	 * Allocate or enlarge readRecordBuf as needed.  To avoid useless small
	 * increases, round its size to a multiple of XLOG_BLCKSZ, and make sure
	 * it's at least 4*Max(BLCKSZ, XLOG_BLCKSZ) to start with.  (That is
	 * enough for all "normal" records, but very large commit or abort records
	 * might need more space.)
	 */
	total_len = record->xl_tot_len;
	if (total_len > readRecordBufSize)
	{
		uint32		newSize = total_len;

		newSize += XLOG_BLCKSZ - (newSize % XLOG_BLCKSZ);
		newSize = Max(newSize, 4 * Max(BLCKSZ, XLOG_BLCKSZ));
		if (readRecordBuf)
			free(readRecordBuf);
		readRecordBuf = (char *) malloc(newSize);
		if (!readRecordBuf)
		{
			readRecordBufSize = 0;
			/* We treat this as a "bogus data" condition */
			ereport(emode,
					(errmsg("record length %u at %X/%X too long",
							total_len, RecPtr->xlogid, RecPtr->xrecoff)));
			goto next_record_is_invalid;
		}
		readRecordBufSize = newSize;
	}

	buffer = readRecordBuf;
	nextRecord = NULL;
	len = XLOG_BLCKSZ - RecPtr->xrecoff % XLOG_BLCKSZ;
	if (total_len > len)
	{
		/* Need to reassemble record */
		XLogContRecord *contrecord;
		uint32		gotlen = len;

		memcpy(buffer, record, len);
		record = (XLogRecord *) buffer;
		buffer += len;
		for (;;)
		{
			readOff += XLOG_BLCKSZ;
			if (readOff >= XLogSegSize)
			{
				close(readFile);
				readFile = -1;
				NextLogSeg(readId, readSeg);
				readFile = XLogFileRead(readId, readSeg, emode);
				if (readFile < 0)
					goto next_record_is_invalid;
				readOff = 0;
			}
			if (read(readFile, readBuf, XLOG_BLCKSZ) != XLOG_BLCKSZ)
			{
				ereport(emode,
						(errcode_for_file_access(),
						 errmsg("could not read from log file %u, segment %u, offset %u: %m",
								readId, readSeg, readOff)));
				goto next_record_is_invalid;
			}
			if (!ValidXLOGHeader((XLogPageHeader) readBuf, emode))
				goto next_record_is_invalid;
			if (!(((XLogPageHeader) readBuf)->xlp_info & XLP_FIRST_IS_CONTRECORD))
			{
				ereport(emode,
						(errmsg("there is no contrecord flag in log file %u, segment %u, offset %u",
								readId, readSeg, readOff)));
				goto next_record_is_invalid;
			}
			pageHeaderSize = XLogPageHeaderSize((XLogPageHeader) readBuf);
			contrecord = (XLogContRecord *) ((char *) readBuf + pageHeaderSize);
			if (contrecord->xl_rem_len == 0 ||
				total_len != (contrecord->xl_rem_len + gotlen))
			{
				ereport(emode,
						(errmsg("invalid contrecord length %u in log file %u, segment %u, offset %u",
								contrecord->xl_rem_len,
								readId, readSeg, readOff)));
				goto next_record_is_invalid;
			}
			len = XLOG_BLCKSZ - pageHeaderSize - SizeOfXLogContRecord;
			if (contrecord->xl_rem_len > len)
			{
				memcpy(buffer, (char *) contrecord + SizeOfXLogContRecord, len);
				gotlen += len;
				buffer += len;
				continue;
			}
			memcpy(buffer, (char *) contrecord + SizeOfXLogContRecord,
				   contrecord->xl_rem_len);
			break;
		}
		if (!RecordIsValid(record, *RecPtr, emode))
			goto next_record_is_invalid;
		pageHeaderSize = XLogPageHeaderSize((XLogPageHeader) readBuf);
		if (XLOG_BLCKSZ - SizeOfXLogRecord >= pageHeaderSize +
			MAXALIGN(SizeOfXLogContRecord + contrecord->xl_rem_len))
		{
			nextRecord = (XLogRecord *) ((char *) contrecord +
					MAXALIGN(SizeOfXLogContRecord + contrecord->xl_rem_len));
		}
		EndRecPtr.xlogid = readId;
		EndRecPtr.xrecoff = readSeg * XLogSegSize + readOff +
			pageHeaderSize +
			MAXALIGN(SizeOfXLogContRecord + contrecord->xl_rem_len);
		ReadRecPtr = *RecPtr;
		/* needn't worry about XLOG SWITCH, it can't cross page boundaries */
		return record;
	}

	/* Record does not cross a page boundary */
	if (!RecordIsValid(record, *RecPtr, emode))
		goto next_record_is_invalid;
	if (XLOG_BLCKSZ - SizeOfXLogRecord >= RecPtr->xrecoff % XLOG_BLCKSZ +
		MAXALIGN(total_len))
		nextRecord = (XLogRecord *) ((char *) record + MAXALIGN(total_len));
	EndRecPtr.xlogid = RecPtr->xlogid;
	EndRecPtr.xrecoff = RecPtr->xrecoff + MAXALIGN(total_len);
	ReadRecPtr = *RecPtr;
	memcpy(buffer, record, total_len);

	/*
	 * Special processing if it's an XLOG SWITCH record
	 */
	if (record->xl_rmid == RM_XLOG_ID && record->xl_info == XLOG_SWITCH)
	{
		/* Pretend it extends to end of segment */
		EndRecPtr.xrecoff += XLogSegSize - 1;
		EndRecPtr.xrecoff -= EndRecPtr.xrecoff % XLogSegSize;
		nextRecord = NULL;		/* definitely not on same page */

		/*
		 * Pretend that readBuf contains the last page of the segment. This is
		 * just to avoid Assert failure in StartupXLOG if XLOG ends with this
		 * segment.
		 */
		readOff = XLogSegSize - XLOG_BLCKSZ;
	}
	return (XLogRecord *) buffer;

next_record_is_invalid:;
	if (readFile >= 0)
	{
		close(readFile);
		readFile = -1;
	}
	nextRecord = NULL;
	return NULL;
}

/*
 * Check whether the xlog header of a page just read in looks valid.
 *
 * This is just a convenience subroutine to avoid duplicated code in
 * ReadRecord.	It's not intended for use from anywhere else.
 */
static bool
ValidXLOGHeader(XLogPageHeader hdr, int emode)
{
	XLogRecPtr	recaddr;

	if (hdr->xlp_magic != XLOG_PAGE_MAGIC)
	{
		ereport(emode,
				(errmsg("invalid magic number %04X in log file %u, segment %u, offset %u",
						hdr->xlp_magic, readId, readSeg, readOff)));
		return false;
	}
	if ((hdr->xlp_info & ~XLP_ALL_FLAGS) != 0)
	{
		ereport(emode,
				(errmsg("invalid info bits %04X in log file %u, segment %u, offset %u",
						hdr->xlp_info, readId, readSeg, readOff)));
		return false;
	}
	if (hdr->xlp_info & XLP_LONG_HEADER)
	{
		XLogLongPageHeader longhdr = (XLogLongPageHeader) hdr;

		if (longhdr->xlp_sysid != ControlFile->system_identifier)
		{
			char		fhdrident_str[32];
			char		sysident_str[32];

			/*
			 * Format sysids separately to keep platform-dependent format code
			 * out of the translatable message string.
			 */
			snprintf(fhdrident_str, sizeof(fhdrident_str), UINT64_FORMAT,
					 longhdr->xlp_sysid);
			snprintf(sysident_str, sizeof(sysident_str), UINT64_FORMAT,
					 ControlFile->system_identifier);
			ereport(emode,
					(errmsg("WAL file is from different system"),
					 errdetail("WAL file SYSID is %s, pg_control SYSID is %s",
							   fhdrident_str, sysident_str)));
			return false;
		}
		if (longhdr->xlp_seg_size != XLogSegSize)
		{
			ereport(emode,
					(errmsg("WAL file is from different system"),
					 errdetail("Incorrect XLOG_SEG_SIZE in page header.")));
			return false;
		}
		if (longhdr->xlp_xlog_blcksz != XLOG_BLCKSZ)
		{
			ereport(emode,
					(errmsg("WAL file is from different system"),
					 errdetail("Incorrect XLOG_BLCKSZ in page header.")));
			return false;
		}
	}
	else if (readOff == 0)
	{
		/* hmm, first page of file doesn't have a long header? */
		ereport(emode,
				(errmsg("invalid info bits %04X in log file %u, segment %u, offset %u",
						hdr->xlp_info, readId, readSeg, readOff)));
		return false;
	}

	recaddr.xlogid = readId;
	recaddr.xrecoff = readSeg * XLogSegSize + readOff;
	if (!XLByteEQ(hdr->xlp_pageaddr, recaddr))
	{
		ereport(emode,
				(errmsg("unexpected pageaddr %X/%X in log file %u, segment %u, offset %u",
						hdr->xlp_pageaddr.xlogid, hdr->xlp_pageaddr.xrecoff,
						readId, readSeg, readOff)));
		return false;
	}

	/*
	 * Check page TLI is one of the expected values.
	 */
	if (!list_member_int(expectedTLIs, (int) hdr->xlp_tli))
	{
		ereport(emode,
				(errmsg("unexpected timeline ID %u in log file %u, segment %u, offset %u",
						hdr->xlp_tli,
						readId, readSeg, readOff)));
		return false;
	}

	/*
	 * Since child timelines are always assigned a TLI greater than their
	 * immediate parent's TLI, we should never see TLI go backwards across
	 * successive pages of a consistent WAL sequence.
	 *
	 * Of course this check should only be applied when advancing sequentially
	 * across pages; therefore ReadRecord resets lastPageTLI to zero when
	 * going to a random page.
	 */
	if (hdr->xlp_tli < lastPageTLI)
	{
		ereport(emode,
				(errmsg("out-of-sequence timeline ID %u (after %u) in log file %u, segment %u, offset %u",
						hdr->xlp_tli, lastPageTLI,
						readId, readSeg, readOff)));
		return false;
	}
	lastPageTLI = hdr->xlp_tli;
	return true;
}

/*
 * Try to read a timeline's history file.
 *
 * If successful, return the list of component TLIs (the given TLI followed by
 * its ancestor TLIs).	If we can't find the history file, assume that the
 * timeline has no parents, and return a list of just the specified timeline
 * ID.
 */
static List *
readTimeLineHistory(TimeLineID targetTLI)
{
	List	   *result;
	char		path[MAXPGPATH];
	char		histfname[MAXFNAMELEN];
	char		fline[MAXPGPATH];
	FILE	   *fd;

	if (InArchiveRecovery)
	{
		TLHistoryFileName(histfname, targetTLI);
		RestoreArchivedFile(path, histfname, "RECOVERYHISTORY", 0);
	}
	else
		TLHistoryFilePath(path, targetTLI);

	fd = AllocateFile(path, "r");
	if (fd == NULL)
	{
		if (errno != ENOENT)
			ereport(FATAL,
					(errcode_for_file_access(),
					 errmsg("could not open file \"%s\": %m", path)));
		/* Not there, so assume no parents */
		return list_make1_int((int) targetTLI);
	}

	result = NIL;

	/*
	 * Parse the file...
	 */
	while (fgets(fline, sizeof(fline), fd) != NULL)
	{
		/* skip leading whitespace and check for # comment */
		char	   *ptr;
		char	   *endptr;
		TimeLineID	tli;

		for (ptr = fline; *ptr; ptr++)
		{
			if (!isspace((unsigned char) *ptr))
				break;
		}
		if (*ptr == '\0' || *ptr == '#')
			continue;

		/* expect a numeric timeline ID as first field of line */
		tli = (TimeLineID) strtoul(ptr, &endptr, 0);
		if (endptr == ptr)
			ereport(FATAL,
					(errmsg("syntax error in history file: %s", fline),
					 errhint("Expected a numeric timeline ID.")));

		if (result &&
			tli <= (TimeLineID) linitial_int(result))
			ereport(FATAL,
					(errmsg("invalid data in history file: %s", fline),
				   errhint("Timeline IDs must be in increasing sequence.")));

		/* Build list with newest item first */
		result = lcons_int((int) tli, result);

		/* we ignore the remainder of each line */
	}

	FreeFile(fd);

	if (result &&
		targetTLI <= (TimeLineID) linitial_int(result))
		ereport(FATAL,
				(errmsg("invalid data in history file \"%s\"", path),
			errhint("Timeline IDs must be less than child timeline's ID.")));

	result = lcons_int((int) targetTLI, result);

	ereport(DEBUG3,
			(errmsg_internal("history of timeline %u is %s",
							 targetTLI, nodeToString(result))));

	return result;
}

/*
 * Probe whether a timeline history file exists for the given timeline ID
 */
static bool
existsTimeLineHistory(TimeLineID probeTLI)
{
	char		path[MAXPGPATH];
	char		histfname[MAXFNAMELEN];
	FILE	   *fd;

	if (InArchiveRecovery)
	{
		TLHistoryFileName(histfname, probeTLI);
		RestoreArchivedFile(path, histfname, "RECOVERYHISTORY", 0);
	}
	else
		TLHistoryFilePath(path, probeTLI);

	fd = AllocateFile(path, "r");
	if (fd != NULL)
	{
		FreeFile(fd);
		return true;
	}
	else
	{
		if (errno != ENOENT)
			ereport(FATAL,
					(errcode_for_file_access(),
					 errmsg("could not open file \"%s\": %m", path)));
		return false;
	}
}

/*
 * Find the newest existing timeline, assuming that startTLI exists.
 *
 * Note: while this is somewhat heuristic, it does positively guarantee
 * that (result + 1) is not a known timeline, and therefore it should
 * be safe to assign that ID to a new timeline.
 */
static TimeLineID
findNewestTimeLine(TimeLineID startTLI)
{
	TimeLineID	newestTLI;
	TimeLineID	probeTLI;

	/*
	 * The algorithm is just to probe for the existence of timeline history
	 * files.  XXX is it useful to allow gaps in the sequence?
	 */
	newestTLI = startTLI;

	for (probeTLI = startTLI + 1;; probeTLI++)
	{
		if (existsTimeLineHistory(probeTLI))
		{
			newestTLI = probeTLI;		/* probeTLI exists */
		}
		else
		{
			/* doesn't exist, assume we're done */
			break;
		}
	}

	return newestTLI;
}

/*
 * Create a new timeline history file.
 *
 *	newTLI: ID of the new timeline
 *	parentTLI: ID of its immediate parent
 *	endTLI et al: ID of the last used WAL file, for annotation purposes
 *
 * Currently this is only used during recovery, and so there are no locking
 * considerations.	But we should be just as tense as XLogFileInit to avoid
 * emplacing a bogus file.
 */
static void
writeTimeLineHistory(TimeLineID newTLI, TimeLineID parentTLI,
					 TimeLineID endTLI, uint32 endLogId, uint32 endLogSeg)
{
	char		path[MAXPGPATH];
	char		tmppath[MAXPGPATH];
	char		histfname[MAXFNAMELEN];
	char		xlogfname[MAXFNAMELEN];
	char		buffer[BLCKSZ];
	int			srcfd;
	int			fd;
	int			nbytes;

	Assert(newTLI > parentTLI); /* else bad selection of newTLI */

	/*
	 * Write into a temp file name.
	 */
	snprintf(tmppath, MAXPGPATH, XLOGDIR "/xlogtemp.%d", (int) getpid());

	unlink(tmppath);

	/* do not use get_sync_bit() here --- want to fsync only at end of fill */
	fd = BasicOpenFile(tmppath, O_RDWR | O_CREAT | O_EXCL,
					   S_IRUSR | S_IWUSR);
	if (fd < 0)
		ereport(ERROR,
				(errcode_for_file_access(),
				 errmsg("could not create file \"%s\": %m", tmppath)));

	/*
	 * If a history file exists for the parent, copy it verbatim
	 */
	if (InArchiveRecovery)
	{
		TLHistoryFileName(histfname, parentTLI);
		RestoreArchivedFile(path, histfname, "RECOVERYHISTORY", 0);
	}
	else
		TLHistoryFilePath(path, parentTLI);

	srcfd = BasicOpenFile(path, O_RDONLY, 0);
	if (srcfd < 0)
	{
		if (errno != ENOENT)
			ereport(ERROR,
					(errcode_for_file_access(),
					 errmsg("could not open file \"%s\": %m", path)));
		/* Not there, so assume parent has no parents */
	}
	else
	{
		for (;;)
		{
			errno = 0;
			nbytes = (int) read(srcfd, buffer, sizeof(buffer));
			if (nbytes < 0 || errno != 0)
				ereport(ERROR,
						(errcode_for_file_access(),
						 errmsg("could not read file \"%s\": %m", path)));
			if (nbytes == 0)
				break;
			errno = 0;
			if ((int) write(fd, buffer, nbytes) != nbytes)
			{
				int			save_errno = errno;

				/*
				 * If we fail to make the file, delete it to release disk
				 * space
				 */
				unlink(tmppath);

				/*
				 * if write didn't set errno, assume problem is no disk space
				 */
				errno = save_errno ? save_errno : ENOSPC;

				ereport(ERROR,
						(errcode_for_file_access(),
					 errmsg("could not write to file \"%s\": %m", tmppath)));
			}
		}
		close(srcfd);
	}

	/*
	 * Append one line with the details of this timeline split.
	 *
	 * If we did have a parent file, insert an extra newline just in case the
	 * parent file failed to end with one.
	 */
	XLogFileName(xlogfname, endTLI, endLogId, endLogSeg);

	snprintf(buffer, sizeof(buffer),
			 "%s%u\t%s\t%s transaction %u at %s\n",
			 (srcfd < 0) ? "" : "\n",
			 parentTLI,
			 xlogfname,
			 recoveryStopAfter ? "after" : "before",
			 recoveryStopXid,
			 timestamptz_to_str(recoveryStopTime));

	nbytes = strlen(buffer);
	errno = 0;
	if ((int) write(fd, buffer, nbytes) != nbytes)
	{
		int			save_errno = errno;

		/*
		 * If we fail to make the file, delete it to release disk space
		 */
		unlink(tmppath);
		/* if write didn't set errno, assume problem is no disk space */
		errno = save_errno ? save_errno : ENOSPC;

		ereport(ERROR,
				(errcode_for_file_access(),
				 errmsg("could not write to file \"%s\": %m", tmppath)));
	}

	if (pg_fsync(fd) != 0)
		ereport(ERROR,
				(errcode_for_file_access(),
				 errmsg("could not fsync file \"%s\": %m", tmppath)));

	if (close(fd))
		ereport(ERROR,
				(errcode_for_file_access(),
				 errmsg("could not close file \"%s\": %m", tmppath)));


	/*
	 * Now move the completed history file into place with its final name.
	 */
	TLHistoryFilePath(path, newTLI);

	/*
	 * Prefer link() to rename() here just to be really sure that we don't
	 * overwrite an existing logfile.  However, there shouldn't be one, so
	 * rename() is an acceptable substitute except for the truly paranoid.
	 */
#if HAVE_WORKING_LINK
	if (link(tmppath, path) < 0)
		ereport(ERROR,
				(errcode_for_file_access(),
				 errmsg("could not link file \"%s\" to \"%s\": %m",
						tmppath, path)));
	unlink(tmppath);
#else
	if (rename(tmppath, path) < 0)
		ereport(ERROR,
				(errcode_for_file_access(),
				 errmsg("could not rename file \"%s\" to \"%s\": %m",
						tmppath, path)));
#endif

	/* The history file can be archived immediately. */
	TLHistoryFileName(histfname, newTLI);
	XLogArchiveNotify(histfname);
}

/*
 * I/O routines for pg_control
 *
 * *ControlFile is a buffer in shared memory that holds an image of the
 * contents of pg_control.	WriteControlFile() initializes pg_control
 * given a preloaded buffer, ReadControlFile() loads the buffer from
 * the pg_control file (during postmaster or standalone-backend startup),
 * and UpdateControlFile() rewrites pg_control after we modify xlog state.
 *
 * For simplicity, WriteControlFile() initializes the fields of pg_control
 * that are related to checking backend/database compatibility, and
 * ReadControlFile() verifies they are correct.  We could split out the
 * I/O and compatibility-check functions, but there seems no need currently.
 */
static void
WriteControlFile(void)
{
	int			fd;
	char		buffer[PG_CONTROL_SIZE];		/* need not be aligned */

	/*
	 * Initialize version and compatibility-check fields
	 */
	ControlFile->pg_control_version = PG_CONTROL_VERSION;
	ControlFile->catalog_version_no = CATALOG_VERSION_NO;

	ControlFile->maxAlign = MAXIMUM_ALIGNOF;
	ControlFile->floatFormat = FLOATFORMAT_VALUE;

	ControlFile->blcksz = BLCKSZ;
	ControlFile->relseg_size = RELSEG_SIZE;
	ControlFile->xlog_blcksz = XLOG_BLCKSZ;
	ControlFile->xlog_seg_size = XLOG_SEG_SIZE;

	ControlFile->nameDataLen = NAMEDATALEN;
	ControlFile->indexMaxKeys = INDEX_MAX_KEYS;

	ControlFile->toast_max_chunk_size = TOAST_MAX_CHUNK_SIZE;

#ifdef HAVE_INT64_TIMESTAMP
	ControlFile->enableIntTimes = true;
#else
	ControlFile->enableIntTimes = false;
#endif
	ControlFile->float4ByVal = FLOAT4PASSBYVAL;
	ControlFile->float8ByVal = FLOAT8PASSBYVAL;

	/* Contents are protected with a CRC */
	INIT_CRC32(ControlFile->crc);
	COMP_CRC32(ControlFile->crc,
			   (char *) ControlFile,
			   offsetof(ControlFileData, crc));
	FIN_CRC32(ControlFile->crc);

	/*
	 * We write out PG_CONTROL_SIZE bytes into pg_control, zero-padding the
	 * excess over sizeof(ControlFileData).  This reduces the odds of
	 * premature-EOF errors when reading pg_control.  We'll still fail when we
	 * check the contents of the file, but hopefully with a more specific
	 * error than "couldn't read pg_control".
	 */
	if (sizeof(ControlFileData) > PG_CONTROL_SIZE)
		elog(PANIC, "sizeof(ControlFileData) is larger than PG_CONTROL_SIZE; fix either one");

	memset(buffer, 0, PG_CONTROL_SIZE);
	memcpy(buffer, ControlFile, sizeof(ControlFileData));

	fd = BasicOpenFile(XLOG_CONTROL_FILE,
					   O_RDWR | O_CREAT | O_EXCL | PG_BINARY,
					   S_IRUSR | S_IWUSR);
	if (fd < 0)
		ereport(PANIC,
				(errcode_for_file_access(),
				 errmsg("could not create control file \"%s\": %m",
						XLOG_CONTROL_FILE)));

	errno = 0;
	if (write(fd, buffer, PG_CONTROL_SIZE) != PG_CONTROL_SIZE)
	{
		/* if write didn't set errno, assume problem is no disk space */
		if (errno == 0)
			errno = ENOSPC;
		ereport(PANIC,
				(errcode_for_file_access(),
				 errmsg("could not write to control file: %m")));
	}

	if (pg_fsync(fd) != 0)
		ereport(PANIC,
				(errcode_for_file_access(),
				 errmsg("could not fsync control file: %m")));

	if (close(fd))
		ereport(PANIC,
				(errcode_for_file_access(),
				 errmsg("could not close control file: %m")));
}

static void
ReadControlFile(void)
{
	pg_crc32	crc;
	int			fd;

	/*
	 * Read data...
	 */
	fd = BasicOpenFile(XLOG_CONTROL_FILE,
					   O_RDWR | PG_BINARY,
					   S_IRUSR | S_IWUSR);
	if (fd < 0)
		ereport(PANIC,
				(errcode_for_file_access(),
				 errmsg("could not open control file \"%s\": %m",
						XLOG_CONTROL_FILE)));

	if (read(fd, ControlFile, sizeof(ControlFileData)) != sizeof(ControlFileData))
		ereport(PANIC,
				(errcode_for_file_access(),
				 errmsg("could not read from control file: %m")));

	close(fd);

	/*
	 * Check for expected pg_control format version.  If this is wrong, the
	 * CRC check will likely fail because we'll be checking the wrong number
	 * of bytes.  Complaining about wrong version will probably be more
	 * enlightening than complaining about wrong CRC.
	 */

	if (ControlFile->pg_control_version != PG_CONTROL_VERSION && ControlFile->pg_control_version % 65536 == 0 && ControlFile->pg_control_version / 65536 != 0)
		ereport(FATAL,
				(errmsg("database files are incompatible with server"),
				 errdetail("The database cluster was initialized with PG_CONTROL_VERSION %d (0x%08x),"
		 " but the server was compiled with PG_CONTROL_VERSION %d (0x%08x).",
			ControlFile->pg_control_version, ControlFile->pg_control_version,
						   PG_CONTROL_VERSION, PG_CONTROL_VERSION),
				 errhint("This could be a problem of mismatched byte ordering.  It looks like you need to initdb.")));

	if (ControlFile->pg_control_version != PG_CONTROL_VERSION)
		ereport(FATAL,
				(errmsg("database files are incompatible with server"),
				 errdetail("The database cluster was initialized with PG_CONTROL_VERSION %d,"
				  " but the server was compiled with PG_CONTROL_VERSION %d.",
						ControlFile->pg_control_version, PG_CONTROL_VERSION),
				 errhint("It looks like you need to initdb.")));

	/* Now check the CRC. */
	INIT_CRC32(crc);
	COMP_CRC32(crc,
			   (char *) ControlFile,
			   offsetof(ControlFileData, crc));
	FIN_CRC32(crc);

	if (!EQ_CRC32(crc, ControlFile->crc))
		ereport(FATAL,
				(errmsg("incorrect checksum in control file")));

	/*
	 * Do compatibility checking immediately.  If the database isn't
	 * compatible with the backend executable, we want to abort before we can
	 * possibly do any damage.
	 */
	if (ControlFile->catalog_version_no != CATALOG_VERSION_NO)
		ereport(FATAL,
				(errmsg("database files are incompatible with server"),
				 errdetail("The database cluster was initialized with CATALOG_VERSION_NO %d,"
				  " but the server was compiled with CATALOG_VERSION_NO %d.",
						ControlFile->catalog_version_no, CATALOG_VERSION_NO),
				 errhint("It looks like you need to initdb.")));
	if (ControlFile->maxAlign != MAXIMUM_ALIGNOF)
		ereport(FATAL,
				(errmsg("database files are incompatible with server"),
		   errdetail("The database cluster was initialized with MAXALIGN %d,"
					 " but the server was compiled with MAXALIGN %d.",
					 ControlFile->maxAlign, MAXIMUM_ALIGNOF),
				 errhint("It looks like you need to initdb.")));
	if (ControlFile->floatFormat != FLOATFORMAT_VALUE)
		ereport(FATAL,
				(errmsg("database files are incompatible with server"),
				 errdetail("The database cluster appears to use a different floating-point number format than the server executable."),
				 errhint("It looks like you need to initdb.")));
	if (ControlFile->blcksz != BLCKSZ)
		ereport(FATAL,
				(errmsg("database files are incompatible with server"),
			 errdetail("The database cluster was initialized with BLCKSZ %d,"
					   " but the server was compiled with BLCKSZ %d.",
					   ControlFile->blcksz, BLCKSZ),
				 errhint("It looks like you need to recompile or initdb.")));
	if (ControlFile->relseg_size != RELSEG_SIZE)
		ereport(FATAL,
				(errmsg("database files are incompatible with server"),
		errdetail("The database cluster was initialized with RELSEG_SIZE %d,"
				  " but the server was compiled with RELSEG_SIZE %d.",
				  ControlFile->relseg_size, RELSEG_SIZE),
				 errhint("It looks like you need to recompile or initdb.")));
	if (ControlFile->xlog_blcksz != XLOG_BLCKSZ)
		ereport(FATAL,
				(errmsg("database files are incompatible with server"),
		errdetail("The database cluster was initialized with XLOG_BLCKSZ %d,"
				  " but the server was compiled with XLOG_BLCKSZ %d.",
				  ControlFile->xlog_blcksz, XLOG_BLCKSZ),
				 errhint("It looks like you need to recompile or initdb.")));
	if (ControlFile->xlog_seg_size != XLOG_SEG_SIZE)
		ereport(FATAL,
				(errmsg("database files are incompatible with server"),
				 errdetail("The database cluster was initialized with XLOG_SEG_SIZE %d,"
					   " but the server was compiled with XLOG_SEG_SIZE %d.",
						   ControlFile->xlog_seg_size, XLOG_SEG_SIZE),
				 errhint("It looks like you need to recompile or initdb.")));
	if (ControlFile->nameDataLen != NAMEDATALEN)
		ereport(FATAL,
				(errmsg("database files are incompatible with server"),
		errdetail("The database cluster was initialized with NAMEDATALEN %d,"
				  " but the server was compiled with NAMEDATALEN %d.",
				  ControlFile->nameDataLen, NAMEDATALEN),
				 errhint("It looks like you need to recompile or initdb.")));
	if (ControlFile->indexMaxKeys != INDEX_MAX_KEYS)
		ereport(FATAL,
				(errmsg("database files are incompatible with server"),
				 errdetail("The database cluster was initialized with INDEX_MAX_KEYS %d,"
					  " but the server was compiled with INDEX_MAX_KEYS %d.",
						   ControlFile->indexMaxKeys, INDEX_MAX_KEYS),
				 errhint("It looks like you need to recompile or initdb.")));
	if (ControlFile->toast_max_chunk_size != TOAST_MAX_CHUNK_SIZE)
		ereport(FATAL,
				(errmsg("database files are incompatible with server"),
				 errdetail("The database cluster was initialized with TOAST_MAX_CHUNK_SIZE %d,"
				" but the server was compiled with TOAST_MAX_CHUNK_SIZE %d.",
			  ControlFile->toast_max_chunk_size, (int) TOAST_MAX_CHUNK_SIZE),
				 errhint("It looks like you need to recompile or initdb.")));

#ifdef HAVE_INT64_TIMESTAMP
	if (ControlFile->enableIntTimes != true)
		ereport(FATAL,
				(errmsg("database files are incompatible with server"),
				 errdetail("The database cluster was initialized without HAVE_INT64_TIMESTAMP"
				  " but the server was compiled with HAVE_INT64_TIMESTAMP."),
				 errhint("It looks like you need to recompile or initdb.")));
#else
	if (ControlFile->enableIntTimes != false)
		ereport(FATAL,
				(errmsg("database files are incompatible with server"),
				 errdetail("The database cluster was initialized with HAVE_INT64_TIMESTAMP"
			   " but the server was compiled without HAVE_INT64_TIMESTAMP."),
				 errhint("It looks like you need to recompile or initdb.")));
#endif

#ifdef USE_FLOAT4_BYVAL
	if (ControlFile->float4ByVal != true)
		ereport(FATAL,
				(errmsg("database files are incompatible with server"),
				 errdetail("The database cluster was initialized without USE_FLOAT4_BYVAL"
					  " but the server was compiled with USE_FLOAT4_BYVAL."),
				 errhint("It looks like you need to recompile or initdb.")));
#else
	if (ControlFile->float4ByVal != false)
		ereport(FATAL,
				(errmsg("database files are incompatible with server"),
		errdetail("The database cluster was initialized with USE_FLOAT4_BYVAL"
				  " but the server was compiled without USE_FLOAT4_BYVAL."),
				 errhint("It looks like you need to recompile or initdb.")));
#endif

#ifdef USE_FLOAT8_BYVAL
	if (ControlFile->float8ByVal != true)
		ereport(FATAL,
				(errmsg("database files are incompatible with server"),
				 errdetail("The database cluster was initialized without USE_FLOAT8_BYVAL"
					  " but the server was compiled with USE_FLOAT8_BYVAL."),
				 errhint("It looks like you need to recompile or initdb.")));
#else
	if (ControlFile->float8ByVal != false)
		ereport(FATAL,
				(errmsg("database files are incompatible with server"),
		errdetail("The database cluster was initialized with USE_FLOAT8_BYVAL"
				  " but the server was compiled without USE_FLOAT8_BYVAL."),
				 errhint("It looks like you need to recompile or initdb.")));
#endif
}

void
UpdateControlFile(void)
{
	int			fd;

	INIT_CRC32(ControlFile->crc);
	COMP_CRC32(ControlFile->crc,
			   (char *) ControlFile,
			   offsetof(ControlFileData, crc));
	FIN_CRC32(ControlFile->crc);

	fd = BasicOpenFile(XLOG_CONTROL_FILE,
					   O_RDWR | PG_BINARY,
					   S_IRUSR | S_IWUSR);
	if (fd < 0)
		ereport(PANIC,
				(errcode_for_file_access(),
				 errmsg("could not open control file \"%s\": %m",
						XLOG_CONTROL_FILE)));

	errno = 0;
	if (write(fd, ControlFile, sizeof(ControlFileData)) != sizeof(ControlFileData))
	{
		/* if write didn't set errno, assume problem is no disk space */
		if (errno == 0)
			errno = ENOSPC;
		ereport(PANIC,
				(errcode_for_file_access(),
				 errmsg("could not write to control file: %m")));
	}

	if (pg_fsync(fd) != 0)
		ereport(PANIC,
				(errcode_for_file_access(),
				 errmsg("could not fsync control file: %m")));

	if (close(fd))
		ereport(PANIC,
				(errcode_for_file_access(),
				 errmsg("could not close control file: %m")));
}

/*
 * Initialization of shared memory for XLOG
 */
Size
XLOGShmemSize(void)
{
	Size		size;

	/* XLogCtl */
	size = sizeof(XLogCtlData);
	/* xlblocks array */
	size = add_size(size, mul_size(sizeof(XLogRecPtr), XLOGbuffers));
	/* extra alignment padding for XLOG I/O buffers */
	size = add_size(size, ALIGNOF_XLOG_BUFFER);
	/* and the buffers themselves */
	size = add_size(size, mul_size(XLOG_BLCKSZ, XLOGbuffers));

	/*
	 * Note: we don't count ControlFileData, it comes out of the "slop factor"
	 * added by CreateSharedMemoryAndSemaphores.  This lets us use this
	 * routine again below to compute the actual allocation size.
	 */

	return size;
}

void
XLOGShmemInit(void)
{
	bool		foundCFile,
				foundXLog;
	char	   *allocptr;

	ControlFile = (ControlFileData *)
		ShmemInitStruct("Control File", sizeof(ControlFileData), &foundCFile);
	XLogCtl = (XLogCtlData *)
		ShmemInitStruct("XLOG Ctl", XLOGShmemSize(), &foundXLog);

	if (foundCFile || foundXLog)
	{
		/* both should be present or neither */
		Assert(foundCFile && foundXLog);
		return;
	}

	memset(XLogCtl, 0, sizeof(XLogCtlData));

	/*
	 * Since XLogCtlData contains XLogRecPtr fields, its sizeof should be a
	 * multiple of the alignment for same, so no extra alignment padding is
	 * needed here.
	 */
	allocptr = ((char *) XLogCtl) + sizeof(XLogCtlData);
	XLogCtl->xlblocks = (XLogRecPtr *) allocptr;
	memset(XLogCtl->xlblocks, 0, sizeof(XLogRecPtr) * XLOGbuffers);
	allocptr += sizeof(XLogRecPtr) * XLOGbuffers;

	/*
	 * Align the start of the page buffers to an ALIGNOF_XLOG_BUFFER boundary.
	 */
	allocptr = (char *) TYPEALIGN(ALIGNOF_XLOG_BUFFER, allocptr);
	XLogCtl->pages = allocptr;
	memset(XLogCtl->pages, 0, (Size) XLOG_BLCKSZ * XLOGbuffers);

	/*
	 * Do basic initialization of XLogCtl shared data. (StartupXLOG will fill
	 * in additional info.)
	 */
	XLogCtl->XLogCacheBlck = XLOGbuffers - 1;
	XLogCtl->SharedRecoveryInProgress = true;
	XLogCtl->Insert.currpage = (XLogPageHeader) (XLogCtl->pages);
	SpinLockInit(&XLogCtl->info_lck);

	/*
	 * If we are not in bootstrap mode, pg_control should already exist. Read
	 * and validate it immediately (see comments in ReadControlFile() for the
	 * reasons why).
	 */
	if (!IsBootstrapProcessingMode())
		ReadControlFile();
}

/*
 * This func must be called ONCE on system install.  It creates pg_control
 * and the initial XLOG segment.
 */
void
BootStrapXLOG(void)
{
	CheckPoint	checkPoint;
	char	   *buffer;
	XLogPageHeader page;
	XLogLongPageHeader longpage;
	XLogRecord *record;
	bool		use_existent;
	uint64		sysidentifier;
	struct timeval tv;
	pg_crc32	crc;

	/*
	 * Select a hopefully-unique system identifier code for this installation.
	 * We use the result of gettimeofday(), including the fractional seconds
	 * field, as being about as unique as we can easily get.  (Think not to
	 * use random(), since it hasn't been seeded and there's no portable way
	 * to seed it other than the system clock value...)  The upper half of the
	 * uint64 value is just the tv_sec part, while the lower half is the XOR
	 * of tv_sec and tv_usec.  This is to ensure that we don't lose uniqueness
	 * unnecessarily if "uint64" is really only 32 bits wide.  A person
	 * knowing this encoding can determine the initialization time of the
	 * installation, which could perhaps be useful sometimes.
	 */
	gettimeofday(&tv, NULL);
	sysidentifier = ((uint64) tv.tv_sec) << 32;
	sysidentifier |= (uint32) (tv.tv_sec | tv.tv_usec);

	/* First timeline ID is always 1 */
	ThisTimeLineID = 1;

	/* page buffer must be aligned suitably for O_DIRECT */
	buffer = (char *) palloc(XLOG_BLCKSZ + ALIGNOF_XLOG_BUFFER);
	page = (XLogPageHeader) TYPEALIGN(ALIGNOF_XLOG_BUFFER, buffer);
	memset(page, 0, XLOG_BLCKSZ);

	/* Set up information for the initial checkpoint record */
	checkPoint.redo.xlogid = 0;
	checkPoint.redo.xrecoff = SizeOfXLogLongPHD;
	checkPoint.ThisTimeLineID = ThisTimeLineID;
	checkPoint.nextXidEpoch = 0;
	checkPoint.nextXid = FirstNormalTransactionId;
	checkPoint.nextOid = FirstBootstrapObjectId;
	checkPoint.nextMulti = FirstMultiXactId;
	checkPoint.nextMultiOffset = 0;
	checkPoint.time = (pg_time_t) time(NULL);

	ShmemVariableCache->nextXid = checkPoint.nextXid;
	ShmemVariableCache->nextOid = checkPoint.nextOid;
	ShmemVariableCache->oidCount = 0;
	MultiXactSetNextMXact(checkPoint.nextMulti, checkPoint.nextMultiOffset);

	/* Set up the XLOG page header */
	page->xlp_magic = XLOG_PAGE_MAGIC;
	page->xlp_info = XLP_LONG_HEADER;
	page->xlp_tli = ThisTimeLineID;
	page->xlp_pageaddr.xlogid = 0;
	page->xlp_pageaddr.xrecoff = 0;
	longpage = (XLogLongPageHeader) page;
	longpage->xlp_sysid = sysidentifier;
	longpage->xlp_seg_size = XLogSegSize;
	longpage->xlp_xlog_blcksz = XLOG_BLCKSZ;

	/* Insert the initial checkpoint record */
	record = (XLogRecord *) ((char *) page + SizeOfXLogLongPHD);
	record->xl_prev.xlogid = 0;
	record->xl_prev.xrecoff = 0;
	record->xl_xid = InvalidTransactionId;
	record->xl_tot_len = SizeOfXLogRecord + sizeof(checkPoint);
	record->xl_len = sizeof(checkPoint);
	record->xl_info = XLOG_CHECKPOINT_SHUTDOWN;
	record->xl_rmid = RM_XLOG_ID;
	memcpy(XLogRecGetData(record), &checkPoint, sizeof(checkPoint));

	INIT_CRC32(crc);
	COMP_CRC32(crc, &checkPoint, sizeof(checkPoint));
	COMP_CRC32(crc, (char *) record + sizeof(pg_crc32),
			   SizeOfXLogRecord - sizeof(pg_crc32));
	FIN_CRC32(crc);
	record->xl_crc = crc;

	/* Create first XLOG segment file */
	use_existent = false;
	openLogFile = XLogFileInit(0, 0, &use_existent, false);

	/* Write the first page with the initial record */
	errno = 0;
	if (write(openLogFile, page, XLOG_BLCKSZ) != XLOG_BLCKSZ)
	{
		/* if write didn't set errno, assume problem is no disk space */
		if (errno == 0)
			errno = ENOSPC;
		ereport(PANIC,
				(errcode_for_file_access(),
			  errmsg("could not write bootstrap transaction log file: %m")));
	}

	if (pg_fsync(openLogFile) != 0)
		ereport(PANIC,
				(errcode_for_file_access(),
			  errmsg("could not fsync bootstrap transaction log file: %m")));

	if (close(openLogFile))
		ereport(PANIC,
				(errcode_for_file_access(),
			  errmsg("could not close bootstrap transaction log file: %m")));

	openLogFile = -1;

	/* Now create pg_control */

	memset(ControlFile, 0, sizeof(ControlFileData));
	/* Initialize pg_control status fields */
	ControlFile->system_identifier = sysidentifier;
	ControlFile->state = DB_SHUTDOWNED;
	ControlFile->time = checkPoint.time;
	ControlFile->checkPoint = checkPoint.redo;
	ControlFile->checkPointCopy = checkPoint;
	/* some additional ControlFile fields are set in WriteControlFile() */

	WriteControlFile();

	/* Bootstrap the commit log, too */
	BootStrapCLOG();
	BootStrapSUBTRANS();
	BootStrapMultiXact();

	pfree(buffer);
}

static char *
str_time(pg_time_t tnow)
{
	static char buf[128];

	pg_strftime(buf, sizeof(buf),
				"%Y-%m-%d %H:%M:%S %Z",
				pg_localtime(&tnow, log_timezone));

	return buf;
}

/*
 * See if there is a recovery command file (recovery.conf), and if so
 * read in parameters for archive recovery.
 *
 * XXX longer term intention is to expand this to
 * cater for additional parameters and controls
 * possibly use a flex lexer similar to the GUC one
 */
static void
readRecoveryCommandFile(void)
{
	FILE	   *fd;
	char		cmdline[MAXPGPATH];
	TimeLineID	rtli = 0;
	bool		rtliGiven = false;
	bool		syntaxError = false;

	fd = AllocateFile(RECOVERY_COMMAND_FILE, "r");
	if (fd == NULL)
	{
		if (errno == ENOENT)
			return;				/* not there, so no archive recovery */
		ereport(FATAL,
				(errcode_for_file_access(),
				 errmsg("could not open recovery command file \"%s\": %m",
						RECOVERY_COMMAND_FILE)));
	}

	ereport(LOG,
			(errmsg("starting archive recovery")));

	/*
	 * Parse the file...
	 */
	while (fgets(cmdline, sizeof(cmdline), fd) != NULL)
	{
		/* skip leading whitespace and check for # comment */
		char	   *ptr;
		char	   *tok1;
		char	   *tok2;

		for (ptr = cmdline; *ptr; ptr++)
		{
			if (!isspace((unsigned char) *ptr))
				break;
		}
		if (*ptr == '\0' || *ptr == '#')
			continue;

		/* identify the quoted parameter value */
		tok1 = strtok(ptr, "'");
		if (!tok1)
		{
			syntaxError = true;
			break;
		}
		tok2 = strtok(NULL, "'");
		if (!tok2)
		{
			syntaxError = true;
			break;
		}
		/* reparse to get just the parameter name */
		tok1 = strtok(ptr, " \t=");
		if (!tok1)
		{
			syntaxError = true;
			break;
		}

		if (strcmp(tok1, "restore_command") == 0)
		{
			recoveryRestoreCommand = pstrdup(tok2);
			ereport(LOG,
					(errmsg("restore_command = '%s'",
							recoveryRestoreCommand)));
		}
		else if (strcmp(tok1, "recovery_end_command") == 0)
		{
			recoveryEndCommand = pstrdup(tok2);
			ereport(LOG,
					(errmsg("recovery_end_command = '%s'",
							recoveryEndCommand)));
		}
		else if (strcmp(tok1, "recovery_target_timeline") == 0)
		{
			rtliGiven = true;
			if (strcmp(tok2, "latest") == 0)
				rtli = 0;
			else
			{
				errno = 0;
				rtli = (TimeLineID) strtoul(tok2, NULL, 0);
				if (errno == EINVAL || errno == ERANGE)
					ereport(FATAL,
							(errmsg("recovery_target_timeline is not a valid number: \"%s\"",
									tok2)));
			}
			if (rtli)
				ereport(LOG,
						(errmsg("recovery_target_timeline = %u", rtli)));
			else
				ereport(LOG,
						(errmsg("recovery_target_timeline = latest")));
		}
		else if (strcmp(tok1, "recovery_target_xid") == 0)
		{
			errno = 0;
			recoveryTargetXid = (TransactionId) strtoul(tok2, NULL, 0);
			if (errno == EINVAL || errno == ERANGE)
				ereport(FATAL,
				 (errmsg("recovery_target_xid is not a valid number: \"%s\"",
						 tok2)));
			ereport(LOG,
					(errmsg("recovery_target_xid = %u",
							recoveryTargetXid)));
			recoveryTarget = true;
			recoveryTargetExact = true;
		}
		else if (strcmp(tok1, "recovery_target_time") == 0)
		{
			/*
			 * if recovery_target_xid specified, then this overrides
			 * recovery_target_time
			 */
			if (recoveryTargetExact)
				continue;
			recoveryTarget = true;
			recoveryTargetExact = false;

			/*
			 * Convert the time string given by the user to TimestampTz form.
			 */
			recoveryTargetTime =
				DatumGetTimestampTz(DirectFunctionCall3(timestamptz_in,
														CStringGetDatum(tok2),
												ObjectIdGetDatum(InvalidOid),
														Int32GetDatum(-1)));
			ereport(LOG,
					(errmsg("recovery_target_time = '%s'",
							timestamptz_to_str(recoveryTargetTime))));
		}
		else if (strcmp(tok1, "recovery_target_inclusive") == 0)
		{
			/*
			 * does nothing if a recovery_target is not also set
			 */
			if (!parse_bool(tok2, &recoveryTargetInclusive))
				ereport(ERROR,
						(errcode(ERRCODE_INVALID_PARAMETER_VALUE),
						 errmsg("parameter \"recovery_target_inclusive\" requires a Boolean value")));
			ereport(LOG,
					(errmsg("recovery_target_inclusive = %s", tok2)));
		}
		else
			ereport(FATAL,
					(errmsg("unrecognized recovery parameter \"%s\"",
							tok1)));
	}

	FreeFile(fd);

	if (syntaxError)
		ereport(FATAL,
				(errmsg("syntax error in recovery command file: %s",
						cmdline),
			  errhint("Lines should have the format parameter = 'value'.")));

	/* Check that required parameters were supplied */
	if (recoveryRestoreCommand == NULL)
		ereport(FATAL,
				(errmsg("recovery command file \"%s\" did not specify restore_command",
						RECOVERY_COMMAND_FILE)));

	/* Enable fetching from archive recovery area */
	InArchiveRecovery = true;

	/*
	 * If user specified recovery_target_timeline, validate it or compute the
	 * "latest" value.	We can't do this until after we've gotten the restore
	 * command and set InArchiveRecovery, because we need to fetch timeline
	 * history files from the archive.
	 */
	if (rtliGiven)
	{
		if (rtli)
		{
			/* Timeline 1 does not have a history file, all else should */
			if (rtli != 1 && !existsTimeLineHistory(rtli))
				ereport(FATAL,
						(errmsg("recovery target timeline %u does not exist",
								rtli)));
			recoveryTargetTLI = rtli;
		}
		else
		{
			/* We start the "latest" search from pg_control's timeline */
			recoveryTargetTLI = findNewestTimeLine(recoveryTargetTLI);
		}
	}
}

/*
 * Exit archive-recovery state
 */
static void
exitArchiveRecovery(TimeLineID endTLI, uint32 endLogId, uint32 endLogSeg)
{
	char		recoveryPath[MAXPGPATH];
	char		xlogpath[MAXPGPATH];
	XLogRecPtr	InvalidXLogRecPtr = {0, 0};

	/*
	 * We are no longer in archive recovery state.
	 */
	InArchiveRecovery = false;

	/*
	 * Update min recovery point one last time.
	 */
	UpdateMinRecoveryPoint(InvalidXLogRecPtr, true);

	/*
	 * We should have the ending log segment currently open.  Verify, and then
	 * close it (to avoid problems on Windows with trying to rename or delete
	 * an open file).
	 */
	Assert(readFile >= 0);
	Assert(readId == endLogId);
	Assert(readSeg == endLogSeg);

	close(readFile);
	readFile = -1;

	/*
	 * If the segment was fetched from archival storage, we want to replace
	 * the existing xlog segment (if any) with the archival version.  This is
	 * because whatever is in XLOGDIR is very possibly older than what we have
	 * from the archives, since it could have come from restoring a PGDATA
	 * backup.	In any case, the archival version certainly is more
	 * descriptive of what our current database state is, because that is what
	 * we replayed from.
	 *
	 * Note that if we are establishing a new timeline, ThisTimeLineID is
	 * already set to the new value, and so we will create a new file instead
	 * of overwriting any existing file.  (This is, in fact, always the case
	 * at present.)
	 */
	snprintf(recoveryPath, MAXPGPATH, XLOGDIR "/RECOVERYXLOG");
	XLogFilePath(xlogpath, ThisTimeLineID, endLogId, endLogSeg);

	if (restoredFromArchive)
	{
		ereport(DEBUG3,
				(errmsg_internal("moving last restored xlog to \"%s\"",
								 xlogpath)));
		unlink(xlogpath);		/* might or might not exist */
		if (rename(recoveryPath, xlogpath) != 0)
			ereport(FATAL,
					(errcode_for_file_access(),
					 errmsg("could not rename file \"%s\" to \"%s\": %m",
							recoveryPath, xlogpath)));
		/* XXX might we need to fix permissions on the file? */
	}
	else
	{
		/*
		 * If the latest segment is not archival, but there's still a
		 * RECOVERYXLOG laying about, get rid of it.
		 */
		unlink(recoveryPath);	/* ignore any error */

		/*
		 * If we are establishing a new timeline, we have to copy data from
		 * the last WAL segment of the old timeline to create a starting WAL
		 * segment for the new timeline.
		 *
		 * Notify the archiver that the last WAL segment of the old timeline
		 * is ready to copy to archival storage. Otherwise, it is not archived
		 * for a while.
		 */
		if (endTLI != ThisTimeLineID)
		{
			XLogFileCopy(endLogId, endLogSeg,
						 endTLI, endLogId, endLogSeg);

			if (XLogArchivingActive())
			{
				XLogFileName(xlogpath, endTLI, endLogId, endLogSeg);
				XLogArchiveNotify(xlogpath);
			}
		}
	}

	/*
	 * Let's just make real sure there are not .ready or .done flags posted
	 * for the new segment.
	 */
	XLogFileName(xlogpath, ThisTimeLineID, endLogId, endLogSeg);
	XLogArchiveCleanup(xlogpath);

	/* Get rid of any remaining recovered timeline-history file, too */
	snprintf(recoveryPath, MAXPGPATH, XLOGDIR "/RECOVERYHISTORY");
	unlink(recoveryPath);		/* ignore any error */

	/*
	 * Rename the config file out of the way, so that we don't accidentally
	 * re-enter archive recovery mode in a subsequent crash.
	 */
	unlink(RECOVERY_COMMAND_DONE);
	if (rename(RECOVERY_COMMAND_FILE, RECOVERY_COMMAND_DONE) != 0)
		ereport(FATAL,
				(errcode_for_file_access(),
				 errmsg("could not rename file \"%s\" to \"%s\": %m",
						RECOVERY_COMMAND_FILE, RECOVERY_COMMAND_DONE)));

	ereport(LOG,
			(errmsg("archive recovery complete")));
}

/*
 * For point-in-time recovery, this function decides whether we want to
 * stop applying the XLOG at or after the current record.
 *
 * Returns TRUE if we are stopping, FALSE otherwise.  On TRUE return,
 * *includeThis is set TRUE if we should apply this record before stopping.
 *
 * We also track the timestamp of the latest applied COMMIT/ABORT record
 * in recoveryLastXTime, for logging purposes.
 * Also, some information is saved in recoveryStopXid et al for use in
 * annotating the new timeline's history file.
 */
static bool
recoveryStopsHere(XLogRecord *record, bool *includeThis)
{
	bool		stopsHere;
	uint8		record_info;
	TimestampTz recordXtime;

	/* We only consider stopping at COMMIT or ABORT records */
	if (record->xl_rmid != RM_XACT_ID)
		return false;
	record_info = record->xl_info & ~XLR_INFO_MASK;
	if (record_info == XLOG_XACT_COMMIT)
	{
		xl_xact_commit *recordXactCommitData;

		recordXactCommitData = (xl_xact_commit *) XLogRecGetData(record);
		recordXtime = recordXactCommitData->xact_time;
	}
	else if (record_info == XLOG_XACT_ABORT)
	{
		xl_xact_abort *recordXactAbortData;

		recordXactAbortData = (xl_xact_abort *) XLogRecGetData(record);
		recordXtime = recordXactAbortData->xact_time;
	}
	else
		return false;

	/* Do we have a PITR target at all? */
	if (!recoveryTarget)
	{
		recoveryLastXTime = recordXtime;
		return false;
	}

	if (recoveryTargetExact)
	{
		/*
		 * there can be only one transaction end record with this exact
		 * transactionid
		 *
		 * when testing for an xid, we MUST test for equality only, since
		 * transactions are numbered in the order they start, not the order
		 * they complete. A higher numbered xid will complete before you about
		 * 50% of the time...
		 */
		stopsHere = (record->xl_xid == recoveryTargetXid);
		if (stopsHere)
			*includeThis = recoveryTargetInclusive;
	}
	else
	{
		/*
		 * there can be many transactions that share the same commit time, so
		 * we stop after the last one, if we are inclusive, or stop at the
		 * first one if we are exclusive
		 */
		if (recoveryTargetInclusive)
			stopsHere = (recordXtime > recoveryTargetTime);
		else
			stopsHere = (recordXtime >= recoveryTargetTime);
		if (stopsHere)
			*includeThis = false;
	}

	if (stopsHere)
	{
		recoveryStopXid = record->xl_xid;
		recoveryStopTime = recordXtime;
		recoveryStopAfter = *includeThis;

		if (record_info == XLOG_XACT_COMMIT)
		{
			if (recoveryStopAfter)
				ereport(LOG,
						(errmsg("recovery stopping after commit of transaction %u, time %s",
								recoveryStopXid,
								timestamptz_to_str(recoveryStopTime))));
			else
				ereport(LOG,
						(errmsg("recovery stopping before commit of transaction %u, time %s",
								recoveryStopXid,
								timestamptz_to_str(recoveryStopTime))));
		}
		else
		{
			if (recoveryStopAfter)
				ereport(LOG,
						(errmsg("recovery stopping after abort of transaction %u, time %s",
								recoveryStopXid,
								timestamptz_to_str(recoveryStopTime))));
			else
				ereport(LOG,
						(errmsg("recovery stopping before abort of transaction %u, time %s",
								recoveryStopXid,
								timestamptz_to_str(recoveryStopTime))));
		}

		if (recoveryStopAfter)
			recoveryLastXTime = recordXtime;
	}
	else
		recoveryLastXTime = recordXtime;

	return stopsHere;
}

/*
 * This must be called ONCE during postmaster or standalone-backend startup
 */
void
StartupXLOG(void)
{
	XLogCtlInsert *Insert;
	CheckPoint	checkPoint;
	bool		wasShutdown;
	bool		reachedStopPoint = false;
	bool		haveBackupLabel = false;
	XLogRecPtr	RecPtr,
				LastRec,
				checkPointLoc,
				backupStopLoc,
				EndOfLog;
	uint32		endLogId;
	uint32		endLogSeg;
	XLogRecord *record;
	uint32		freespace;
	TransactionId oldestActiveXID;
	bool		bgwriterLaunched = false;

	/*
	 * Read control file and check XLOG status looks valid.
	 *
	 * Note: in most control paths, *ControlFile is already valid and we need
	 * not do ReadControlFile() here, but might as well do it to be sure.
	 */
	ReadControlFile();

	if (ControlFile->state < DB_SHUTDOWNED ||
		ControlFile->state > DB_IN_PRODUCTION ||
		!XRecOffIsValid(ControlFile->checkPoint.xrecoff))
		ereport(FATAL,
				(errmsg("control file contains invalid data")));

	if (ControlFile->state == DB_SHUTDOWNED)
		ereport(LOG,
				(errmsg("database system was shut down at %s",
						str_time(ControlFile->time))));
	else if (ControlFile->state == DB_SHUTDOWNING)
		ereport(LOG,
				(errmsg("database system shutdown was interrupted; last known up at %s",
						str_time(ControlFile->time))));
	else if (ControlFile->state == DB_IN_CRASH_RECOVERY)
		ereport(LOG,
		   (errmsg("database system was interrupted while in recovery at %s",
				   str_time(ControlFile->time)),
			errhint("This probably means that some data is corrupted and"
					" you will have to use the last backup for recovery.")));
	else if (ControlFile->state == DB_IN_ARCHIVE_RECOVERY)
		ereport(LOG,
				(errmsg("database system was interrupted while in recovery at log time %s",
						str_time(ControlFile->checkPointCopy.time)),
				 errhint("If this has occurred more than once some data might be corrupted"
			  " and you might need to choose an earlier recovery target.")));
	else if (ControlFile->state == DB_IN_PRODUCTION)
		ereport(LOG,
			  (errmsg("database system was interrupted; last known up at %s",
					  str_time(ControlFile->time))));

	/* This is just to allow attaching to startup process with a debugger */
#ifdef XLOG_REPLAY_DELAY
	if (ControlFile->state != DB_SHUTDOWNED)
		pg_usleep(60000000L);
#endif

	/*
	 * Verify that pg_xlog and pg_xlog/archive_status exist.  In cases where
	 * someone has performed a copy for PITR, these directories may have been
	 * excluded and need to be re-created.
	 */
	ValidateXLOGDirectoryStructure();

	/*
	 * Initialize on the assumption we want to recover to the same timeline
	 * that's active according to pg_control.
	 */
	recoveryTargetTLI = ControlFile->checkPointCopy.ThisTimeLineID;

	/*
	 * Check for recovery control file, and if so set up state for offline
	 * recovery
	 */
	readRecoveryCommandFile();

	/* Now we can determine the list of expected TLIs */
	expectedTLIs = readTimeLineHistory(recoveryTargetTLI);

	/*
	 * If pg_control's timeline is not in expectedTLIs, then we cannot
	 * proceed: the backup is not part of the history of the requested
	 * timeline.
	 */
	if (!list_member_int(expectedTLIs,
						 (int) ControlFile->checkPointCopy.ThisTimeLineID))
		ereport(FATAL,
				(errmsg("requested timeline %u is not a child of database system timeline %u",
						recoveryTargetTLI,
						ControlFile->checkPointCopy.ThisTimeLineID)));

	if (read_backup_label(&checkPointLoc, &backupStopLoc))
	{
		/*
		 * When a backup_label file is present, we want to roll forward from
		 * the checkpoint it identifies, rather than using pg_control.
		 */
		record = ReadCheckpointRecord(checkPointLoc, 0);
		if (record != NULL)
		{
			ereport(DEBUG1,
					(errmsg("checkpoint record is at %X/%X",
							checkPointLoc.xlogid, checkPointLoc.xrecoff)));
			InRecovery = true;	/* force recovery even if SHUTDOWNED */
		}
		else
		{
			ereport(PANIC,
					(errmsg("could not locate required checkpoint record"),
					 errhint("If you are not restoring from a backup, try removing the file \"%s/backup_label\".", DataDir)));
		}
		/* set flag to delete it later */
		haveBackupLabel = true;
	}
	else
	{
		/*
		 * Get the last valid checkpoint record.  If the latest one according
		 * to pg_control is broken, try the next-to-last one.
		 */
		checkPointLoc = ControlFile->checkPoint;
		record = ReadCheckpointRecord(checkPointLoc, 1);
		if (record != NULL)
		{
			ereport(DEBUG1,
					(errmsg("checkpoint record is at %X/%X",
							checkPointLoc.xlogid, checkPointLoc.xrecoff)));
		}
		else
		{
			checkPointLoc = ControlFile->prevCheckPoint;
			record = ReadCheckpointRecord(checkPointLoc, 2);
			if (record != NULL)
			{
				ereport(LOG,
						(errmsg("using previous checkpoint record at %X/%X",
							  checkPointLoc.xlogid, checkPointLoc.xrecoff)));
				InRecovery = true;		/* force recovery even if SHUTDOWNED */
			}
			else
				ereport(PANIC,
					 (errmsg("could not locate a valid checkpoint record")));
		}
	}

	LastRec = RecPtr = checkPointLoc;
	memcpy(&checkPoint, XLogRecGetData(record), sizeof(CheckPoint));
	wasShutdown = (record->xl_info == XLOG_CHECKPOINT_SHUTDOWN);

	ereport(DEBUG1,
			(errmsg("redo record is at %X/%X; shutdown %s",
					checkPoint.redo.xlogid, checkPoint.redo.xrecoff,
					wasShutdown ? "TRUE" : "FALSE")));
	ereport(DEBUG1,
			(errmsg("next transaction ID: %u/%u; next OID: %u",
					checkPoint.nextXidEpoch, checkPoint.nextXid,
					checkPoint.nextOid)));
	ereport(DEBUG1,
			(errmsg("next MultiXactId: %u; next MultiXactOffset: %u",
					checkPoint.nextMulti, checkPoint.nextMultiOffset)));
	if (!TransactionIdIsNormal(checkPoint.nextXid))
		ereport(PANIC,
				(errmsg("invalid next transaction ID")));

	ShmemVariableCache->nextXid = checkPoint.nextXid;
	ShmemVariableCache->nextOid = checkPoint.nextOid;
	ShmemVariableCache->oidCount = 0;
	MultiXactSetNextMXact(checkPoint.nextMulti, checkPoint.nextMultiOffset);

	/*
	 * We must replay WAL entries using the same TimeLineID they were created
	 * under, so temporarily adopt the TLI indicated by the checkpoint (see
	 * also xlog_redo()).
	 */
	ThisTimeLineID = checkPoint.ThisTimeLineID;

	RedoRecPtr = XLogCtl->Insert.RedoRecPtr = checkPoint.redo;

	if (XLByteLT(RecPtr, checkPoint.redo))
		ereport(PANIC,
				(errmsg("invalid redo in checkpoint record")));

	/*
	 * Check whether we need to force recovery from WAL.  If it appears to
	 * have been a clean shutdown and we did not have a recovery.conf file,
	 * then assume no recovery needed.
	 */
	if (XLByteLT(checkPoint.redo, RecPtr))
	{
		if (wasShutdown)
			ereport(PANIC,
					(errmsg("invalid redo record in shutdown checkpoint")));
		InRecovery = true;
	}
	else if (ControlFile->state != DB_SHUTDOWNED)
		InRecovery = true;
	else if (InArchiveRecovery)
	{
		/* force recovery due to presence of recovery.conf */
		InRecovery = true;
	}

	/* REDO */
	if (InRecovery)
	{
		int			rmid;

		/*
		 * Update pg_control to show that we are recovering and to show the
		 * selected checkpoint as the place we are starting from. We also mark
		 * pg_control with any minimum recovery stop point obtained from a
		 * backup history file.
		 */
		if (InArchiveRecovery)
		{
			ereport(LOG,
					(errmsg("automatic recovery in progress")));
			ControlFile->state = DB_IN_ARCHIVE_RECOVERY;
		}
		else
		{
			ereport(LOG,
					(errmsg("database system was not properly shut down; "
							"automatic recovery in progress")));
			ControlFile->state = DB_IN_CRASH_RECOVERY;
		}
		ControlFile->prevCheckPoint = ControlFile->checkPoint;
		ControlFile->checkPoint = checkPointLoc;
		ControlFile->checkPointCopy = checkPoint;
		if (backupStopLoc.xlogid != 0 || backupStopLoc.xrecoff != 0)
		{
			if (XLByteLT(ControlFile->minRecoveryPoint, backupStopLoc))
				ControlFile->minRecoveryPoint = backupStopLoc;
		}
		ControlFile->time = (pg_time_t) time(NULL);
		/* No need to hold ControlFileLock yet, we aren't up far enough */
		UpdateControlFile();

		/* initialize our local copy of minRecoveryPoint */
		minRecoveryPoint = ControlFile->minRecoveryPoint;

		/*
		 * Reset pgstat data, because it may be invalid after recovery.
		 */
		pgstat_reset_all();

		/*
		 * If there was a backup label file, it's done its job and the info
		 * has now been propagated into pg_control.  We must get rid of the
		 * label file so that if we crash during recovery, we'll pick up at
		 * the latest recovery restartpoint instead of going all the way back
		 * to the backup start point.  It seems prudent though to just rename
		 * the file out of the way rather than delete it completely.
		 */
		if (haveBackupLabel)
		{
			unlink(BACKUP_LABEL_OLD);
			if (rename(BACKUP_LABEL_FILE, BACKUP_LABEL_OLD) != 0)
				ereport(FATAL,
						(errcode_for_file_access(),
						 errmsg("could not rename file \"%s\" to \"%s\": %m",
								BACKUP_LABEL_FILE, BACKUP_LABEL_OLD)));
		}

		/* Initialize resource managers */
		for (rmid = 0; rmid <= RM_MAX_ID; rmid++)
		{
			if (RmgrTable[rmid].rm_startup != NULL)
				RmgrTable[rmid].rm_startup();
		}

		/*
		 * Find the first record that logically follows the checkpoint --- it
		 * might physically precede it, though.
		 */
		if (XLByteLT(checkPoint.redo, RecPtr))
		{
			/* back up to find the record */
			record = ReadRecord(&(checkPoint.redo), PANIC);
		}
		else
		{
			/* just have to read next record after CheckPoint */
			record = ReadRecord(NULL, LOG);
		}

		if (record != NULL)
		{
			bool		recoveryContinue = true;
			bool		recoveryApply = true;
			bool		reachedMinRecoveryPoint = false;
			ErrorContextCallback errcontext;

			/* use volatile pointer to prevent code rearrangement */
			volatile XLogCtlData *xlogctl = XLogCtl;

			/* initialize shared replayEndRecPtr */
			SpinLockAcquire(&xlogctl->info_lck);
			xlogctl->replayEndRecPtr = ReadRecPtr;
			SpinLockRelease(&xlogctl->info_lck);

			InRedo = true;

			if (minRecoveryPoint.xlogid == 0 && minRecoveryPoint.xrecoff == 0)
				ereport(LOG,
						(errmsg("redo starts at %X/%X",
								ReadRecPtr.xlogid, ReadRecPtr.xrecoff)));
			else
				ereport(LOG,
						(errmsg("redo starts at %X/%X, consistency will be reached at %X/%X",
								ReadRecPtr.xlogid, ReadRecPtr.xrecoff,
						minRecoveryPoint.xlogid, minRecoveryPoint.xrecoff)));

			/*
			 * Let postmaster know we've started redo now, so that it can
			 * launch bgwriter to perform restartpoints.  We don't bother
			 * during crash recovery as restartpoints can only be performed
			 * during archive recovery.  And we'd like to keep crash recovery
			 * simple, to avoid introducing bugs that could you from
			 * recovering after crash.
			 *
			 * After this point, we can no longer assume that we're the only
			 * process in addition to postmaster!  Also, fsync requests are
			 * subsequently to be handled by the bgwriter, not locally.
			 */
			if (InArchiveRecovery && IsUnderPostmaster)
			{
				SetForwardFsyncRequests();
				SendPostmasterSignal(PMSIGNAL_RECOVERY_STARTED);
				bgwriterLaunched = true;
			}

			/*
			 * main redo apply loop
			 */
			do
			{
#ifdef WAL_DEBUG
				if (XLOG_DEBUG)
				{
					StringInfoData buf;

					initStringInfo(&buf);
					appendStringInfo(&buf, "REDO @ %X/%X; LSN %X/%X: ",
									 ReadRecPtr.xlogid, ReadRecPtr.xrecoff,
									 EndRecPtr.xlogid, EndRecPtr.xrecoff);
					xlog_outrec(&buf, record);
					appendStringInfo(&buf, " - ");
					RmgrTable[record->xl_rmid].rm_desc(&buf,
													   record->xl_info,
													 XLogRecGetData(record));
					elog(LOG, "%s", buf.data);
					pfree(buf.data);
				}
#endif

				/*
				 * Check if we were requested to re-read config file.
				 */
				if (got_SIGHUP)
				{
					got_SIGHUP = false;
					ProcessConfigFile(PGC_SIGHUP);
				}

				/*
				 * Check if we were requested to exit without finishing
				 * recovery.
				 */
				if (shutdown_requested)
					proc_exit(1);

				/*
				 * Have we passed our safe starting point? If so, we can tell
				 * postmaster that the database is consistent now.
				 */
				if (!reachedMinRecoveryPoint &&
					XLByteLT(minRecoveryPoint, EndRecPtr))
				{
					reachedMinRecoveryPoint = true;
					if (InArchiveRecovery)
					{
						ereport(LOG,
							  (errmsg("consistent recovery state reached")));
						if (IsUnderPostmaster)
							SendPostmasterSignal(PMSIGNAL_RECOVERY_CONSISTENT);
					}
				}

				/*
				 * Have we reached our recovery target?
				 */
				if (recoveryStopsHere(record, &recoveryApply))
				{
					reachedStopPoint = true;	/* see below */
					recoveryContinue = false;
					if (!recoveryApply)
						break;
				}

				/* Setup error traceback support for ereport() */
				errcontext.callback = rm_redo_error_callback;
				errcontext.arg = (void *) record;
				errcontext.previous = error_context_stack;
				error_context_stack = &errcontext;

				/* nextXid must be beyond record's xid */
				if (TransactionIdFollowsOrEquals(record->xl_xid,
												 ShmemVariableCache->nextXid))
				{
					ShmemVariableCache->nextXid = record->xl_xid;
					TransactionIdAdvance(ShmemVariableCache->nextXid);
				}

				/*
				 * Update shared replayEndRecPtr before replaying this record,
				 * so that XLogFlush will update minRecoveryPoint correctly.
				 */
				SpinLockAcquire(&xlogctl->info_lck);
				xlogctl->replayEndRecPtr = EndRecPtr;
				SpinLockRelease(&xlogctl->info_lck);

				RmgrTable[record->xl_rmid].rm_redo(EndRecPtr, record);

				/* Pop the error context stack */
				error_context_stack = errcontext.previous;

				LastRec = ReadRecPtr;

				record = ReadRecord(NULL, LOG);
			} while (record != NULL && recoveryContinue);

			/*
			 * end of main redo apply loop
			 */

			ereport(LOG,
					(errmsg("redo done at %X/%X",
							ReadRecPtr.xlogid, ReadRecPtr.xrecoff)));
			if (recoveryLastXTime)
				ereport(LOG,
					 (errmsg("last completed transaction was at log time %s",
							 timestamptz_to_str(recoveryLastXTime))));
			InRedo = false;
		}
		else
		{
			/* there are no WAL records following the checkpoint */
			ereport(LOG,
					(errmsg("redo is not required")));
		}
	}

	/*
	 * Re-fetch the last valid or last applied record, so we can identify the
	 * exact endpoint of what we consider the valid portion of WAL.
	 */
	record = ReadRecord(&LastRec, PANIC);
	EndOfLog = EndRecPtr;
	XLByteToPrevSeg(EndOfLog, endLogId, endLogSeg);

	/*
	 * Complain if we did not roll forward far enough to render the backup
	 * dump consistent.  Note: it is indeed okay to look at the local variable
	 * minRecoveryPoint here, even though ControlFile->minRecoveryPoint might
	 * be further ahead --- ControlFile->minRecoveryPoint cannot have been
	 * advanced beyond the WAL we processed.
	 */
	if (InRecovery && XLByteLT(EndOfLog, minRecoveryPoint))
	{
		if (reachedStopPoint)	/* stopped because of stop request */
			ereport(FATAL,
					(errmsg("requested recovery stop point is before consistent recovery point")));
		else	/* ran off end of WAL */
			ereport(FATAL,
					(errmsg("WAL ends before consistent recovery point")));
	}

	/*
	 * Consider whether we need to assign a new timeline ID.
	 *
	 * If we are doing an archive recovery, we always assign a new ID.	This
	 * handles a couple of issues.	If we stopped short of the end of WAL
	 * during recovery, then we are clearly generating a new timeline and must
	 * assign it a unique new ID.  Even if we ran to the end, modifying the
	 * current last segment is problematic because it may result in trying to
	 * overwrite an already-archived copy of that segment, and we encourage
	 * DBAs to make their archive_commands reject that.  We can dodge the
	 * problem by making the new active segment have a new timeline ID.
	 *
	 * In a normal crash recovery, we can just extend the timeline we were in.
	 */
	if (InArchiveRecovery)
	{
		ThisTimeLineID = findNewestTimeLine(recoveryTargetTLI) + 1;
		ereport(LOG,
				(errmsg("selected new timeline ID: %u", ThisTimeLineID)));
		writeTimeLineHistory(ThisTimeLineID, recoveryTargetTLI,
							 curFileTLI, endLogId, endLogSeg);
	}

	/* Save the selected TimeLineID in shared memory, too */
	XLogCtl->ThisTimeLineID = ThisTimeLineID;

	/*
	 * We are now done reading the old WAL.  Turn off archive fetching if it
	 * was active, and make a writable copy of the last WAL segment. (Note
	 * that we also have a copy of the last block of the old WAL in readBuf;
	 * we will use that below.)
	 */
	if (InArchiveRecovery)
		exitArchiveRecovery(curFileTLI, endLogId, endLogSeg);

	/*
	 * Prepare to write WAL starting at EndOfLog position, and init xlog
	 * buffer cache using the block containing the last record from the
	 * previous incarnation.
	 */
	openLogId = endLogId;
	openLogSeg = endLogSeg;
	openLogFile = XLogFileOpen(openLogId, openLogSeg);
	openLogOff = 0;
	Insert = &XLogCtl->Insert;
	Insert->PrevRecord = LastRec;
	XLogCtl->xlblocks[0].xlogid = openLogId;
	XLogCtl->xlblocks[0].xrecoff =
		((EndOfLog.xrecoff - 1) / XLOG_BLCKSZ + 1) * XLOG_BLCKSZ;

	/*
	 * Tricky point here: readBuf contains the *last* block that the LastRec
	 * record spans, not the one it starts in.	The last block is indeed the
	 * one we want to use.
	 */
	Assert(readOff == (XLogCtl->xlblocks[0].xrecoff - XLOG_BLCKSZ) % XLogSegSize);
	memcpy((char *) Insert->currpage, readBuf, XLOG_BLCKSZ);
	Insert->currpos = (char *) Insert->currpage +
		(EndOfLog.xrecoff + XLOG_BLCKSZ - XLogCtl->xlblocks[0].xrecoff);

	LogwrtResult.Write = LogwrtResult.Flush = EndOfLog;

	XLogCtl->Write.LogwrtResult = LogwrtResult;
	Insert->LogwrtResult = LogwrtResult;
	XLogCtl->LogwrtResult = LogwrtResult;

	XLogCtl->LogwrtRqst.Write = EndOfLog;
	XLogCtl->LogwrtRqst.Flush = EndOfLog;

	freespace = INSERT_FREESPACE(Insert);
	if (freespace > 0)
	{
		/* Make sure rest of page is zero */
		MemSet(Insert->currpos, 0, freespace);
		XLogCtl->Write.curridx = 0;
	}
	else
	{
		/*
		 * Whenever Write.LogwrtResult points to exactly the end of a page,
		 * Write.curridx must point to the *next* page (see XLogWrite()).
		 *
		 * Note: it might seem we should do AdvanceXLInsertBuffer() here, but
		 * this is sufficient.	The first actual attempt to insert a log
		 * record will advance the insert state.
		 */
		XLogCtl->Write.curridx = NextBufIdx(0);
	}

	/* Pre-scan prepared transactions to find out the range of XIDs present */
	oldestActiveXID = PrescanPreparedTransactions();

	if (InRecovery)
	{
		int			rmid;

		/*
		 * Resource managers might need to write WAL records, eg, to record
		 * index cleanup actions.  So temporarily enable XLogInsertAllowed in
		 * this process only.
		 */
		LocalSetXLogInsertAllowed();

		/*
		 * Allow resource managers to do any required cleanup.
		 */
		for (rmid = 0; rmid <= RM_MAX_ID; rmid++)
		{
			if (RmgrTable[rmid].rm_cleanup != NULL)
				RmgrTable[rmid].rm_cleanup();
		}

		/* Disallow XLogInsert again */
		LocalXLogInsertAllowed = -1;

		/*
		 * Check to see if the XLOG sequence contained any unresolved
		 * references to uninitialized pages.
		 */
		XLogCheckInvalidPages();

		/*
		 * Perform a checkpoint to update all our recovery activity to disk.
		 *
		 * Note that we write a shutdown checkpoint rather than an on-line
		 * one. This is not particularly critical, but since we may be
		 * assigning a new TLI, using a shutdown checkpoint allows us to have
		 * the rule that TLI only changes in shutdown checkpoints, which
		 * allows some extra error checking in xlog_redo.
		 */
		if (bgwriterLaunched)
			RequestCheckpoint(CHECKPOINT_END_OF_RECOVERY |
							  CHECKPOINT_IMMEDIATE |
							  CHECKPOINT_WAIT);
		else
			CreateCheckPoint(CHECKPOINT_END_OF_RECOVERY | CHECKPOINT_IMMEDIATE);

		/*
		 * And finally, execute the recovery_end_command, if any.
		 */
		if (recoveryEndCommand)
			ExecuteRecoveryEndCommand();
	}

	/*
	 * Preallocate additional log files, if wanted.
	 */
	PreallocXlogFiles(EndOfLog);

	/*
	 * Okay, we're officially UP.
	 */
	InRecovery = false;

	LWLockAcquire(ControlFileLock, LW_EXCLUSIVE);
	ControlFile->state = DB_IN_PRODUCTION;
	ControlFile->time = (pg_time_t) time(NULL);
	UpdateControlFile();
	LWLockRelease(ControlFileLock);

	/* start the archive_timeout timer running */
	XLogCtl->Write.lastSegSwitchTime = (pg_time_t) time(NULL);

	/* initialize shared-memory copy of latest checkpoint XID/epoch */
	XLogCtl->ckptXidEpoch = ControlFile->checkPointCopy.nextXidEpoch;
	XLogCtl->ckptXid = ControlFile->checkPointCopy.nextXid;

	/* also initialize latestCompletedXid, to nextXid - 1 */
	ShmemVariableCache->latestCompletedXid = ShmemVariableCache->nextXid;
	TransactionIdRetreat(ShmemVariableCache->latestCompletedXid);

	/* Start up the commit log and related stuff, too */
	StartupCLOG();
	StartupSUBTRANS(oldestActiveXID);
	StartupMultiXact();

	/* Reload shared-memory state for prepared transactions */
	RecoverPreparedTransactions();

	/* Shut down readFile facility, free space */
	if (readFile >= 0)
	{
		close(readFile);
		readFile = -1;
	}
	if (readBuf)
	{
		free(readBuf);
		readBuf = NULL;
	}
	if (readRecordBuf)
	{
		free(readRecordBuf);
		readRecordBuf = NULL;
		readRecordBufSize = 0;
	}

	/*
	 * All done.  Allow backends to write WAL.  (Although the bool flag is
	 * probably atomic in itself, we use the info_lck here to ensure that
	 * there are no race conditions concerning visibility of other recent
	 * updates to shared memory.)
	 */
	{
		/* use volatile pointer to prevent code rearrangement */
		volatile XLogCtlData *xlogctl = XLogCtl;

		SpinLockAcquire(&xlogctl->info_lck);
		xlogctl->SharedRecoveryInProgress = false;
		SpinLockRelease(&xlogctl->info_lck);
	}
}

/*
 * Is the system still in recovery?
 *
 * Unlike testing InRecovery, this works in any process that's connected to
 * shared memory.
 *
 * As a side-effect, we initialize the local TimeLineID and RedoRecPtr
 * variables the first time we see that recovery is finished.
 */
bool
RecoveryInProgress(void)
{
	/*
	 * We check shared state each time only until we leave recovery mode.
	 * We can't re-enter recovery, so there's no need to keep checking after
	 * the shared variable has once been seen false.
	 */
	if (!LocalRecoveryInProgress)
		return false;
	else
	{
		/* use volatile pointer to prevent code rearrangement */
		volatile XLogCtlData *xlogctl = XLogCtl;

		/* spinlock is essential on machines with weak memory ordering! */
		SpinLockAcquire(&xlogctl->info_lck);
		LocalRecoveryInProgress = xlogctl->SharedRecoveryInProgress;
		SpinLockRelease(&xlogctl->info_lck);

		/*
		 * Initialize TimeLineID and RedoRecPtr when we discover that recovery
		 * is finished.  (If you change this, see also
		 * LocalSetXLogInsertAllowed.)
		 */
		if (!LocalRecoveryInProgress)
			InitXLOGAccess();

		return LocalRecoveryInProgress;
	}
}

/*
 * Is this process allowed to insert new WAL records?
 *
 * Ordinarily this is essentially equivalent to !RecoveryInProgress().
 * But we also have provisions for forcing the result "true" or "false"
 * within specific processes regardless of the global state.
 */
bool
XLogInsertAllowed(void)
{
	/*
	 * If value is "unconditionally true" or "unconditionally false",
	 * just return it.  This provides the normal fast path once recovery
	 * is known done.
	 */
	if (LocalXLogInsertAllowed >= 0)
		return (bool) LocalXLogInsertAllowed;

	/*
	 * Else, must check to see if we're still in recovery.
	 */
	if (RecoveryInProgress())
		return false;

	/*
	 * On exit from recovery, reset to "unconditionally true", since there
	 * is no need to keep checking.
	 */
	LocalXLogInsertAllowed = 1;
	return true;
}

/*
 * Make XLogInsertAllowed() return true in the current process only.
 *
 * Note: it is allowed to switch LocalXLogInsertAllowed back to -1 later,
 * and even call LocalSetXLogInsertAllowed() again after that.
 */
static void
LocalSetXLogInsertAllowed(void)
{
	Assert(LocalXLogInsertAllowed == -1);
	LocalXLogInsertAllowed = 1;

	/* Initialize as RecoveryInProgress() would do when switching state */
	InitXLOGAccess();
}

/*
 * Subroutine to try to fetch and validate a prior checkpoint record.
 *
 * whichChkpt identifies the checkpoint (merely for reporting purposes).
 * 1 for "primary", 2 for "secondary", 0 for "other" (backup_label)
 */
static XLogRecord *
ReadCheckpointRecord(XLogRecPtr RecPtr, int whichChkpt)
{
	XLogRecord *record;

	if (!XRecOffIsValid(RecPtr.xrecoff))
	{
		switch (whichChkpt)
		{
			case 1:
				ereport(LOG,
				(errmsg("invalid primary checkpoint link in control file")));
				break;
			case 2:
				ereport(LOG,
						(errmsg("invalid secondary checkpoint link in control file")));
				break;
			default:
				ereport(LOG,
				   (errmsg("invalid checkpoint link in backup_label file")));
				break;
		}
		return NULL;
	}

	record = ReadRecord(&RecPtr, LOG);

	if (record == NULL)
	{
		switch (whichChkpt)
		{
			case 1:
				ereport(LOG,
						(errmsg("invalid primary checkpoint record")));
				break;
			case 2:
				ereport(LOG,
						(errmsg("invalid secondary checkpoint record")));
				break;
			default:
				ereport(LOG,
						(errmsg("invalid checkpoint record")));
				break;
		}
		return NULL;
	}
	if (record->xl_rmid != RM_XLOG_ID)
	{
		switch (whichChkpt)
		{
			case 1:
				ereport(LOG,
						(errmsg("invalid resource manager ID in primary checkpoint record")));
				break;
			case 2:
				ereport(LOG,
						(errmsg("invalid resource manager ID in secondary checkpoint record")));
				break;
			default:
				ereport(LOG,
				(errmsg("invalid resource manager ID in checkpoint record")));
				break;
		}
		return NULL;
	}
	if (record->xl_info != XLOG_CHECKPOINT_SHUTDOWN &&
		record->xl_info != XLOG_CHECKPOINT_ONLINE)
	{
		switch (whichChkpt)
		{
			case 1:
				ereport(LOG,
				   (errmsg("invalid xl_info in primary checkpoint record")));
				break;
			case 2:
				ereport(LOG,
				 (errmsg("invalid xl_info in secondary checkpoint record")));
				break;
			default:
				ereport(LOG,
						(errmsg("invalid xl_info in checkpoint record")));
				break;
		}
		return NULL;
	}
	if (record->xl_len != sizeof(CheckPoint) ||
		record->xl_tot_len != SizeOfXLogRecord + sizeof(CheckPoint))
	{
		switch (whichChkpt)
		{
			case 1:
				ereport(LOG,
					(errmsg("invalid length of primary checkpoint record")));
				break;
			case 2:
				ereport(LOG,
				  (errmsg("invalid length of secondary checkpoint record")));
				break;
			default:
				ereport(LOG,
						(errmsg("invalid length of checkpoint record")));
				break;
		}
		return NULL;
	}
	return record;
}

/*
 * This must be called during startup of a backend process, except that
 * it need not be called in a standalone backend (which does StartupXLOG
 * instead).  We need to initialize the local copies of ThisTimeLineID and
 * RedoRecPtr.
 *
 * Note: before Postgres 8.0, we went to some effort to keep the postmaster
 * process's copies of ThisTimeLineID and RedoRecPtr valid too.  This was
 * unnecessary however, since the postmaster itself never touches XLOG anyway.
 */
void
InitXLOGAccess(void)
{
	/* ThisTimeLineID doesn't change so we need no lock to copy it */
	ThisTimeLineID = XLogCtl->ThisTimeLineID;
	Assert(ThisTimeLineID != 0);

	/* Use GetRedoRecPtr to copy the RedoRecPtr safely */
	(void) GetRedoRecPtr();
}

/*
 * Once spawned, a backend may update its local RedoRecPtr from
 * XLogCtl->Insert.RedoRecPtr; it must hold the insert lock or info_lck
 * to do so.  This is done in XLogInsert() or GetRedoRecPtr().
 */
XLogRecPtr
GetRedoRecPtr(void)
{
	/* use volatile pointer to prevent code rearrangement */
	volatile XLogCtlData *xlogctl = XLogCtl;

	SpinLockAcquire(&xlogctl->info_lck);
	Assert(XLByteLE(RedoRecPtr, xlogctl->Insert.RedoRecPtr));
	RedoRecPtr = xlogctl->Insert.RedoRecPtr;
	SpinLockRelease(&xlogctl->info_lck);

	return RedoRecPtr;
}

/*
 * GetInsertRecPtr -- Returns the current insert position.
 *
 * NOTE: The value *actually* returned is the position of the last full
 * xlog page. It lags behind the real insert position by at most 1 page.
 * For that, we don't need to acquire WALInsertLock which can be quite
 * heavily contended, and an approximation is enough for the current
 * usage of this function.
 */
XLogRecPtr
GetInsertRecPtr(void)
{
	/* use volatile pointer to prevent code rearrangement */
	volatile XLogCtlData *xlogctl = XLogCtl;
	XLogRecPtr	recptr;

	SpinLockAcquire(&xlogctl->info_lck);
	recptr = xlogctl->LogwrtRqst.Write;
	SpinLockRelease(&xlogctl->info_lck);

	return recptr;
}

/*
 * Get the time of the last xlog segment switch
 */
pg_time_t
GetLastSegSwitchTime(void)
{
	pg_time_t	result;

	/* Need WALWriteLock, but shared lock is sufficient */
	LWLockAcquire(WALWriteLock, LW_SHARED);
	result = XLogCtl->Write.lastSegSwitchTime;
	LWLockRelease(WALWriteLock);

	return result;
}

/*
 * GetNextXidAndEpoch - get the current nextXid value and associated epoch
 *
 * This is exported for use by code that would like to have 64-bit XIDs.
 * We don't really support such things, but all XIDs within the system
 * can be presumed "close to" the result, and thus the epoch associated
 * with them can be determined.
 */
void
GetNextXidAndEpoch(TransactionId *xid, uint32 *epoch)
{
	uint32		ckptXidEpoch;
	TransactionId ckptXid;
	TransactionId nextXid;

	/* Must read checkpoint info first, else have race condition */
	{
		/* use volatile pointer to prevent code rearrangement */
		volatile XLogCtlData *xlogctl = XLogCtl;

		SpinLockAcquire(&xlogctl->info_lck);
		ckptXidEpoch = xlogctl->ckptXidEpoch;
		ckptXid = xlogctl->ckptXid;
		SpinLockRelease(&xlogctl->info_lck);
	}

	/* Now fetch current nextXid */
	nextXid = ReadNewTransactionId();

	/*
	 * nextXid is certainly logically later than ckptXid.  So if it's
	 * numerically less, it must have wrapped into the next epoch.
	 */
	if (nextXid < ckptXid)
		ckptXidEpoch++;

	*xid = nextXid;
	*epoch = ckptXidEpoch;
}

/*
 * This must be called ONCE during postmaster or standalone-backend shutdown
 */
void
ShutdownXLOG(int code, Datum arg)
{
	ereport(LOG,
			(errmsg("shutting down")));

	if (RecoveryInProgress())
		CreateRestartPoint(CHECKPOINT_IS_SHUTDOWN | CHECKPOINT_IMMEDIATE);
	else
	{
		/*
		 * If archiving is enabled, rotate the last XLOG file so that all the
		 * remaining records are archived (postmaster wakes up the archiver
		 * process one more time at the end of shutdown). The checkpoint
		 * record will go to the next XLOG file and won't be archived (yet).
		 */
		if (XLogArchivingActive() && XLogArchiveCommandSet())
			RequestXLogSwitch();

		CreateCheckPoint(CHECKPOINT_IS_SHUTDOWN | CHECKPOINT_IMMEDIATE);
	}
	ShutdownCLOG();
	ShutdownSUBTRANS();
	ShutdownMultiXact();

	ereport(LOG,
			(errmsg("database system is shut down")));
}

/*
 * Log start of a checkpoint.
 */
static void
LogCheckpointStart(int flags, bool restartpoint)
{
	const char *msg;

	/*
	 * XXX: This is hopelessly untranslatable. We could call gettext_noop for
	 * the main message, but what about all the flags?
	 */
	if (restartpoint)
		msg = "restartpoint starting:%s%s%s%s%s%s%s";
	else
		msg = "checkpoint starting:%s%s%s%s%s%s%s";

	elog(LOG, msg,
		 (flags & CHECKPOINT_IS_SHUTDOWN) ? " shutdown" : "",
		 (flags & CHECKPOINT_END_OF_RECOVERY) ? " end-of-recovery" : "",
		 (flags & CHECKPOINT_IMMEDIATE) ? " immediate" : "",
		 (flags & CHECKPOINT_FORCE) ? " force" : "",
		 (flags & CHECKPOINT_WAIT) ? " wait" : "",
		 (flags & CHECKPOINT_CAUSE_XLOG) ? " xlog" : "",
		 (flags & CHECKPOINT_CAUSE_TIME) ? " time" : "");
}

/*
 * Log end of a checkpoint.
 */
static void
LogCheckpointEnd(bool restartpoint)
{
	long		write_secs,
				sync_secs,
				total_secs;
	int			write_usecs,
				sync_usecs,
				total_usecs;

	CheckpointStats.ckpt_end_t = GetCurrentTimestamp();

	TimestampDifference(CheckpointStats.ckpt_start_t,
						CheckpointStats.ckpt_end_t,
						&total_secs, &total_usecs);

	TimestampDifference(CheckpointStats.ckpt_write_t,
						CheckpointStats.ckpt_sync_t,
						&write_secs, &write_usecs);

	TimestampDifference(CheckpointStats.ckpt_sync_t,
						CheckpointStats.ckpt_sync_end_t,
						&sync_secs, &sync_usecs);

	if (restartpoint)
		elog(LOG, "restartpoint complete: wrote %d buffers (%.1f%%); "
			 "write=%ld.%03d s, sync=%ld.%03d s, total=%ld.%03d s",
			 CheckpointStats.ckpt_bufs_written,
			 (double) CheckpointStats.ckpt_bufs_written * 100 / NBuffers,
			 write_secs, write_usecs / 1000,
			 sync_secs, sync_usecs / 1000,
			 total_secs, total_usecs / 1000);
	else
		elog(LOG, "checkpoint complete: wrote %d buffers (%.1f%%); "
			 "%d transaction log file(s) added, %d removed, %d recycled; "
			 "write=%ld.%03d s, sync=%ld.%03d s, total=%ld.%03d s",
			 CheckpointStats.ckpt_bufs_written,
			 (double) CheckpointStats.ckpt_bufs_written * 100 / NBuffers,
			 CheckpointStats.ckpt_segs_added,
			 CheckpointStats.ckpt_segs_removed,
			 CheckpointStats.ckpt_segs_recycled,
			 write_secs, write_usecs / 1000,
			 sync_secs, sync_usecs / 1000,
			 total_secs, total_usecs / 1000);
}

/*
 * Perform a checkpoint --- either during shutdown, or on-the-fly
 *
 * flags is a bitwise OR of the following:
 *	CHECKPOINT_IS_SHUTDOWN: checkpoint is for database shutdown.
 *	CHECKPOINT_END_OF_RECOVERY: checkpoint is for end of WAL recovery.
 *	CHECKPOINT_IMMEDIATE: finish the checkpoint ASAP,
 *		ignoring checkpoint_completion_target parameter.
 *	CHECKPOINT_FORCE: force a checkpoint even if no XLOG activity has occured
 *		since the last one (implied by CHECKPOINT_IS_SHUTDOWN or
 *		CHECKPOINT_END_OF_RECOVERY).
 *
 * Note: flags contains other bits, of interest here only for logging purposes.
 * In particular note that this routine is synchronous and does not pay
 * attention to CHECKPOINT_WAIT.
 */
void
CreateCheckPoint(int flags)
{
	bool		shutdown;
	CheckPoint	checkPoint;
	XLogRecPtr	recptr;
	XLogCtlInsert *Insert = &XLogCtl->Insert;
	XLogRecData rdata;
	uint32		freespace;
	uint32		_logId;
	uint32		_logSeg;
	TransactionId *inCommitXids;
	int			nInCommit;

	/*
	 * An end-of-recovery checkpoint is really a shutdown checkpoint, just
	 * issued at a different time.
	 */
	if (flags & (CHECKPOINT_IS_SHUTDOWN | CHECKPOINT_END_OF_RECOVERY))
		shutdown = true;
	else
		shutdown = false;

	/* sanity check */
	if (RecoveryInProgress() && (flags & CHECKPOINT_END_OF_RECOVERY) == 0)
		elog(ERROR, "can't create a checkpoint during recovery");

	/*
	 * Acquire CheckpointLock to ensure only one checkpoint happens at a time.
	 * (This is just pro forma, since in the present system structure there is
	 * only one process that is allowed to issue checkpoints at any given
	 * time.)
	 */
	LWLockAcquire(CheckpointLock, LW_EXCLUSIVE);

	/*
	 * Prepare to accumulate statistics.
	 *
	 * Note: because it is possible for log_checkpoints to change while a
	 * checkpoint proceeds, we always accumulate stats, even if
	 * log_checkpoints is currently off.
	 */
	MemSet(&CheckpointStats, 0, sizeof(CheckpointStats));
	CheckpointStats.ckpt_start_t = GetCurrentTimestamp();

	/*
	 * Use a critical section to force system panic if we have trouble.
	 */
	START_CRIT_SECTION();

	if (shutdown)
	{
		LWLockAcquire(ControlFileLock, LW_EXCLUSIVE);
		ControlFile->state = DB_SHUTDOWNING;
		ControlFile->time = (pg_time_t) time(NULL);
		UpdateControlFile();
		LWLockRelease(ControlFileLock);
	}

	/*
	 * Let smgr prepare for checkpoint; this has to happen before we determine
	 * the REDO pointer.  Note that smgr must not do anything that'd have to
	 * be undone if we decide no checkpoint is needed.
	 */
	smgrpreckpt();

	/* Begin filling in the checkpoint WAL record */
	MemSet(&checkPoint, 0, sizeof(checkPoint));
	checkPoint.time = (pg_time_t) time(NULL);

	/*
	 * We must hold WALInsertLock while examining insert state to determine
	 * the checkpoint REDO pointer.
	 */
	LWLockAcquire(WALInsertLock, LW_EXCLUSIVE);

	/*
	 * If this isn't a shutdown or forced checkpoint, and we have not inserted
	 * any XLOG records since the start of the last checkpoint, skip the
	 * checkpoint.	The idea here is to avoid inserting duplicate checkpoints
	 * when the system is idle. That wastes log space, and more importantly it
	 * exposes us to possible loss of both current and previous checkpoint
	 * records if the machine crashes just as we're writing the update.
	 * (Perhaps it'd make even more sense to checkpoint only when the previous
	 * checkpoint record is in a different xlog page?)
	 *
	 * We have to make two tests to determine that nothing has happened since
	 * the start of the last checkpoint: current insertion point must match
	 * the end of the last checkpoint record, and its redo pointer must point
	 * to itself.
	 */
	if ((flags & (CHECKPOINT_IS_SHUTDOWN | CHECKPOINT_END_OF_RECOVERY |
				  CHECKPOINT_FORCE)) == 0)
	{
		XLogRecPtr	curInsert;

		INSERT_RECPTR(curInsert, Insert, Insert->curridx);
		if (curInsert.xlogid == ControlFile->checkPoint.xlogid &&
			curInsert.xrecoff == ControlFile->checkPoint.xrecoff +
			MAXALIGN(SizeOfXLogRecord + sizeof(CheckPoint)) &&
			ControlFile->checkPoint.xlogid ==
			ControlFile->checkPointCopy.redo.xlogid &&
			ControlFile->checkPoint.xrecoff ==
			ControlFile->checkPointCopy.redo.xrecoff)
		{
			LWLockRelease(WALInsertLock);
			LWLockRelease(CheckpointLock);
			END_CRIT_SECTION();
			return;
		}
	}

	/*
	 * An end-of-recovery checkpoint is created before anyone is allowed to
	 * write WAL. To allow us to write the checkpoint record, temporarily
	 * enable XLogInsertAllowed.  (This also ensures ThisTimeLineID is
	 * initialized, which we need here and in AdvanceXLInsertBuffer.)
	 */
	if (flags & CHECKPOINT_END_OF_RECOVERY)
		LocalSetXLogInsertAllowed();

	checkPoint.ThisTimeLineID = ThisTimeLineID;

	/*
	 * Compute new REDO record ptr = location of next XLOG record.
	 *
	 * NB: this is NOT necessarily where the checkpoint record itself will be,
	 * since other backends may insert more XLOG records while we're off doing
	 * the buffer flush work.  Those XLOG records are logically after the
	 * checkpoint, even though physically before it.  Got that?
	 */
	freespace = INSERT_FREESPACE(Insert);
	if (freespace < SizeOfXLogRecord)
	{
		(void) AdvanceXLInsertBuffer(false);
		/* OK to ignore update return flag, since we will do flush anyway */
		freespace = INSERT_FREESPACE(Insert);
	}
	INSERT_RECPTR(checkPoint.redo, Insert, Insert->curridx);

	/*
	 * Here we update the shared RedoRecPtr for future XLogInsert calls; this
	 * must be done while holding the insert lock AND the info_lck.
	 *
	 * Note: if we fail to complete the checkpoint, RedoRecPtr will be left
	 * pointing past where it really needs to point.  This is okay; the only
	 * consequence is that XLogInsert might back up whole buffers that it
	 * didn't really need to.  We can't postpone advancing RedoRecPtr because
	 * XLogInserts that happen while we are dumping buffers must assume that
	 * their buffer changes are not included in the checkpoint.
	 */
	{
		/* use volatile pointer to prevent code rearrangement */
		volatile XLogCtlData *xlogctl = XLogCtl;

		SpinLockAcquire(&xlogctl->info_lck);
		RedoRecPtr = xlogctl->Insert.RedoRecPtr = checkPoint.redo;
		SpinLockRelease(&xlogctl->info_lck);
	}

	/*
	 * Now we can release WAL insert lock, allowing other xacts to proceed
	 * while we are flushing disk buffers.
	 */
	LWLockRelease(WALInsertLock);

	/*
	 * If enabled, log checkpoint start.  We postpone this until now so as not
	 * to log anything if we decided to skip the checkpoint.
	 */
	if (log_checkpoints)
		LogCheckpointStart(flags, false);

	TRACE_POSTGRESQL_CHECKPOINT_START(flags);

	/*
	 * Before flushing data, we must wait for any transactions that are
	 * currently in their commit critical sections.  If an xact inserted its
	 * commit record into XLOG just before the REDO point, then a crash
	 * restart from the REDO point would not replay that record, which means
	 * that our flushing had better include the xact's update of pg_clog.  So
	 * we wait till he's out of his commit critical section before proceeding.
	 * See notes in RecordTransactionCommit().
	 *
	 * Because we've already released WALInsertLock, this test is a bit fuzzy:
	 * it is possible that we will wait for xacts we didn't really need to
	 * wait for.  But the delay should be short and it seems better to make
	 * checkpoint take a bit longer than to hold locks longer than necessary.
	 * (In fact, the whole reason we have this issue is that xact.c does
	 * commit record XLOG insertion and clog update as two separate steps
	 * protected by different locks, but again that seems best on grounds of
	 * minimizing lock contention.)
	 *
	 * A transaction that has not yet set inCommit when we look cannot be at
	 * risk, since he's not inserted his commit record yet; and one that's
	 * already cleared it is not at risk either, since he's done fixing clog
	 * and we will correctly flush the update below.  So we cannot miss any
	 * xacts we need to wait for.
	 */
	nInCommit = GetTransactionsInCommit(&inCommitXids);
	if (nInCommit > 0)
	{
		do
		{
			pg_usleep(10000L);	/* wait for 10 msec */
		} while (HaveTransactionsInCommit(inCommitXids, nInCommit));
	}
	pfree(inCommitXids);

	/*
	 * Get the other info we need for the checkpoint record.
	 */
	LWLockAcquire(XidGenLock, LW_SHARED);
	checkPoint.nextXid = ShmemVariableCache->nextXid;
	LWLockRelease(XidGenLock);

	/* Increase XID epoch if we've wrapped around since last checkpoint */
	checkPoint.nextXidEpoch = ControlFile->checkPointCopy.nextXidEpoch;
	if (checkPoint.nextXid < ControlFile->checkPointCopy.nextXid)
		checkPoint.nextXidEpoch++;

	LWLockAcquire(OidGenLock, LW_SHARED);
	checkPoint.nextOid = ShmemVariableCache->nextOid;
	if (!shutdown)
		checkPoint.nextOid += ShmemVariableCache->oidCount;
	LWLockRelease(OidGenLock);

	MultiXactGetCheckptMulti(shutdown,
							 &checkPoint.nextMulti,
							 &checkPoint.nextMultiOffset);

	/*
	 * Having constructed the checkpoint record, ensure all shmem disk buffers
	 * and commit-log buffers are flushed to disk.
	 *
	 * This I/O could fail for various reasons.  If so, we will fail to
	 * complete the checkpoint, but there is no reason to force a system
	 * panic. Accordingly, exit critical section while doing it.
	 */
	END_CRIT_SECTION();

	CheckPointGuts(checkPoint.redo, flags);

	START_CRIT_SECTION();

	/*
	 * Now insert the checkpoint record into XLOG.
	 */
	rdata.data = (char *) (&checkPoint);
	rdata.len = sizeof(checkPoint);
	rdata.buffer = InvalidBuffer;
	rdata.next = NULL;

	recptr = XLogInsert(RM_XLOG_ID,
						shutdown ? XLOG_CHECKPOINT_SHUTDOWN :
						XLOG_CHECKPOINT_ONLINE,
						&rdata);

	XLogFlush(recptr);

	/*
	 * We mustn't write any new WAL after a shutdown checkpoint, or it will
	 * be overwritten at next startup.  No-one should even try, this just
	 * allows sanity-checking.  In the case of an end-of-recovery checkpoint,
	 * we want to just temporarily disable writing until the system has exited
	 * recovery.
	 */
	if (shutdown)
	{
		if (flags & CHECKPOINT_END_OF_RECOVERY)
			LocalXLogInsertAllowed = -1;	/* return to "check" state */
		else
			LocalXLogInsertAllowed = 0;		/* never again write WAL */
	}

	/*
	 * We now have ProcLastRecPtr = start of actual checkpoint record, recptr
	 * = end of actual checkpoint record.
	 */
	if (shutdown && !XLByteEQ(checkPoint.redo, ProcLastRecPtr))
		ereport(PANIC,
				(errmsg("concurrent transaction log activity while database system is shutting down")));

	/*
	 * Select point at which we can truncate the log, which we base on the
	 * prior checkpoint's earliest info.
	 */
	XLByteToSeg(ControlFile->checkPointCopy.redo, _logId, _logSeg);

	/*
	 * Update the control file.
	 */
	LWLockAcquire(ControlFileLock, LW_EXCLUSIVE);
	if (shutdown)
		ControlFile->state = DB_SHUTDOWNED;
	ControlFile->prevCheckPoint = ControlFile->checkPoint;
	ControlFile->checkPoint = ProcLastRecPtr;
	ControlFile->checkPointCopy = checkPoint;
	ControlFile->time = (pg_time_t) time(NULL);
	UpdateControlFile();
	LWLockRelease(ControlFileLock);

	/* Update shared-memory copy of checkpoint XID/epoch */
	{
		/* use volatile pointer to prevent code rearrangement */
		volatile XLogCtlData *xlogctl = XLogCtl;

		SpinLockAcquire(&xlogctl->info_lck);
		xlogctl->ckptXidEpoch = checkPoint.nextXidEpoch;
		xlogctl->ckptXid = checkPoint.nextXid;
		SpinLockRelease(&xlogctl->info_lck);
	}

	/*
	 * We are now done with critical updates; no need for system panic if we
	 * have trouble while fooling with old log segments.
	 */
	END_CRIT_SECTION();

	/*
	 * Let smgr do post-checkpoint cleanup (eg, deleting old files).
	 */
	smgrpostckpt();

	/*
	 * Delete old log files (those no longer needed even for previous
	 * checkpoint).
	 */
	if (_logId || _logSeg)
	{
		PrevLogSeg(_logId, _logSeg);
		RemoveOldXlogFiles(_logId, _logSeg, recptr);
	}

	/*
	 * Make more log segments if needed.  (Do this after recycling old log
	 * segments, since that may supply some of the needed files.)
	 */
	if (!shutdown)
		PreallocXlogFiles(recptr);

	/*
	 * Truncate pg_subtrans if possible.  We can throw away all data before
	 * the oldest XMIN of any running transaction.	No future transaction will
	 * attempt to reference any pg_subtrans entry older than that (see Asserts
	 * in subtrans.c).	During recovery, though, we mustn't do this because
	 * StartupSUBTRANS hasn't been called yet.
	 */
	if (!RecoveryInProgress())
		TruncateSUBTRANS(GetOldestXmin(true, false));

	/* All real work is done, but log before releasing lock. */
	if (log_checkpoints)
		LogCheckpointEnd(false);

	TRACE_POSTGRESQL_CHECKPOINT_DONE(CheckpointStats.ckpt_bufs_written,
									 NBuffers,
									 CheckpointStats.ckpt_segs_added,
									 CheckpointStats.ckpt_segs_removed,
									 CheckpointStats.ckpt_segs_recycled);

	LWLockRelease(CheckpointLock);
}

/*
 * Flush all data in shared memory to disk, and fsync
 *
 * This is the common code shared between regular checkpoints and
 * recovery restartpoints.
 */
static void
CheckPointGuts(XLogRecPtr checkPointRedo, int flags)
{
	CheckPointCLOG();
	CheckPointSUBTRANS();
	CheckPointTXLOG();
	CheckPointMultiXact();
	CheckPointBuffers(flags);	/* performs all required fsyncs */
	/* We deliberately delay 2PC checkpointing as long as possible */
	CheckPointTwoPhase(checkPointRedo);
}

/*
 * Save a checkpoint for recovery restart if appropriate
 *
 * This function is called each time a checkpoint record is read from XLOG.
 * It must determine whether the checkpoint represents a safe restartpoint or
 * not.  If so, the checkpoint record is stashed in shared memory so that
 * CreateRestartPoint can consult it.  (Note that the latter function is
 * executed by the bgwriter, while this one will be executed by the startup
 * process.)
 */
static void
RecoveryRestartPoint(const CheckPoint *checkPoint)
{
	int			rmid;

	/* use volatile pointer to prevent code rearrangement */
	volatile XLogCtlData *xlogctl = XLogCtl;

	/*
	 * Is it safe to checkpoint?  We must ask each of the resource managers
	 * whether they have any partial state information that might prevent a
	 * correct restart from this point.  If so, we skip this opportunity, but
	 * return at the next checkpoint record for another try.
	 */
	for (rmid = 0; rmid <= RM_MAX_ID; rmid++)
	{
		if (RmgrTable[rmid].rm_safe_restartpoint != NULL)
			if (!(RmgrTable[rmid].rm_safe_restartpoint()))
			{
				elog(DEBUG2, "RM %d not safe to record restart point at %X/%X",
					 rmid,
					 checkPoint->redo.xlogid,
					 checkPoint->redo.xrecoff);
				return;
			}
	}

	/*
	 * Copy the checkpoint record to shared memory, so that bgwriter can use
	 * it the next time it wants to perform a restartpoint.
	 */
	SpinLockAcquire(&xlogctl->info_lck);
	XLogCtl->lastCheckPointRecPtr = ReadRecPtr;
	memcpy(&XLogCtl->lastCheckPoint, checkPoint, sizeof(CheckPoint));
	SpinLockRelease(&xlogctl->info_lck);
}

/*
 * Establish a restartpoint if possible.
 *
 * This is similar to CreateCheckPoint, but is used during WAL recovery
 * to establish a point from which recovery can roll forward without
 * replaying the entire recovery log.
 *
 * Returns true if a new restartpoint was established. We can only establish
 * a restartpoint if we have replayed a safe checkpoint record since last
 * restartpoint.
 */
bool
CreateRestartPoint(int flags)
{
	XLogRecPtr	lastCheckPointRecPtr;
	CheckPoint	lastCheckPoint;

	/* use volatile pointer to prevent code rearrangement */
	volatile XLogCtlData *xlogctl = XLogCtl;

	/*
	 * Acquire CheckpointLock to ensure only one restartpoint or checkpoint
	 * happens at a time.
	 */
	LWLockAcquire(CheckpointLock, LW_EXCLUSIVE);

	/* Get a local copy of the last safe checkpoint record. */
	SpinLockAcquire(&xlogctl->info_lck);
	lastCheckPointRecPtr = xlogctl->lastCheckPointRecPtr;
	memcpy(&lastCheckPoint, &XLogCtl->lastCheckPoint, sizeof(CheckPoint));
	SpinLockRelease(&xlogctl->info_lck);

	/*
	 * Check that we're still in recovery mode. It's ok if we exit recovery
	 * mode after this check, the restart point is valid anyway.
	 */
	if (!RecoveryInProgress())
	{
		ereport(DEBUG2,
			  (errmsg("skipping restartpoint, recovery has already ended")));
		LWLockRelease(CheckpointLock);
		return false;
	}

	/*
	 * If the last checkpoint record we've replayed is already our last
	 * restartpoint, we can't perform a new restart point. We still update
	 * minRecoveryPoint in that case, so that if this is a shutdown restart
	 * point, we won't start up earlier than before. That's not strictly
	 * necessary, but when we get hot standby capability, it would be rather
	 * weird if the database opened up for read-only connections at a
	 * point-in-time before the last shutdown. Such time travel is still
	 * possible in case of immediate shutdown, though.
	 *
	 * We don't explicitly advance minRecoveryPoint when we do create a
	 * restartpoint. It's assumed that flushing the buffers will do that as a
	 * side-effect.
	 */
	if (XLogRecPtrIsInvalid(lastCheckPointRecPtr) ||
		XLByteLE(lastCheckPoint.redo, ControlFile->checkPointCopy.redo))
	{
		XLogRecPtr	InvalidXLogRecPtr = {0, 0};

		ereport(DEBUG2,
				(errmsg("skipping restartpoint, already performed at %X/%X",
				  lastCheckPoint.redo.xlogid, lastCheckPoint.redo.xrecoff)));

		UpdateMinRecoveryPoint(InvalidXLogRecPtr, true);
		LWLockRelease(CheckpointLock);
		return false;
	}

	if (log_checkpoints)
	{
		/*
		 * Prepare to accumulate statistics.
		 */
		MemSet(&CheckpointStats, 0, sizeof(CheckpointStats));
		CheckpointStats.ckpt_start_t = GetCurrentTimestamp();

		LogCheckpointStart(flags, true);
	}

	CheckPointGuts(lastCheckPoint.redo, flags);

	/*
	 * Update pg_control, using current time.  Check that it still shows
	 * IN_ARCHIVE_RECOVERY state and an older checkpoint, else do nothing;
	 * this is a quick hack to make sure nothing really bad happens if
	 * somehow we get here after the end-of-recovery checkpoint.
	 */
	LWLockAcquire(ControlFileLock, LW_EXCLUSIVE);
	if (ControlFile->state == DB_IN_ARCHIVE_RECOVERY &&
		XLByteLT(ControlFile->checkPointCopy.redo, lastCheckPoint.redo))
	{
		ControlFile->prevCheckPoint = ControlFile->checkPoint;
		ControlFile->checkPoint = lastCheckPointRecPtr;
		ControlFile->checkPointCopy = lastCheckPoint;
		ControlFile->time = (pg_time_t) time(NULL);
		UpdateControlFile();
	}
	LWLockRelease(ControlFileLock);

	/*
	 * Currently, there is no need to truncate pg_subtrans during recovery. If
	 * we did do that, we will need to have called StartupSUBTRANS() already
	 * and then TruncateSUBTRANS() would go here.
	 */

	/* All real work is done, but log before releasing lock. */
	if (log_checkpoints)
		LogCheckpointEnd(true);

	ereport((log_checkpoints ? LOG : DEBUG2),
			(errmsg("recovery restart point at %X/%X",
				  lastCheckPoint.redo.xlogid, lastCheckPoint.redo.xrecoff)));

	/* XXX this is currently BROKEN because we are in the wrong process */
	if (recoveryLastXTime)
		ereport((log_checkpoints ? LOG : DEBUG2),
				(errmsg("last completed transaction was at log time %s",
						timestamptz_to_str(recoveryLastXTime))));

	LWLockRelease(CheckpointLock);
	return true;
}

/*
 * Write a NEXTOID log record
 */
void
XLogPutNextOid(Oid nextOid)
{
	XLogRecData rdata;

	rdata.data = (char *) (&nextOid);
	rdata.len = sizeof(Oid);
	rdata.buffer = InvalidBuffer;
	rdata.next = NULL;
	(void) XLogInsert(RM_XLOG_ID, XLOG_NEXTOID, &rdata);

	/*
	 * We need not flush the NEXTOID record immediately, because any of the
	 * just-allocated OIDs could only reach disk as part of a tuple insert or
	 * update that would have its own XLOG record that must follow the NEXTOID
	 * record.	Therefore, the standard buffer LSN interlock applied to those
	 * records will ensure no such OID reaches disk before the NEXTOID record
	 * does.
	 *
	 * Note, however, that the above statement only covers state "within" the
	 * database.  When we use a generated OID as a file or directory name, we
	 * are in a sense violating the basic WAL rule, because that filesystem
	 * change may reach disk before the NEXTOID WAL record does.  The impact
	 * of this is that if a database crash occurs immediately afterward, we
	 * might after restart re-generate the same OID and find that it conflicts
	 * with the leftover file or directory.  But since for safety's sake we
	 * always loop until finding a nonconflicting filename, this poses no real
	 * problem in practice. See pgsql-hackers discussion 27-Sep-2006.
	 */
}

/*
 * Write an XLOG SWITCH record.
 *
 * Here we just blindly issue an XLogInsert request for the record.
 * All the magic happens inside XLogInsert.
 *
 * The return value is either the end+1 address of the switch record,
 * or the end+1 address of the prior segment if we did not need to
 * write a switch record because we are already at segment start.
 */
XLogRecPtr
RequestXLogSwitch(void)
{
	XLogRecPtr	RecPtr;
	XLogRecData rdata;

	/* XLOG SWITCH, alone among xlog record types, has no data */
	rdata.buffer = InvalidBuffer;
	rdata.data = NULL;
	rdata.len = 0;
	rdata.next = NULL;

	RecPtr = XLogInsert(RM_XLOG_ID, XLOG_SWITCH, &rdata);

	return RecPtr;
}

/*
 * XLOG resource manager's routines
 *
 * Definitions of info values are in include/catalog/pg_control.h, though
 * not all record types are related to control file updates.
 */
void
xlog_redo(XLogRecPtr lsn, XLogRecord *record)
{
	uint8		info = record->xl_info & ~XLR_INFO_MASK;

	/* Backup blocks are not used in xlog records */
	Assert(!(record->xl_info & XLR_BKP_BLOCK_MASK));

	if (info == XLOG_NEXTOID)
	{
		Oid			nextOid;

		memcpy(&nextOid, XLogRecGetData(record), sizeof(Oid));
		if (ShmemVariableCache->nextOid < nextOid)
		{
			ShmemVariableCache->nextOid = nextOid;
			ShmemVariableCache->oidCount = 0;
		}
	}
	else if (info == XLOG_CHECKPOINT_SHUTDOWN)
	{
		CheckPoint	checkPoint;

		memcpy(&checkPoint, XLogRecGetData(record), sizeof(CheckPoint));
		/* In a SHUTDOWN checkpoint, believe the counters exactly */
		ShmemVariableCache->nextXid = checkPoint.nextXid;
		ShmemVariableCache->nextOid = checkPoint.nextOid;
		ShmemVariableCache->oidCount = 0;
		MultiXactSetNextMXact(checkPoint.nextMulti,
							  checkPoint.nextMultiOffset);

		/* ControlFile->checkPointCopy always tracks the latest ckpt XID */
		ControlFile->checkPointCopy.nextXidEpoch = checkPoint.nextXidEpoch;
		ControlFile->checkPointCopy.nextXid = checkPoint.nextXid;

		/*
		 * TLI may change in a shutdown checkpoint, but it shouldn't decrease
		 */
		if (checkPoint.ThisTimeLineID != ThisTimeLineID)
		{
			if (checkPoint.ThisTimeLineID < ThisTimeLineID ||
				!list_member_int(expectedTLIs,
								 (int) checkPoint.ThisTimeLineID))
				ereport(PANIC,
						(errmsg("unexpected timeline ID %u (after %u) in checkpoint record",
								checkPoint.ThisTimeLineID, ThisTimeLineID)));
			/* Following WAL records should be run with new TLI */
			ThisTimeLineID = checkPoint.ThisTimeLineID;
		}

		RecoveryRestartPoint(&checkPoint);
	}
	else if (info == XLOG_CHECKPOINT_ONLINE)
	{
		CheckPoint	checkPoint;

		memcpy(&checkPoint, XLogRecGetData(record), sizeof(CheckPoint));
		/* In an ONLINE checkpoint, treat the counters like NEXTOID */
		if (TransactionIdPrecedes(ShmemVariableCache->nextXid,
								  checkPoint.nextXid))
			ShmemVariableCache->nextXid = checkPoint.nextXid;
		if (ShmemVariableCache->nextOid < checkPoint.nextOid)
		{
			ShmemVariableCache->nextOid = checkPoint.nextOid;
			ShmemVariableCache->oidCount = 0;
		}
		MultiXactAdvanceNextMXact(checkPoint.nextMulti,
								  checkPoint.nextMultiOffset);

		/* ControlFile->checkPointCopy always tracks the latest ckpt XID */
		ControlFile->checkPointCopy.nextXidEpoch = checkPoint.nextXidEpoch;
		ControlFile->checkPointCopy.nextXid = checkPoint.nextXid;

		/* TLI should not change in an on-line checkpoint */
		if (checkPoint.ThisTimeLineID != ThisTimeLineID)
			ereport(PANIC,
					(errmsg("unexpected timeline ID %u (should be %u) in checkpoint record",
							checkPoint.ThisTimeLineID, ThisTimeLineID)));

		RecoveryRestartPoint(&checkPoint);
	}
	else if (info == XLOG_NOOP)
	{
		/* nothing to do here */
	}
	else if (info == XLOG_SWITCH)
	{
		/* nothing to do here */
	}
}

void
xlog_desc(StringInfo buf, uint8 xl_info, char *rec)
{
	uint8		info = xl_info & ~XLR_INFO_MASK;

	if (info == XLOG_CHECKPOINT_SHUTDOWN ||
		info == XLOG_CHECKPOINT_ONLINE)
	{
		CheckPoint *checkpoint = (CheckPoint *) rec;

		appendStringInfo(buf, "checkpoint: redo %X/%X; "
						 "tli %u; xid %u/%u; oid %u; multi %u; offset %u; %s",
						 checkpoint->redo.xlogid, checkpoint->redo.xrecoff,
						 checkpoint->ThisTimeLineID,
						 checkpoint->nextXidEpoch, checkpoint->nextXid,
						 checkpoint->nextOid,
						 checkpoint->nextMulti,
						 checkpoint->nextMultiOffset,
				 (info == XLOG_CHECKPOINT_SHUTDOWN) ? "shutdown" : "online");
	}
	else if (info == XLOG_NOOP)
	{
		appendStringInfo(buf, "xlog no-op");
	}
	else if (info == XLOG_NEXTOID)
	{
		Oid			nextOid;

		memcpy(&nextOid, rec, sizeof(Oid));
		appendStringInfo(buf, "nextOid: %u", nextOid);
	}
	else if (info == XLOG_SWITCH)
	{
		appendStringInfo(buf, "xlog switch");
	}
	else
		appendStringInfo(buf, "UNKNOWN");
}

#ifdef WAL_DEBUG

static void
xlog_outrec(StringInfo buf, XLogRecord *record)
{
	int			i;

	appendStringInfo(buf, "prev %X/%X; xid %u",
					 record->xl_prev.xlogid, record->xl_prev.xrecoff,
					 record->xl_xid);

	for (i = 0; i < XLR_MAX_BKP_BLOCKS; i++)
	{
		if (record->xl_info & XLR_SET_BKP_BLOCK(i))
			appendStringInfo(buf, "; bkpb%d", i + 1);
	}

	appendStringInfo(buf, ": %s", RmgrTable[record->xl_rmid].rm_name);
}
#endif   /* WAL_DEBUG */


/*
 * Return the (possible) sync flag used for opening a file, depending on the
 * value of the GUC wal_sync_method.
 */
static int
get_sync_bit(int method)
{
	/* If fsync is disabled, never open in sync mode */
	if (!enableFsync)
		return 0;

	switch (method)
	{
			/*
			 * enum values for all sync options are defined even if they are
			 * not supported on the current platform.  But if not, they are
			 * not included in the enum option array, and therefore will never
			 * be seen here.
			 */
		case SYNC_METHOD_FSYNC:
		case SYNC_METHOD_FSYNC_WRITETHROUGH:
		case SYNC_METHOD_FDATASYNC:
			return 0;
#ifdef OPEN_SYNC_FLAG
		case SYNC_METHOD_OPEN:
			return OPEN_SYNC_FLAG;
#endif
#ifdef OPEN_DATASYNC_FLAG
		case SYNC_METHOD_OPEN_DSYNC:
			return OPEN_DATASYNC_FLAG;
#endif
		default:
			/* can't happen (unless we are out of sync with option array) */
			elog(ERROR, "unrecognized wal_sync_method: %d", method);
			return 0;			/* silence warning */
	}
}

/*
 * GUC support
 */
bool
assign_xlog_sync_method(int new_sync_method, bool doit, GucSource source)
{
	if (!doit)
		return true;

	if (sync_method != new_sync_method)
	{
		/*
		 * To ensure that no blocks escape unsynced, force an fsync on the
		 * currently open log segment (if any).  Also, if the open flag is
		 * changing, close the log file so it will be reopened (with new flag
		 * bit) at next use.
		 */
		if (openLogFile >= 0)
		{
			if (pg_fsync(openLogFile) != 0)
				ereport(PANIC,
						(errcode_for_file_access(),
						 errmsg("could not fsync log file %u, segment %u: %m",
								openLogId, openLogSeg)));
			if (get_sync_bit(sync_method) != get_sync_bit(new_sync_method))
				XLogFileClose();
		}
	}

	return true;
}


/*
 * Issue appropriate kind of fsync (if any) on the current XLOG output file
 */
static void
issue_xlog_fsync(void)
{
	switch (sync_method)
	{
		case SYNC_METHOD_FSYNC:
			if (pg_fsync_no_writethrough(openLogFile) != 0)
				ereport(PANIC,
						(errcode_for_file_access(),
						 errmsg("could not fsync log file %u, segment %u: %m",
								openLogId, openLogSeg)));
			break;
#ifdef HAVE_FSYNC_WRITETHROUGH
		case SYNC_METHOD_FSYNC_WRITETHROUGH:
			if (pg_fsync_writethrough(openLogFile) != 0)
				ereport(PANIC,
						(errcode_for_file_access(),
						 errmsg("could not fsync write-through log file %u, segment %u: %m",
								openLogId, openLogSeg)));
			break;
#endif
#ifdef HAVE_FDATASYNC
		case SYNC_METHOD_FDATASYNC:
			if (pg_fdatasync(openLogFile) != 0)
				ereport(PANIC,
						(errcode_for_file_access(),
					errmsg("could not fdatasync log file %u, segment %u: %m",
						   openLogId, openLogSeg)));
			break;
#endif
		case SYNC_METHOD_OPEN:
		case SYNC_METHOD_OPEN_DSYNC:
			/* write synced it already */
			break;
		default:
			elog(PANIC, "unrecognized wal_sync_method: %d", sync_method);
			break;
	}
}


/*
 * pg_start_backup: set up for taking an on-line backup dump
 *
 * Essentially what this does is to create a backup label file in $PGDATA,
 * where it will be archived as part of the backup dump.  The label file
 * contains the user-supplied label string (typically this would be used
 * to tell where the backup dump will be stored) and the starting time and
 * starting WAL location for the dump.
 */
Datum
pg_start_backup(PG_FUNCTION_ARGS)
{
	text	   *backupid = PG_GETARG_TEXT_P(0);
	bool		fast = PG_GETARG_BOOL(1);
	char	   *backupidstr;
	XLogRecPtr	checkpointloc;
	XLogRecPtr	startpoint;
	pg_time_t	stamp_time;
	char		strfbuf[128];
	char		xlogfilename[MAXFNAMELEN];
	uint32		_logId;
	uint32		_logSeg;
	struct stat stat_buf;
	FILE	   *fp;

	if (!superuser())
		ereport(ERROR,
				(errcode(ERRCODE_INSUFFICIENT_PRIVILEGE),
				 errmsg("must be superuser to run a backup")));

	if (!XLogArchivingActive())
		ereport(ERROR,
				(errcode(ERRCODE_OBJECT_NOT_IN_PREREQUISITE_STATE),
				 errmsg("WAL archiving is not active"),
				 errhint("archive_mode must be enabled at server start.")));

	if (!XLogArchiveCommandSet())
		ereport(ERROR,
				(errcode(ERRCODE_OBJECT_NOT_IN_PREREQUISITE_STATE),
				 errmsg("WAL archiving is not active"),
				 errhint("archive_command must be defined before "
						 "online backups can be made safely.")));

	backupidstr = text_to_cstring(backupid);

	/*
	 * Mark backup active in shared memory.  We must do full-page WAL writes
	 * during an on-line backup even if not doing so at other times, because
	 * it's quite possible for the backup dump to obtain a "torn" (partially
	 * written) copy of a database page if it reads the page concurrently with
	 * our write to the same page.	This can be fixed as long as the first
	 * write to the page in the WAL sequence is a full-page write. Hence, we
	 * turn on forcePageWrites and then force a CHECKPOINT, to ensure there
	 * are no dirty pages in shared memory that might get dumped while the
	 * backup is in progress without having a corresponding WAL record.  (Once
	 * the backup is complete, we need not force full-page writes anymore,
	 * since we expect that any pages not modified during the backup interval
	 * must have been correctly captured by the backup.)
	 *
	 * We must hold WALInsertLock to change the value of forcePageWrites, to
	 * ensure adequate interlocking against XLogInsert().
	 */
	LWLockAcquire(WALInsertLock, LW_EXCLUSIVE);
	if (XLogCtl->Insert.forcePageWrites)
	{
		LWLockRelease(WALInsertLock);
		ereport(ERROR,
				(errcode(ERRCODE_OBJECT_NOT_IN_PREREQUISITE_STATE),
				 errmsg("a backup is already in progress"),
				 errhint("Run pg_stop_backup() and try again.")));
	}
	XLogCtl->Insert.forcePageWrites = true;
	LWLockRelease(WALInsertLock);

	/*
	 * Force an XLOG file switch before the checkpoint, to ensure that the WAL
	 * segment the checkpoint is written to doesn't contain pages with old
	 * timeline IDs. That would otherwise happen if you called
	 * pg_start_backup() right after restoring from a PITR archive: the first
	 * WAL segment containing the startup checkpoint has pages in the
	 * beginning with the old timeline ID. That can cause trouble at recovery:
	 * we won't have a history file covering the old timeline if pg_xlog
	 * directory was not included in the base backup and the WAL archive was
	 * cleared too before starting the backup.
	 */
	RequestXLogSwitch();

	/* Ensure we release forcePageWrites if fail below */
	PG_ENSURE_ERROR_CLEANUP(pg_start_backup_callback, (Datum) 0);
	{
		/*
		 * Force a CHECKPOINT.	Aside from being necessary to prevent torn
		 * page problems, this guarantees that two successive backup runs will
		 * have different checkpoint positions and hence different history
		 * file names, even if nothing happened in between.
		 *
		 * We use CHECKPOINT_IMMEDIATE only if requested by user (via passing
		 * fast = true).  Otherwise this can take awhile.
		 */
		RequestCheckpoint(CHECKPOINT_FORCE | CHECKPOINT_WAIT |
						  (fast ? CHECKPOINT_IMMEDIATE : 0));

		/*
		 * Now we need to fetch the checkpoint record location, and also its
		 * REDO pointer.  The oldest point in WAL that would be needed to
		 * restore starting from the checkpoint is precisely the REDO pointer.
		 */
		LWLockAcquire(ControlFileLock, LW_EXCLUSIVE);
		checkpointloc = ControlFile->checkPoint;
		startpoint = ControlFile->checkPointCopy.redo;
		LWLockRelease(ControlFileLock);

		XLByteToSeg(startpoint, _logId, _logSeg);
		XLogFileName(xlogfilename, ThisTimeLineID, _logId, _logSeg);

		/* Use the log timezone here, not the session timezone */
		stamp_time = (pg_time_t) time(NULL);
		pg_strftime(strfbuf, sizeof(strfbuf),
					"%Y-%m-%d %H:%M:%S %Z",
					pg_localtime(&stamp_time, log_timezone));

		/*
		 * Check for existing backup label --- implies a backup is already
		 * running.  (XXX given that we checked forcePageWrites above, maybe
		 * it would be OK to just unlink any such label file?)
		 */
		if (stat(BACKUP_LABEL_FILE, &stat_buf) != 0)
		{
			if (errno != ENOENT)
				ereport(ERROR,
						(errcode_for_file_access(),
						 errmsg("could not stat file \"%s\": %m",
								BACKUP_LABEL_FILE)));
		}
		else
			ereport(ERROR,
					(errcode(ERRCODE_OBJECT_NOT_IN_PREREQUISITE_STATE),
					 errmsg("a backup is already in progress"),
					 errhint("If you're sure there is no backup in progress, remove file \"%s\" and try again.",
							 BACKUP_LABEL_FILE)));

		/*
		 * Okay, write the file
		 */
		fp = AllocateFile(BACKUP_LABEL_FILE, "w");
		if (!fp)
			ereport(ERROR,
					(errcode_for_file_access(),
					 errmsg("could not create file \"%s\": %m",
							BACKUP_LABEL_FILE)));
		fprintf(fp, "START WAL LOCATION: %X/%X (file %s)\n",
				startpoint.xlogid, startpoint.xrecoff, xlogfilename);
		fprintf(fp, "CHECKPOINT LOCATION: %X/%X\n",
				checkpointloc.xlogid, checkpointloc.xrecoff);
		fprintf(fp, "START TIME: %s\n", strfbuf);
		fprintf(fp, "LABEL: %s\n", backupidstr);
		if (fflush(fp) || ferror(fp) || FreeFile(fp))
			ereport(ERROR,
					(errcode_for_file_access(),
					 errmsg("could not write file \"%s\": %m",
							BACKUP_LABEL_FILE)));
	}
	PG_END_ENSURE_ERROR_CLEANUP(pg_start_backup_callback, (Datum) 0);

	/*
	 * We're done.  As a convenience, return the starting WAL location.
	 */
	snprintf(xlogfilename, sizeof(xlogfilename), "%X/%X",
			 startpoint.xlogid, startpoint.xrecoff);
	PG_RETURN_TEXT_P(cstring_to_text(xlogfilename));
}

/* Error cleanup callback for pg_start_backup */
static void
pg_start_backup_callback(int code, Datum arg)
{
	/* Turn off forcePageWrites on failure */
	LWLockAcquire(WALInsertLock, LW_EXCLUSIVE);
	XLogCtl->Insert.forcePageWrites = false;
	LWLockRelease(WALInsertLock);
}

/* Error cleanup callback for pg_start_backup */
static void
pg_start_backup_callback(int code, Datum arg)
{
	/* Turn off forcePageWrites on failure */
	LWLockAcquire(WALInsertLock, LW_EXCLUSIVE);
	XLogCtl->Insert.forcePageWrites = false;
	LWLockRelease(WALInsertLock);
}

/*
 * pg_stop_backup: finish taking an on-line backup dump
 *
 * We remove the backup label file created by pg_start_backup, and instead
 * create a backup history file in pg_xlog (whence it will immediately be
 * archived).  The backup history file contains the same info found in
 * the label file, plus the backup-end time and WAL location.
 * Note: different from CancelBackup which just cancels online backup mode.
 */
Datum
pg_stop_backup(PG_FUNCTION_ARGS)
{
	XLogRecPtr	startpoint;
	XLogRecPtr	stoppoint;
	pg_time_t	stamp_time;
	char		strfbuf[128];
	char		histfilepath[MAXPGPATH];
	char		startxlogfilename[MAXFNAMELEN];
	char		stopxlogfilename[MAXFNAMELEN];
	char		lastxlogfilename[MAXFNAMELEN];
	char		histfilename[MAXFNAMELEN];
	uint32		_logId;
	uint32		_logSeg;
	FILE	   *lfp;
	FILE	   *fp;
	char		ch;
	int			ich;
	int			seconds_before_warning;
	int			waits = 0;

	if (!superuser())
		ereport(ERROR,
				(errcode(ERRCODE_INSUFFICIENT_PRIVILEGE),
				 (errmsg("must be superuser to run a backup"))));

	if (!XLogArchivingActive())
		ereport(ERROR,
				(errcode(ERRCODE_OBJECT_NOT_IN_PREREQUISITE_STATE),
				 errmsg("WAL archiving is not active"),
				 errhint("archive_mode must be enabled at server start.")));

	/*
	 * OK to clear forcePageWrites
	 */
	LWLockAcquire(WALInsertLock, LW_EXCLUSIVE);
	XLogCtl->Insert.forcePageWrites = false;
	LWLockRelease(WALInsertLock);

	/*
	 * Force a switch to a new xlog segment file, so that the backup is valid
	 * as soon as archiver moves out the current segment file. We'll report
	 * the end address of the XLOG SWITCH record as the backup stopping point.
	 */
	stoppoint = RequestXLogSwitch();

	XLByteToSeg(stoppoint, _logId, _logSeg);
	XLogFileName(stopxlogfilename, ThisTimeLineID, _logId, _logSeg);

	/* Use the log timezone here, not the session timezone */
	stamp_time = (pg_time_t) time(NULL);
	pg_strftime(strfbuf, sizeof(strfbuf),
				"%Y-%m-%d %H:%M:%S %Z",
				pg_localtime(&stamp_time, log_timezone));

	/*
	 * Open the existing label file
	 */
	lfp = AllocateFile(BACKUP_LABEL_FILE, "r");
	if (!lfp)
	{
		if (errno != ENOENT)
			ereport(ERROR,
					(errcode_for_file_access(),
					 errmsg("could not read file \"%s\": %m",
							BACKUP_LABEL_FILE)));
		ereport(ERROR,
				(errcode(ERRCODE_OBJECT_NOT_IN_PREREQUISITE_STATE),
				 errmsg("a backup is not in progress")));
	}

	/*
	 * Read and parse the START WAL LOCATION line (this code is pretty crude,
	 * but we are not expecting any variability in the file format).
	 */
	if (fscanf(lfp, "START WAL LOCATION: %X/%X (file %24s)%c",
			   &startpoint.xlogid, &startpoint.xrecoff, startxlogfilename,
			   &ch) != 4 || ch != '\n')
		ereport(ERROR,
				(errcode(ERRCODE_OBJECT_NOT_IN_PREREQUISITE_STATE),
				 errmsg("invalid data in file \"%s\"", BACKUP_LABEL_FILE)));

	/*
	 * Write the backup history file
	 */
	XLByteToSeg(startpoint, _logId, _logSeg);
	BackupHistoryFilePath(histfilepath, ThisTimeLineID, _logId, _logSeg,
						  startpoint.xrecoff % XLogSegSize);
	fp = AllocateFile(histfilepath, "w");
	if (!fp)
		ereport(ERROR,
				(errcode_for_file_access(),
				 errmsg("could not create file \"%s\": %m",
						histfilepath)));
	fprintf(fp, "START WAL LOCATION: %X/%X (file %s)\n",
			startpoint.xlogid, startpoint.xrecoff, startxlogfilename);
	fprintf(fp, "STOP WAL LOCATION: %X/%X (file %s)\n",
			stoppoint.xlogid, stoppoint.xrecoff, stopxlogfilename);
	/* transfer remaining lines from label to history file */
	while ((ich = fgetc(lfp)) != EOF)
		fputc(ich, fp);
	fprintf(fp, "STOP TIME: %s\n", strfbuf);
	if (fflush(fp) || ferror(fp) || FreeFile(fp))
		ereport(ERROR,
				(errcode_for_file_access(),
				 errmsg("could not write file \"%s\": %m",
						histfilepath)));

	/*
	 * Close and remove the backup label file
	 */
	if (ferror(lfp) || FreeFile(lfp))
		ereport(ERROR,
				(errcode_for_file_access(),
				 errmsg("could not read file \"%s\": %m",
						BACKUP_LABEL_FILE)));
	if (unlink(BACKUP_LABEL_FILE) != 0)
		ereport(ERROR,
				(errcode_for_file_access(),
				 errmsg("could not remove file \"%s\": %m",
						BACKUP_LABEL_FILE)));

	/*
	 * Clean out any no-longer-needed history files.  As a side effect, this
	 * will post a .ready file for the newly created history file, notifying
	 * the archiver that history file may be archived immediately.
	 */
	CleanupBackupHistory();

	/*
	 * Wait until both the last WAL file filled during backup and the history
	 * file have been archived.  We assume that the alphabetic sorting
	 * property of the WAL files ensures any earlier WAL files are safely
	 * archived as well.
	 *
	 * We wait forever, since archive_command is supposed to work and we
	 * assume the admin wanted his backup to work completely. If you don't
	 * wish to wait, you can set statement_timeout.
	 */
	XLByteToPrevSeg(stoppoint, _logId, _logSeg);
	XLogFileName(lastxlogfilename, ThisTimeLineID, _logId, _logSeg);

	XLByteToSeg(startpoint, _logId, _logSeg);
	BackupHistoryFileName(histfilename, ThisTimeLineID, _logId, _logSeg,
						  startpoint.xrecoff % XLogSegSize);

	seconds_before_warning = 60;
	waits = 0;

	while (XLogArchiveIsBusy(lastxlogfilename) ||
		   XLogArchiveIsBusy(histfilename))
	{
		CHECK_FOR_INTERRUPTS();

		pg_usleep(1000000L);

		if (++waits >= seconds_before_warning)
		{
			seconds_before_warning *= 2;		/* This wraps in >10 years... */
			ereport(WARNING,
					(errmsg("pg_stop_backup still waiting for archive to complete (%d seconds elapsed)",
							waits)));
		}
	}

	/*
	 * We're done.  As a convenience, return the ending WAL location.
	 */
	snprintf(stopxlogfilename, sizeof(stopxlogfilename), "%X/%X",
			 stoppoint.xlogid, stoppoint.xrecoff);
	PG_RETURN_TEXT_P(cstring_to_text(stopxlogfilename));
}

/*
 * pg_switch_xlog: switch to next xlog file
 */
Datum
pg_switch_xlog(PG_FUNCTION_ARGS)
{
	XLogRecPtr	switchpoint;
	char		location[MAXFNAMELEN];

	if (!superuser())
		ereport(ERROR,
				(errcode(ERRCODE_INSUFFICIENT_PRIVILEGE),
			 (errmsg("must be superuser to switch transaction log files"))));

	switchpoint = RequestXLogSwitch();

	/*
	 * As a convenience, return the WAL location of the switch record
	 */
	snprintf(location, sizeof(location), "%X/%X",
			 switchpoint.xlogid, switchpoint.xrecoff);
	PG_RETURN_TEXT_P(cstring_to_text(location));
}

/*
 * Report the current WAL write location (same format as pg_start_backup etc)
 *
 * This is useful for determining how much of WAL is visible to an external
 * archiving process.  Note that the data before this point is written out
 * to the kernel, but is not necessarily synced to disk.
 */
Datum
pg_current_xlog_location(PG_FUNCTION_ARGS)
{
	char		location[MAXFNAMELEN];

	/* Make sure we have an up-to-date local LogwrtResult */
	{
		/* use volatile pointer to prevent code rearrangement */
		volatile XLogCtlData *xlogctl = XLogCtl;

		SpinLockAcquire(&xlogctl->info_lck);
		LogwrtResult = xlogctl->LogwrtResult;
		SpinLockRelease(&xlogctl->info_lck);
	}

	snprintf(location, sizeof(location), "%X/%X",
			 LogwrtResult.Write.xlogid, LogwrtResult.Write.xrecoff);
	PG_RETURN_TEXT_P(cstring_to_text(location));
}

/*
 * Report the current WAL insert location (same format as pg_start_backup etc)
 *
 * This function is mostly for debugging purposes.
 */
Datum
pg_current_xlog_insert_location(PG_FUNCTION_ARGS)
{
	XLogCtlInsert *Insert = &XLogCtl->Insert;
	XLogRecPtr	current_recptr;
	char		location[MAXFNAMELEN];

	/*
	 * Get the current end-of-WAL position ... shared lock is sufficient
	 */
	LWLockAcquire(WALInsertLock, LW_SHARED);
	INSERT_RECPTR(current_recptr, Insert, Insert->curridx);
	LWLockRelease(WALInsertLock);

	snprintf(location, sizeof(location), "%X/%X",
			 current_recptr.xlogid, current_recptr.xrecoff);
	PG_RETURN_TEXT_P(cstring_to_text(location));
}

/*
 * Compute an xlog file name and decimal byte offset given a WAL location,
 * such as is returned by pg_stop_backup() or pg_xlog_switch().
 *
 * Note that a location exactly at a segment boundary is taken to be in
 * the previous segment.  This is usually the right thing, since the
 * expected usage is to determine which xlog file(s) are ready to archive.
 */
Datum
pg_xlogfile_name_offset(PG_FUNCTION_ARGS)
{
	text	   *location = PG_GETARG_TEXT_P(0);
	char	   *locationstr;
	unsigned int uxlogid;
	unsigned int uxrecoff;
	uint32		xlogid;
	uint32		xlogseg;
	uint32		xrecoff;
	XLogRecPtr	locationpoint;
	char		xlogfilename[MAXFNAMELEN];
	Datum		values[2];
	bool		isnull[2];
	TupleDesc	resultTupleDesc;
	HeapTuple	resultHeapTuple;
	Datum		result;

	/*
	 * Read input and parse
	 */
	locationstr = text_to_cstring(location);

	if (sscanf(locationstr, "%X/%X", &uxlogid, &uxrecoff) != 2)
		ereport(ERROR,
				(errcode(ERRCODE_INVALID_PARAMETER_VALUE),
				 errmsg("could not parse transaction log location \"%s\"",
						locationstr)));

	locationpoint.xlogid = uxlogid;
	locationpoint.xrecoff = uxrecoff;

	/*
	 * Construct a tuple descriptor for the result row.  This must match this
	 * function's pg_proc entry!
	 */
	resultTupleDesc = CreateTemplateTupleDesc(2, false);
	TupleDescInitEntry(resultTupleDesc, (AttrNumber) 1, "file_name",
					   TEXTOID, -1, 0);
	TupleDescInitEntry(resultTupleDesc, (AttrNumber) 2, "file_offset",
					   INT4OID, -1, 0);

	resultTupleDesc = BlessTupleDesc(resultTupleDesc);

	/*
	 * xlogfilename
	 */
	XLByteToPrevSeg(locationpoint, xlogid, xlogseg);
	XLogFileName(xlogfilename, ThisTimeLineID, xlogid, xlogseg);

	values[0] = CStringGetTextDatum(xlogfilename);
	isnull[0] = false;

	/*
	 * offset
	 */
	xrecoff = locationpoint.xrecoff - xlogseg * XLogSegSize;

	values[1] = UInt32GetDatum(xrecoff);
	isnull[1] = false;

	/*
	 * Tuple jam: Having first prepared your Datums, then squash together
	 */
	resultHeapTuple = heap_form_tuple(resultTupleDesc, values, isnull);

	result = HeapTupleGetDatum(resultHeapTuple);

	PG_RETURN_DATUM(result);
}

/*
 * Compute an xlog file name given a WAL location,
 * such as is returned by pg_stop_backup() or pg_xlog_switch().
 */
Datum
pg_xlogfile_name(PG_FUNCTION_ARGS)
{
	text	   *location = PG_GETARG_TEXT_P(0);
	char	   *locationstr;
	unsigned int uxlogid;
	unsigned int uxrecoff;
	uint32		xlogid;
	uint32		xlogseg;
	XLogRecPtr	locationpoint;
	char		xlogfilename[MAXFNAMELEN];

	locationstr = text_to_cstring(location);

	if (sscanf(locationstr, "%X/%X", &uxlogid, &uxrecoff) != 2)
		ereport(ERROR,
				(errcode(ERRCODE_INVALID_PARAMETER_VALUE),
				 errmsg("could not parse transaction log location \"%s\"",
						locationstr)));

	locationpoint.xlogid = uxlogid;
	locationpoint.xrecoff = uxrecoff;

	XLByteToPrevSeg(locationpoint, xlogid, xlogseg);
	XLogFileName(xlogfilename, ThisTimeLineID, xlogid, xlogseg);

	PG_RETURN_TEXT_P(cstring_to_text(xlogfilename));
}

/*
 * read_backup_label: check to see if a backup_label file is present
 *
 * If we see a backup_label during recovery, we assume that we are recovering
 * from a backup dump file, and we therefore roll forward from the checkpoint
 * identified by the label file, NOT what pg_control says.	This avoids the
 * problem that pg_control might have been archived one or more checkpoints
 * later than the start of the dump, and so if we rely on it as the start
 * point, we will fail to restore a consistent database state.
 *
 * We also attempt to retrieve the corresponding backup history file.
 * If successful, set *minRecoveryLoc to constrain valid PITR stopping
 * points.
 *
 * Returns TRUE if a backup_label was found (and fills the checkpoint
 * location into *checkPointLoc); returns FALSE if not.
 */
static bool
read_backup_label(XLogRecPtr *checkPointLoc, XLogRecPtr *minRecoveryLoc)
{
	XLogRecPtr	startpoint;
	XLogRecPtr	stoppoint;
	char		histfilename[MAXFNAMELEN];
	char		histfilepath[MAXPGPATH];
	char		startxlogfilename[MAXFNAMELEN];
	char		stopxlogfilename[MAXFNAMELEN];
	TimeLineID	tli;
	uint32		_logId;
	uint32		_logSeg;
	FILE	   *lfp;
	FILE	   *fp;
	char		ch;

	/* Default is to not constrain recovery stop point */
	minRecoveryLoc->xlogid = 0;
	minRecoveryLoc->xrecoff = 0;

	/*
	 * See if label file is present
	 */
	lfp = AllocateFile(BACKUP_LABEL_FILE, "r");
	if (!lfp)
	{
		if (errno != ENOENT)
			ereport(FATAL,
					(errcode_for_file_access(),
					 errmsg("could not read file \"%s\": %m",
							BACKUP_LABEL_FILE)));
		return false;			/* it's not there, all is fine */
	}

	/*
	 * Read and parse the START WAL LOCATION and CHECKPOINT lines (this code
	 * is pretty crude, but we are not expecting any variability in the file
	 * format).
	 */
	if (fscanf(lfp, "START WAL LOCATION: %X/%X (file %08X%16s)%c",
			   &startpoint.xlogid, &startpoint.xrecoff, &tli,
			   startxlogfilename, &ch) != 5 || ch != '\n')
		ereport(FATAL,
				(errcode(ERRCODE_OBJECT_NOT_IN_PREREQUISITE_STATE),
				 errmsg("invalid data in file \"%s\"", BACKUP_LABEL_FILE)));
	if (fscanf(lfp, "CHECKPOINT LOCATION: %X/%X%c",
			   &checkPointLoc->xlogid, &checkPointLoc->xrecoff,
			   &ch) != 3 || ch != '\n')
		ereport(FATAL,
				(errcode(ERRCODE_OBJECT_NOT_IN_PREREQUISITE_STATE),
				 errmsg("invalid data in file \"%s\"", BACKUP_LABEL_FILE)));
	if (ferror(lfp) || FreeFile(lfp))
		ereport(FATAL,
				(errcode_for_file_access(),
				 errmsg("could not read file \"%s\": %m",
						BACKUP_LABEL_FILE)));

	/*
	 * Try to retrieve the backup history file (no error if we can't)
	 */
	XLByteToSeg(startpoint, _logId, _logSeg);
	BackupHistoryFileName(histfilename, tli, _logId, _logSeg,
						  startpoint.xrecoff % XLogSegSize);

	if (InArchiveRecovery)
		RestoreArchivedFile(histfilepath, histfilename, "RECOVERYHISTORY", 0);
	else
		BackupHistoryFilePath(histfilepath, tli, _logId, _logSeg,
							  startpoint.xrecoff % XLogSegSize);

	fp = AllocateFile(histfilepath, "r");
	if (fp)
	{
		/*
		 * Parse history file to identify stop point.
		 */
		if (fscanf(fp, "START WAL LOCATION: %X/%X (file %24s)%c",
				   &startpoint.xlogid, &startpoint.xrecoff, startxlogfilename,
				   &ch) != 4 || ch != '\n')
			ereport(FATAL,
					(errcode(ERRCODE_OBJECT_NOT_IN_PREREQUISITE_STATE),
					 errmsg("invalid data in file \"%s\"", histfilename)));
		if (fscanf(fp, "STOP WAL LOCATION: %X/%X (file %24s)%c",
				   &stoppoint.xlogid, &stoppoint.xrecoff, stopxlogfilename,
				   &ch) != 4 || ch != '\n')
			ereport(FATAL,
					(errcode(ERRCODE_OBJECT_NOT_IN_PREREQUISITE_STATE),
					 errmsg("invalid data in file \"%s\"", histfilename)));
		*minRecoveryLoc = stoppoint;
		if (ferror(fp) || FreeFile(fp))
			ereport(FATAL,
					(errcode_for_file_access(),
					 errmsg("could not read file \"%s\": %m",
							histfilepath)));
	}

	return true;
}

/*
 * Error context callback for errors occurring during rm_redo().
 */
static void
rm_redo_error_callback(void *arg)
{
	XLogRecord *record = (XLogRecord *) arg;
	StringInfoData buf;

	initStringInfo(&buf);
	RmgrTable[record->xl_rmid].rm_desc(&buf,
									   record->xl_info,
									   XLogRecGetData(record));

	/* don't bother emitting empty description */
	if (buf.len > 0)
		errcontext("xlog redo %s", buf.data);

	pfree(buf.data);
}

/*
 * BackupInProgress: check if online backup mode is active
 *
 * This is done by checking for existence of the "backup_label" file.
 */
bool
BackupInProgress(void)
{
	struct stat stat_buf;

	return (stat(BACKUP_LABEL_FILE, &stat_buf) == 0);
}

/*
 * CancelBackup: rename the "backup_label" file to cancel backup mode
 *
 * If the "backup_label" file exists, it will be renamed to "backup_label.old".
 * Note that this will render an online backup in progress useless.
 * To correctly finish an online backup, pg_stop_backup must be called.
 */
void
CancelBackup(void)
{
	struct stat stat_buf;

	/* if the file is not there, return */
	if (stat(BACKUP_LABEL_FILE, &stat_buf) < 0)
		return;

	/* remove leftover file from previously cancelled backup if it exists */
	unlink(BACKUP_LABEL_OLD);

	if (rename(BACKUP_LABEL_FILE, BACKUP_LABEL_OLD) == 0)
	{
		ereport(LOG,
				(errmsg("online backup mode cancelled"),
				 errdetail("\"%s\" was renamed to \"%s\".",
						   BACKUP_LABEL_FILE, BACKUP_LABEL_OLD)));
	}
	else
	{
		ereport(WARNING,
				(errcode_for_file_access(),
				 errmsg("online backup mode was not cancelled"),
				 errdetail("Could not rename \"%s\" to \"%s\": %m.",
						   BACKUP_LABEL_FILE, BACKUP_LABEL_OLD)));
	}
}

/* ------------------------------------------------------
 *	Startup Process main entry point and signal handlers
 * ------------------------------------------------------
 */

/*
 * startupproc_quickdie() occurs when signalled SIGQUIT by the postmaster.
 *
 * Some backend has bought the farm,
 * so we need to stop what we're doing and exit.
 */
static void
startupproc_quickdie(SIGNAL_ARGS)
{
	PG_SETMASK(&BlockSig);

	/*
	 * We DO NOT want to run proc_exit() callbacks -- we're here because
	 * shared memory may be corrupted, so we don't want to try to clean up our
	 * transaction.  Just nail the windows shut and get out of town.  Now that
	 * there's an atexit callback to prevent third-party code from breaking
	 * things by calling exit() directly, we have to reset the callbacks
	 * explicitly to make this work as intended.
	 */
	on_exit_reset();

	/*
	 * Note we do exit(2) not exit(0).	This is to force the postmaster into a
	 * system reset cycle if some idiot DBA sends a manual SIGQUIT to a random
	 * backend.  This is necessary precisely because we don't clean up our
	 * shared memory state.  (The "dead man switch" mechanism in pmsignal.c
	 * should ensure the postmaster sees this as a crash, too, but no harm in
	 * being doubly sure.)
	 */
	exit(2);
}


/* SIGHUP: set flag to re-read config file at next convenient time */
static void
StartupProcSigHupHandler(SIGNAL_ARGS)
{
	got_SIGHUP = true;
}

/* SIGTERM: set flag to abort redo and exit */
static void
StartupProcShutdownHandler(SIGNAL_ARGS)
{
	if (in_restore_command)
		proc_exit(1);
	else
		shutdown_requested = true;
}

/* Main entry point for startup process */
void
StartupProcessMain(void)
{
	/*
	 * If possible, make this process a group leader, so that the postmaster
	 * can signal any child processes too.
	 */
#ifdef HAVE_SETSID
	if (setsid() < 0)
		elog(FATAL, "setsid() failed: %m");
#endif

	/*
	 * Properly accept or ignore signals the postmaster might send us
	 */
	pqsignal(SIGHUP, StartupProcSigHupHandler); /* reload config file */
	pqsignal(SIGINT, SIG_IGN);	/* ignore query cancel */
	pqsignal(SIGTERM, StartupProcShutdownHandler);		/* request shutdown */
	pqsignal(SIGQUIT, startupproc_quickdie);	/* hard crash time */
	pqsignal(SIGALRM, SIG_IGN);
	pqsignal(SIGPIPE, SIG_IGN);
	pqsignal(SIGUSR1, SIG_IGN);
	pqsignal(SIGUSR2, SIG_IGN);

	/*
	 * Reset some signals that are accepted by postmaster but not here
	 */
	pqsignal(SIGCHLD, SIG_DFL);
	pqsignal(SIGTTIN, SIG_DFL);
	pqsignal(SIGTTOU, SIG_DFL);
	pqsignal(SIGCONT, SIG_DFL);
	pqsignal(SIGWINCH, SIG_DFL);

	/*
	 * Unblock signals (they were blocked when the postmaster forked us)
	 */
	PG_SETMASK(&UnBlockSig);

	StartupXLOG();

	BuildFlatFiles(false);

	/*
	 * Exit normally. Exit code 0 tells postmaster that we completed recovery
	 * successfully.
	 */
	proc_exit(0);
}<|MERGE_RESOLUTION|>--- conflicted
+++ resolved
@@ -36,11 +36,8 @@
 #include "catalog/pg_control.h"
 #include "catalog/pg_type.h"
 #include "funcapi.h"
-<<<<<<< HEAD
+#include "libpq/pqsignal.h"
 #include "mammoth_r/txlog.h"
-=======
-#include "libpq/pqsignal.h"
->>>>>>> 29b61b92
 #include "miscadmin.h"
 #include "pgstat.h"
 #include "postmaster/bgwriter.h"
@@ -502,10 +499,7 @@
 static void WriteControlFile(void);
 static void ReadControlFile(void);
 static char *str_time(pg_time_t tnow);
-<<<<<<< HEAD
-=======
-
->>>>>>> 29b61b92
+
 #ifdef WAL_DEBUG
 static void xlog_outrec(StringInfo buf, XLogRecord *record);
 #endif
@@ -2483,26 +2477,9 @@
 #else
 	if (rename(tmppath, path) < 0)
 	{
-<<<<<<< HEAD
-#ifdef WIN32
-#if !defined(__CYGWIN__)
-		if (GetLastError() == ERROR_ACCESS_DENIED)
-#else
-		if (errno == EACCES)
-#endif
-		{
-		if (use_lock)
-			LWLockRelease(ControlFileLock);
-			return false;
-		}
-#endif   /* WIN32 */
-
-		ereport(ERROR,
-=======
 		if (use_lock)
 			LWLockRelease(ControlFileLock);
 		ereport(LOG,
->>>>>>> 29b61b92
 				(errcode_for_file_access(),
 				 errmsg("could not rename file \"%s\" to \"%s\" (initialization of log file %u, segment %u): %m",
 						tmppath, path, *log, *seg)));
@@ -2719,21 +2696,6 @@
 
 	/*
 	 * Calculate the archive file cutoff point for use during log shipping
-<<<<<<< HEAD
-	 * replication. All files earlier than this point can be deleted
-	 * from the archive, though there is no requirement to do so.
-	 *
-	 * We initialise this with the filename of an InvalidXLogRecPtr, which
-	 * will prevent the deletion of any WAL files from the archive
-	 * because of the alphabetic sorting property of WAL filenames. 
-	 *
-	 * Once we have successfully located the redo pointer of the checkpoint
-	 * from which we start recovery we never request a file prior to the redo
-	 * pointer of the last restartpoint. When redo begins we know that we
-	 * have successfully located it, so there is no need for additional
-	 * status flags to signify the point when we can begin deleting WAL files
-	 * from the archive. 
-=======
 	 * replication. All files earlier than this point can be deleted from the
 	 * archive, though there is no requirement to do so.
 	 *
@@ -2747,7 +2709,6 @@
 	 * successfully located it, so there is no need for additional status
 	 * flags to signify the point when we can begin deleting WAL files from
 	 * the archive.
->>>>>>> 29b61b92
 	 */
 	if (InRedo)
 	{
@@ -3078,12 +3039,9 @@
 	struct dirent *xlde;
 	char		lastoff[MAXFNAMELEN];
 	char		path[MAXPGPATH];
-<<<<<<< HEAD
-=======
 #ifdef WIN32
 	char		newpath[MAXPGPATH];
 #endif
->>>>>>> 29b61b92
 	struct stat statbuf;
 
 	/*
@@ -7475,16 +7433,6 @@
 	LWLockRelease(WALInsertLock);
 }
 
-/* Error cleanup callback for pg_start_backup */
-static void
-pg_start_backup_callback(int code, Datum arg)
-{
-	/* Turn off forcePageWrites on failure */
-	LWLockAcquire(WALInsertLock, LW_EXCLUSIVE);
-	XLogCtl->Insert.forcePageWrites = false;
-	LWLockRelease(WALInsertLock);
-}
-
 /*
  * pg_stop_backup: finish taking an on-line backup dump
  *
