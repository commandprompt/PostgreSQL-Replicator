/*-------------------------------------------------------------------------
 *
 * heapam.c
 *	  heap access method code
 *
 * Portions Copyright (c) 1996-2009, PostgreSQL Global Development Group
 * Portions Copyright (c) 1994, Regents of the University of California
 *
 *
 * IDENTIFICATION
 *	  $PostgreSQL$
 *
 *
 * INTERFACE ROUTINES
 *		relation_open	- open any relation by relation OID
 *		relation_openrv - open any relation specified by a RangeVar
 *		relation_close	- close any relation
 *		heap_open		- open a heap relation by relation OID
 *		heap_openrv		- open a heap relation specified by a RangeVar
 *		heap_close		- (now just a macro for relation_close)
 *		heap_beginscan	- begin relation scan
 *		heap_rescan		- restart a relation scan
 *		heap_endscan	- end relation scan
 *		heap_getnext	- retrieve next tuple in scan
 *		heap_fetch		- retrieve tuple with given tid
 *		heap_insert		- insert tuple into a relation
 *		heap_delete		- delete a tuple from a relation
 *		heap_update		- replace a tuple in a relation with another tuple
 *		heap_markpos	- mark scan position
 *		heap_restrpos	- restore position to marked location
 *		heap_sync		- sync heap, for when no WAL has been written
 *
 * NOTES
 *	  This file contains the heap_ routines which implement
 *	  the POSTGRES heap access method used for all POSTGRES
 *	  relations.
 *
 *-------------------------------------------------------------------------
 */
#include "postgres.h"

#include "access/heapam.h"
#include "access/hio.h"
#include "access/multixact.h"
#include "access/relscan.h"
#include "access/sysattr.h"
#include "access/transam.h"
#include "access/tuptoaster.h"
#include "access/valid.h"
#include "access/visibilitymap.h"
#include "access/xact.h"
#include "access/xlogutils.h"
#include "catalog/catalog.h"
#include "catalog/namespace.h"
#include "mammoth_r/pgr.h"
#include "miscadmin.h"
#include "pgstat.h"
<<<<<<< HEAD
#include "postmaster/replication.h"
=======
#include "storage/bufmgr.h"
#include "storage/freespace.h"
#include "storage/lmgr.h"
>>>>>>> 29b61b92
#include "storage/procarray.h"
#include "storage/smgr.h"
#include "utils/datum.h"
#include "utils/inval.h"
#include "utils/lsyscache.h"
#include "utils/relcache.h"
#include "utils/snapmgr.h"
#include "utils/syscache.h"
#include "utils/tqual.h"


/* GUC variable */
bool		synchronize_seqscans = true;


static HeapScanDesc heap_beginscan_internal(Relation relation,
						Snapshot snapshot,
						int nkeys, ScanKey key,
						bool allow_strat, bool allow_sync,
						bool is_bitmapscan);
static XLogRecPtr log_heap_update(Relation reln, Buffer oldbuf,
		   ItemPointerData from, Buffer newbuf, HeapTuple newtup, bool move,
		   bool all_visible_cleared, bool new_all_visible_cleared);
static bool HeapSatisfiesHOTUpdate(Relation relation, Bitmapset *hot_attrs,
					   HeapTuple oldtup, HeapTuple newtup);


/* ----------------------------------------------------------------
 *						 heap support routines
 * ----------------------------------------------------------------
 */

/* ----------------
 *		initscan - scan code common to heap_beginscan and heap_rescan
 * ----------------
 */
static void
initscan(HeapScanDesc scan, ScanKey key, bool is_rescan)
{
	bool		allow_strat;
	bool		allow_sync;

	/*
	 * Determine the number of blocks we have to scan.
	 *
	 * It is sufficient to do this once at scan start, since any tuples added
	 * while the scan is in progress will be invisible to my snapshot anyway.
	 * (That is not true when using a non-MVCC snapshot.  However, we couldn't
	 * guarantee to return tuples added after scan start anyway, since they
	 * might go into pages we already scanned.	To guarantee consistent
	 * results for a non-MVCC snapshot, the caller must hold some higher-level
	 * lock that ensures the interesting tuple(s) won't change.)
	 */
	scan->rs_nblocks = RelationGetNumberOfBlocks(scan->rs_rd);

	/*
	 * If the table is large relative to NBuffers, use a bulk-read access
	 * strategy and enable synchronized scanning (see syncscan.c).	Although
	 * the thresholds for these features could be different, we make them the
	 * same so that there are only two behaviors to tune rather than four.
	 * (However, some callers need to be able to disable one or both of these
	 * behaviors, independently of the size of the table; also there is a GUC
	 * variable that can disable synchronized scanning.)
	 *
	 * During a rescan, don't make a new strategy object if we don't have to.
	 */
	if (!scan->rs_rd->rd_istemp &&
		scan->rs_nblocks > NBuffers / 4)
	{
		allow_strat = scan->rs_allow_strat;
		allow_sync = scan->rs_allow_sync;
	}
	else
		allow_strat = allow_sync = false;

	if (allow_strat)
	{
		if (scan->rs_strategy == NULL)
			scan->rs_strategy = GetAccessStrategy(BAS_BULKREAD);
	}
	else
	{
		if (scan->rs_strategy != NULL)
			FreeAccessStrategy(scan->rs_strategy);
		scan->rs_strategy = NULL;
	}

	if (is_rescan)
	{
		/*
<<<<<<< HEAD
		 * If rescan, keep the previous startblock setting so that rewinding
		 * a cursor doesn't generate surprising results.  Reset the syncscan
=======
		 * If rescan, keep the previous startblock setting so that rewinding a
		 * cursor doesn't generate surprising results.  Reset the syncscan
>>>>>>> 29b61b92
		 * setting, though.
		 */
		scan->rs_syncscan = (allow_sync && synchronize_seqscans);
	}
	else if (allow_sync && synchronize_seqscans)
	{
		scan->rs_syncscan = true;
		scan->rs_startblock = ss_get_location(scan->rs_rd, scan->rs_nblocks);
	}
	else
	{
		scan->rs_syncscan = false;
		scan->rs_startblock = 0;
	}

	scan->rs_inited = false;
	scan->rs_ctup.t_data = NULL;
	ItemPointerSetInvalid(&scan->rs_ctup.t_self);
	scan->rs_cbuf = InvalidBuffer;
	scan->rs_cblock = InvalidBlockNumber;

	/* we don't have a marked position... */
	ItemPointerSetInvalid(&(scan->rs_mctid));

	/* page-at-a-time fields are always invalid when not rs_inited */

	/*
	 * copy the scan key, if appropriate
	 */
	if (key != NULL)
		memcpy(scan->rs_key, key, scan->rs_nkeys * sizeof(ScanKeyData));

	/*
	 * Currently, we don't have a stats counter for bitmap heap scans (but the
	 * underlying bitmap index scans will be counted).
	 */
	if (!scan->rs_bitmapscan)
		pgstat_count_heap_scan(scan->rs_rd);
}

/*
 * heapgetpage - subroutine for heapgettup()
 *
 * This routine reads and pins the specified page of the relation.
 * In page-at-a-time mode it performs additional work, namely determining
 * which tuples on the page are visible.
 */
static void
heapgetpage(HeapScanDesc scan, BlockNumber page)
{
	Buffer		buffer;
	Snapshot	snapshot;
	Page		dp;
	int			lines;
	int			ntup;
	OffsetNumber lineoff;
	ItemId		lpp;
	bool		all_visible;

	Assert(page < scan->rs_nblocks);

	/* release previous scan buffer, if any */
	if (BufferIsValid(scan->rs_cbuf))
	{
		ReleaseBuffer(scan->rs_cbuf);
		scan->rs_cbuf = InvalidBuffer;
	}

	/* read page using selected strategy */
	scan->rs_cbuf = ReadBufferExtended(scan->rs_rd, MAIN_FORKNUM, page,
									   RBM_NORMAL, scan->rs_strategy);
	scan->rs_cblock = page;

	if (!scan->rs_pageatatime)
		return;

	buffer = scan->rs_cbuf;
	snapshot = scan->rs_snapshot;

	/*
	 * Prune and repair fragmentation for the whole page, if possible.
	 */
	Assert(TransactionIdIsValid(RecentGlobalXmin));
	heap_page_prune_opt(scan->rs_rd, buffer, RecentGlobalXmin);

	/*
	 * We must hold share lock on the buffer content while examining tuple
	 * visibility.	Afterwards, however, the tuples we have found to be
	 * visible are guaranteed good as long as we hold the buffer pin.
	 */
	LockBuffer(buffer, BUFFER_LOCK_SHARE);

	dp = (Page) BufferGetPage(buffer);
	lines = PageGetMaxOffsetNumber(dp);
	ntup = 0;

	/*
	 * If the all-visible flag indicates that all tuples on the page are
	 * visible to everyone, we can skip the per-tuple visibility tests.
	 */
	all_visible = PageIsAllVisible(dp);

	for (lineoff = FirstOffsetNumber, lpp = PageGetItemId(dp, lineoff);
		 lineoff <= lines;
		 lineoff++, lpp++)
	{
		if (ItemIdIsNormal(lpp))
		{
			bool		valid;

			if (all_visible)
				valid = true;
			else
			{
				HeapTupleData loctup;

				loctup.t_data = (HeapTupleHeader) PageGetItem((Page) dp, lpp);
				loctup.t_len = ItemIdGetLength(lpp);
				ItemPointerSet(&(loctup.t_self), page, lineoff);

				valid = HeapTupleSatisfiesVisibility(&loctup, snapshot, buffer);
			}
			if (valid)
				scan->rs_vistuples[ntup++] = lineoff;
		}
	}

	LockBuffer(buffer, BUFFER_LOCK_UNLOCK);

	Assert(ntup <= MaxHeapTuplesPerPage);
	scan->rs_ntuples = ntup;
}

/* ----------------
 *		heapgettup - fetch next heap tuple
 *
 *		Initialize the scan if not already done; then advance to the next
 *		tuple as indicated by "dir"; return the next tuple in scan->rs_ctup,
 *		or set scan->rs_ctup.t_data = NULL if no more tuples.
 *
 * dir == NoMovementScanDirection means "re-fetch the tuple indicated
 * by scan->rs_ctup".
 *
 * Note: the reason nkeys/key are passed separately, even though they are
 * kept in the scan descriptor, is that the caller may not want us to check
 * the scankeys.
 *
 * Note: when we fall off the end of the scan in either direction, we
 * reset rs_inited.  This means that a further request with the same
 * scan direction will restart the scan, which is a bit odd, but a
 * request with the opposite scan direction will start a fresh scan
 * in the proper direction.  The latter is required behavior for cursors,
 * while the former case is generally undefined behavior in Postgres
 * so we don't care too much.
 * ----------------
 */
static void
heapgettup(HeapScanDesc scan,
		   ScanDirection dir,
		   int nkeys,
		   ScanKey key)
{
	HeapTuple	tuple = &(scan->rs_ctup);
	Snapshot	snapshot = scan->rs_snapshot;
	bool		backward = ScanDirectionIsBackward(dir);
	BlockNumber page;
	bool		finished;
	Page		dp;
	int			lines;
	OffsetNumber lineoff;
	int			linesleft;
	ItemId		lpp;

	/*
	 * calculate next starting lineoff, given scan direction
	 */
	if (ScanDirectionIsForward(dir))
	{
		if (!scan->rs_inited)
		{
			/*
			 * return null immediately if relation is empty
			 */
			if (scan->rs_nblocks == 0)
			{
				Assert(!BufferIsValid(scan->rs_cbuf));
				tuple->t_data = NULL;
				return;
			}
			page = scan->rs_startblock; /* first page */
			heapgetpage(scan, page);
			lineoff = FirstOffsetNumber;		/* first offnum */
			scan->rs_inited = true;
		}
		else
		{
			/* continue from previously returned page/tuple */
			page = scan->rs_cblock;		/* current page */
			lineoff =			/* next offnum */
				OffsetNumberNext(ItemPointerGetOffsetNumber(&(tuple->t_self)));
		}

		LockBuffer(scan->rs_cbuf, BUFFER_LOCK_SHARE);

		dp = (Page) BufferGetPage(scan->rs_cbuf);
		lines = PageGetMaxOffsetNumber(dp);
		/* page and lineoff now reference the physically next tid */

		linesleft = lines - lineoff + 1;
	}
	else if (backward)
	{
		if (!scan->rs_inited)
		{
			/*
			 * return null immediately if relation is empty
			 */
			if (scan->rs_nblocks == 0)
			{
				Assert(!BufferIsValid(scan->rs_cbuf));
				tuple->t_data = NULL;
				return;
			}

			/*
			 * Disable reporting to syncscan logic in a backwards scan; it's
			 * not very likely anyone else is doing the same thing at the same
			 * time, and much more likely that we'll just bollix things for
			 * forward scanners.
			 */
			scan->rs_syncscan = false;
			/* start from last page of the scan */
			if (scan->rs_startblock > 0)
				page = scan->rs_startblock - 1;
			else
				page = scan->rs_nblocks - 1;
			heapgetpage(scan, page);
		}
		else
		{
			/* continue from previously returned page/tuple */
			page = scan->rs_cblock;		/* current page */
		}

		LockBuffer(scan->rs_cbuf, BUFFER_LOCK_SHARE);

		dp = (Page) BufferGetPage(scan->rs_cbuf);
		lines = PageGetMaxOffsetNumber(dp);

		if (!scan->rs_inited)
		{
			lineoff = lines;	/* final offnum */
			scan->rs_inited = true;
		}
		else
		{
			lineoff =			/* previous offnum */
				OffsetNumberPrev(ItemPointerGetOffsetNumber(&(tuple->t_self)));
		}
		/* page and lineoff now reference the physically previous tid */

		linesleft = lineoff;
	}
	else
	{
		/*
		 * ``no movement'' scan direction: refetch prior tuple
		 */
		if (!scan->rs_inited)
		{
			Assert(!BufferIsValid(scan->rs_cbuf));
			tuple->t_data = NULL;
			return;
		}

		page = ItemPointerGetBlockNumber(&(tuple->t_self));
		if (page != scan->rs_cblock)
			heapgetpage(scan, page);

		/* Since the tuple was previously fetched, needn't lock page here */
		dp = (Page) BufferGetPage(scan->rs_cbuf);
		lineoff = ItemPointerGetOffsetNumber(&(tuple->t_self));
		lpp = PageGetItemId(dp, lineoff);
		Assert(ItemIdIsNormal(lpp));

		tuple->t_data = (HeapTupleHeader) PageGetItem((Page) dp, lpp);
		tuple->t_len = ItemIdGetLength(lpp);

		return;
	}

	/*
	 * advance the scan until we find a qualifying tuple or run out of stuff
	 * to scan
	 */
	lpp = PageGetItemId(dp, lineoff);
	for (;;)
	{
		while (linesleft > 0)
		{
			if (ItemIdIsNormal(lpp))
			{
				bool		valid;

				tuple->t_data = (HeapTupleHeader) PageGetItem((Page) dp, lpp);
				tuple->t_len = ItemIdGetLength(lpp);
				ItemPointerSet(&(tuple->t_self), page, lineoff);

				/*
				 * if current tuple qualifies, return it.
				 */
				valid = HeapTupleSatisfiesVisibility(tuple,
													 snapshot,
													 scan->rs_cbuf);

				if (valid && key != NULL)
					HeapKeyTest(tuple, RelationGetDescr(scan->rs_rd),
								nkeys, key, valid);

				if (valid)
				{
					LockBuffer(scan->rs_cbuf, BUFFER_LOCK_UNLOCK);
					return;
				}
			}

			/*
			 * otherwise move to the next item on the page
			 */
			--linesleft;
			if (backward)
			{
				--lpp;			/* move back in this page's ItemId array */
				--lineoff;
			}
			else
			{
				++lpp;			/* move forward in this page's ItemId array */
				++lineoff;
			}
		}

		/*
		 * if we get here, it means we've exhausted the items on this page and
		 * it's time to move to the next.
		 */
		LockBuffer(scan->rs_cbuf, BUFFER_LOCK_UNLOCK);

		/*
		 * advance to next/prior page and detect end of scan
		 */
		if (backward)
		{
			finished = (page == scan->rs_startblock);
			if (page == 0)
				page = scan->rs_nblocks;
			page--;
		}
		else
		{
			page++;
			if (page >= scan->rs_nblocks)
				page = 0;
			finished = (page == scan->rs_startblock);

			/*
			 * Report our new scan position for synchronization purposes. We
			 * don't do that when moving backwards, however. That would just
			 * mess up any other forward-moving scanners.
			 *
			 * Note: we do this before checking for end of scan so that the
			 * final state of the position hint is back at the start of the
			 * rel.  That's not strictly necessary, but otherwise when you run
			 * the same query multiple times the starting position would shift
			 * a little bit backwards on every invocation, which is confusing.
			 * We don't guarantee any specific ordering in general, though.
			 */
			if (scan->rs_syncscan)
				ss_report_location(scan->rs_rd, page);
		}

		/*
		 * return NULL if we've exhausted all the pages
		 */
		if (finished)
		{
			if (BufferIsValid(scan->rs_cbuf))
				ReleaseBuffer(scan->rs_cbuf);
			scan->rs_cbuf = InvalidBuffer;
			scan->rs_cblock = InvalidBlockNumber;
			tuple->t_data = NULL;
			scan->rs_inited = false;
			return;
		}

		heapgetpage(scan, page);

		LockBuffer(scan->rs_cbuf, BUFFER_LOCK_SHARE);

		dp = (Page) BufferGetPage(scan->rs_cbuf);
		lines = PageGetMaxOffsetNumber((Page) dp);
		linesleft = lines;
		if (backward)
		{
			lineoff = lines;
			lpp = PageGetItemId(dp, lines);
		}
		else
		{
			lineoff = FirstOffsetNumber;
			lpp = PageGetItemId(dp, FirstOffsetNumber);
		}
	}
}

/* ----------------
 *		heapgettup_pagemode - fetch next heap tuple in page-at-a-time mode
 *
 *		Same API as heapgettup, but used in page-at-a-time mode
 *
 * The internal logic is much the same as heapgettup's too, but there are some
 * differences: we do not take the buffer content lock (that only needs to
 * happen inside heapgetpage), and we iterate through just the tuples listed
 * in rs_vistuples[] rather than all tuples on the page.  Notice that
 * lineindex is 0-based, where the corresponding loop variable lineoff in
 * heapgettup is 1-based.
 * ----------------
 */
static void
heapgettup_pagemode(HeapScanDesc scan,
					ScanDirection dir,
					int nkeys,
					ScanKey key)
{
	HeapTuple	tuple = &(scan->rs_ctup);
	bool		backward = ScanDirectionIsBackward(dir);
	BlockNumber page;
	bool		finished;
	Page		dp;
	int			lines;
	int			lineindex;
	OffsetNumber lineoff;
	int			linesleft;
	ItemId		lpp;

	/*
	 * calculate next starting lineindex, given scan direction
	 */
	if (ScanDirectionIsForward(dir))
	{
		if (!scan->rs_inited)
		{
			/*
			 * return null immediately if relation is empty
			 */
			if (scan->rs_nblocks == 0)
			{
				Assert(!BufferIsValid(scan->rs_cbuf));
				tuple->t_data = NULL;
				return;
			}
			page = scan->rs_startblock; /* first page */
			heapgetpage(scan, page);
			lineindex = 0;
			scan->rs_inited = true;
		}
		else
		{
			/* continue from previously returned page/tuple */
			page = scan->rs_cblock;		/* current page */
			lineindex = scan->rs_cindex + 1;
		}

		dp = (Page) BufferGetPage(scan->rs_cbuf);
		lines = scan->rs_ntuples;
		/* page and lineindex now reference the next visible tid */

		linesleft = lines - lineindex;
	}
	else if (backward)
	{
		if (!scan->rs_inited)
		{
			/*
			 * return null immediately if relation is empty
			 */
			if (scan->rs_nblocks == 0)
			{
				Assert(!BufferIsValid(scan->rs_cbuf));
				tuple->t_data = NULL;
				return;
			}

			/*
			 * Disable reporting to syncscan logic in a backwards scan; it's
			 * not very likely anyone else is doing the same thing at the same
			 * time, and much more likely that we'll just bollix things for
			 * forward scanners.
			 */
			scan->rs_syncscan = false;
			/* start from last page of the scan */
			if (scan->rs_startblock > 0)
				page = scan->rs_startblock - 1;
			else
				page = scan->rs_nblocks - 1;
			heapgetpage(scan, page);
		}
		else
		{
			/* continue from previously returned page/tuple */
			page = scan->rs_cblock;		/* current page */
		}

		dp = (Page) BufferGetPage(scan->rs_cbuf);
		lines = scan->rs_ntuples;

		if (!scan->rs_inited)
		{
			lineindex = lines - 1;
			scan->rs_inited = true;
		}
		else
		{
			lineindex = scan->rs_cindex - 1;
		}
		/* page and lineindex now reference the previous visible tid */

		linesleft = lineindex + 1;
	}
	else
	{
		/*
		 * ``no movement'' scan direction: refetch prior tuple
		 */
		if (!scan->rs_inited)
		{
			Assert(!BufferIsValid(scan->rs_cbuf));
			tuple->t_data = NULL;
			return;
		}

		page = ItemPointerGetBlockNumber(&(tuple->t_self));
		if (page != scan->rs_cblock)
			heapgetpage(scan, page);

		/* Since the tuple was previously fetched, needn't lock page here */
		dp = (Page) BufferGetPage(scan->rs_cbuf);
		lineoff = ItemPointerGetOffsetNumber(&(tuple->t_self));
		lpp = PageGetItemId(dp, lineoff);
		Assert(ItemIdIsNormal(lpp));

		tuple->t_data = (HeapTupleHeader) PageGetItem((Page) dp, lpp);
		tuple->t_len = ItemIdGetLength(lpp);

		/* check that rs_cindex is in sync */
		Assert(scan->rs_cindex < scan->rs_ntuples);
		Assert(lineoff == scan->rs_vistuples[scan->rs_cindex]);

		return;
	}

	/*
	 * advance the scan until we find a qualifying tuple or run out of stuff
	 * to scan
	 */
	for (;;)
	{
		while (linesleft > 0)
		{
			lineoff = scan->rs_vistuples[lineindex];
			lpp = PageGetItemId(dp, lineoff);
			Assert(ItemIdIsNormal(lpp));

			tuple->t_data = (HeapTupleHeader) PageGetItem((Page) dp, lpp);
			tuple->t_len = ItemIdGetLength(lpp);
			ItemPointerSet(&(tuple->t_self), page, lineoff);

			/*
			 * if current tuple qualifies, return it.
			 */
			if (key != NULL)
			{
				bool		valid;

				HeapKeyTest(tuple, RelationGetDescr(scan->rs_rd),
							nkeys, key, valid);
				if (valid)
				{
					scan->rs_cindex = lineindex;
					return;
				}
			}
			else
			{
				scan->rs_cindex = lineindex;
				return;
			}

			/*
			 * otherwise move to the next item on the page
			 */
			--linesleft;
			if (backward)
				--lineindex;
			else
				++lineindex;
		}

		/*
		 * if we get here, it means we've exhausted the items on this page and
		 * it's time to move to the next.
		 */
		if (backward)
		{
			finished = (page == scan->rs_startblock);
			if (page == 0)
				page = scan->rs_nblocks;
			page--;
		}
		else
		{
			page++;
			if (page >= scan->rs_nblocks)
				page = 0;
			finished = (page == scan->rs_startblock);

			/*
			 * Report our new scan position for synchronization purposes. We
			 * don't do that when moving backwards, however. That would just
			 * mess up any other forward-moving scanners.
			 *
			 * Note: we do this before checking for end of scan so that the
			 * final state of the position hint is back at the start of the
			 * rel.  That's not strictly necessary, but otherwise when you run
			 * the same query multiple times the starting position would shift
			 * a little bit backwards on every invocation, which is confusing.
			 * We don't guarantee any specific ordering in general, though.
			 */
			if (scan->rs_syncscan)
				ss_report_location(scan->rs_rd, page);
		}

		/*
		 * return NULL if we've exhausted all the pages
		 */
		if (finished)
		{
			if (BufferIsValid(scan->rs_cbuf))
				ReleaseBuffer(scan->rs_cbuf);
			scan->rs_cbuf = InvalidBuffer;
			scan->rs_cblock = InvalidBlockNumber;
			tuple->t_data = NULL;
			scan->rs_inited = false;
			return;
		}

		heapgetpage(scan, page);

		dp = (Page) BufferGetPage(scan->rs_cbuf);
		lines = scan->rs_ntuples;
		linesleft = lines;
		if (backward)
			lineindex = lines - 1;
		else
			lineindex = 0;
	}
}


#if defined(DISABLE_COMPLEX_MACRO)
/*
 * This is formatted so oddly so that the correspondence to the macro
 * definition in access/heapam.h is maintained.
 */
Datum
fastgetattr(HeapTuple tup, int attnum, TupleDesc tupleDesc,
			bool *isnull)
{
	return (
			(attnum) > 0 ?
			(
			 ((isnull) ? (*(isnull) = false) : (dummyret) NULL),
			 HeapTupleNoNulls(tup) ?
			 (
			  (tupleDesc)->attrs[(attnum) - 1]->attcacheoff >= 0 ?
			  (
			   fetchatt((tupleDesc)->attrs[(attnum) - 1],
						(char *) (tup)->t_data + (tup)->t_data->t_hoff +
						(tupleDesc)->attrs[(attnum) - 1]->attcacheoff)
			   )
			  :
			  nocachegetattr((tup), (attnum), (tupleDesc), (isnull))
			  )
			 :
			 (
			  att_isnull((attnum) - 1, (tup)->t_data->t_bits) ?
			  (
			   ((isnull) ? (*(isnull) = true) : (dummyret) NULL),
			   (Datum) NULL
			   )
			  :
			  (
			   nocachegetattr((tup), (attnum), (tupleDesc), (isnull))
			   )
			  )
			 )
			:
			(
			 (Datum) NULL
			 )
		);
}
#endif   /* defined(DISABLE_COMPLEX_MACRO) */


/* ----------------------------------------------------------------
 *					 heap access method interface
 * ----------------------------------------------------------------
 */

/* ----------------
 *		relation_open - open any relation by relation OID
 *
 *		If lockmode is not "NoLock", the specified kind of lock is
 *		obtained on the relation.  (Generally, NoLock should only be
 *		used if the caller knows it has some appropriate lock on the
 *		relation already.)
 *
 *		An error is raised if the relation does not exist.
 *
 *		NB: a "relation" is anything with a pg_class entry.  The caller is
 *		expected to check whether the relkind is something it can handle.
 * ----------------
 */
Relation
relation_open(Oid relationId, LOCKMODE lockmode)
{
	Relation	r;

	Assert(lockmode >= NoLock && lockmode < MAX_LOCKMODES);

	/* Get the lock before trying to open the relcache entry */
	if (lockmode != NoLock)
		LockRelationOid(relationId, lockmode);

	/* The relcache does all the real work... */
	r = RelationIdGetRelation(relationId);

	if (!RelationIsValid(r))
		elog(ERROR, "could not open relation with OID %u", relationId);

	/* Make note that we've accessed a temporary relation */
	if (r->rd_istemp)
		MyXactAccessedTempRel = true;

	pgstat_initstats(r);

	return r;
}

/* ----------------
 *		try_relation_open - open any relation by relation OID
 *
 *		Same as relation_open, except return NULL instead of failing
 *		if the relation does not exist.
 * ----------------
 */
Relation
try_relation_open(Oid relationId, LOCKMODE lockmode)
{
	Relation	r;

	Assert(lockmode >= NoLock && lockmode < MAX_LOCKMODES);

	/* Get the lock first */
	if (lockmode != NoLock)
		LockRelationOid(relationId, lockmode);

	/*
	 * Now that we have the lock, probe to see if the relation really exists
	 * or not.
	 */
	if (!SearchSysCacheExists(RELOID,
							  ObjectIdGetDatum(relationId),
							  0, 0, 0))
	{
		/* Release useless lock */
		if (lockmode != NoLock)
			UnlockRelationOid(relationId, lockmode);

		return NULL;
	}

	/* Should be safe to do a relcache load */
	r = RelationIdGetRelation(relationId);

	if (!RelationIsValid(r))
		elog(ERROR, "could not open relation with OID %u", relationId);

	/* Make note that we've accessed a temporary relation */
	if (r->rd_istemp)
		MyXactAccessedTempRel = true;

	pgstat_initstats(r);

	return r;
}

/* ----------------
 *		relation_openrv - open any relation specified by a RangeVar
 *
 *		Same as relation_open, but the relation is specified by a RangeVar.
 * ----------------
 */
Relation
relation_openrv(const RangeVar *relation, LOCKMODE lockmode)
{
	Oid			relOid;

	/*
	 * Check for shared-cache-inval messages before trying to open the
	 * relation.  This is needed to cover the case where the name identifies a
	 * rel that has been dropped and recreated since the start of our
	 * transaction: if we don't flush the old syscache entry then we'll latch
	 * onto that entry and suffer an error when we do RelationIdGetRelation.
	 * Note that relation_open does not need to do this, since a relation's
	 * OID never changes.
	 *
	 * We skip this if asked for NoLock, on the assumption that the caller has
	 * already ensured some appropriate lock is held.
	 */
	if (lockmode != NoLock)
		AcceptInvalidationMessages();

<<<<<<< HEAD
	/* Make note that we've accessed a temporary relation */
	if (r->rd_istemp)
		MyXactAccessedTempRel = true;

	pgstat_initstats(r);
=======
	/* Look up the appropriate relation using namespace search */
	relOid = RangeVarGetRelid(relation, false);
>>>>>>> 29b61b92

	/* Let relation_open do the rest */
	return relation_open(relOid, lockmode);
}

/* ----------------
 *		try_relation_openrv - open any relation specified by a RangeVar
 *
 *		Same as relation_openrv, but return NULL instead of failing for
 *		relation-not-found.  (Note that some other causes, such as
 *		permissions problems, will still result in an ereport.)
 * ----------------
 */
Relation
try_relation_openrv(const RangeVar *relation, LOCKMODE lockmode)
{
	Oid			relOid;

	/*
	 * Check for shared-cache-inval messages before trying to open the
	 * relation.  This is needed to cover the case where the name identifies a
	 * rel that has been dropped and recreated since the start of our
	 * transaction: if we don't flush the old syscache entry then we'll latch
	 * onto that entry and suffer an error when we do RelationIdGetRelation.
	 * Note that relation_open does not need to do this, since a relation's
	 * OID never changes.
	 *
	 * We skip this if asked for NoLock, on the assumption that the caller has
	 * already ensured some appropriate lock is held.
	 */
	if (lockmode != NoLock)
		AcceptInvalidationMessages();

	/* Look up the appropriate relation using namespace search */
	relOid = RangeVarGetRelid(relation, true);

	/* Return NULL on not-found */
	if (!OidIsValid(relOid))
		return NULL;

	/* Let relation_open do the rest */
	return relation_open(relOid, lockmode);
}

/* ----------------
 *		relation_close - close any relation
 *
 *		If lockmode is not "NoLock", we then release the specified lock.
 *
 *		Note that it is often sensible to hold a lock beyond relation_close;
 *		in that case, the lock is released automatically at xact end.
 * ----------------
 */
void
relation_close(Relation relation, LOCKMODE lockmode)
{
	LockRelId	relid = relation->rd_lockInfo.lockRelId;

	Assert(lockmode >= NoLock && lockmode < MAX_LOCKMODES);

	/* The relcache does the real work... */
	RelationClose(relation);

	if (lockmode != NoLock)
		UnlockRelationId(&relid, lockmode);
}


/* ----------------
 *		heap_open - open a heap relation by relation OID
 *
 *		This is essentially relation_open plus check that the relation
 *		is not an index nor a composite type.  (The caller should also
 *		check that it's not a view before assuming it has storage.)
 * ----------------
 */
Relation
heap_open(Oid relationId, LOCKMODE lockmode)
{
	Relation	r;

	r = relation_open(relationId, lockmode);

	if (r->rd_rel->relkind == RELKIND_INDEX)
		ereport(ERROR,
				(errcode(ERRCODE_WRONG_OBJECT_TYPE),
				 errmsg("\"%s\" is an index",
						RelationGetRelationName(r))));
	else if (r->rd_rel->relkind == RELKIND_COMPOSITE_TYPE)
		ereport(ERROR,
				(errcode(ERRCODE_WRONG_OBJECT_TYPE),
				 errmsg("\"%s\" is a composite type",
						RelationGetRelationName(r))));

	return r;
}

/* ----------------
 *		heap_openrv - open a heap relation specified
 *		by a RangeVar node
 *
 *		As above, but relation is specified by a RangeVar.
 * ----------------
 */
Relation
heap_openrv(const RangeVar *relation, LOCKMODE lockmode)
{
	Relation	r;

	r = relation_openrv(relation, lockmode);

	if (r->rd_rel->relkind == RELKIND_INDEX)
		ereport(ERROR,
				(errcode(ERRCODE_WRONG_OBJECT_TYPE),
				 errmsg("\"%s\" is an index",
						RelationGetRelationName(r))));
	else if (r->rd_rel->relkind == RELKIND_COMPOSITE_TYPE)
		ereport(ERROR,
				(errcode(ERRCODE_WRONG_OBJECT_TYPE),
				 errmsg("\"%s\" is a composite type",
						RelationGetRelationName(r))));

	return r;
}

/* ----------------
 *		try_heap_openrv - open a heap relation specified
 *		by a RangeVar node
 *
 *		As above, but return NULL instead of failing for relation-not-found.
 * ----------------
 */
Relation
try_heap_openrv(const RangeVar *relation, LOCKMODE lockmode)
{
	Relation	r;

	r = try_relation_openrv(relation, lockmode);

	if (r)
	{
		if (r->rd_rel->relkind == RELKIND_INDEX)
			ereport(ERROR,
					(errcode(ERRCODE_WRONG_OBJECT_TYPE),
					 errmsg("\"%s\" is an index",
							RelationGetRelationName(r))));
		else if (r->rd_rel->relkind == RELKIND_COMPOSITE_TYPE)
			ereport(ERROR,
					(errcode(ERRCODE_WRONG_OBJECT_TYPE),
					 errmsg("\"%s\" is a composite type",
							RelationGetRelationName(r))));
	}

	return r;
}


/* ----------------
 *		heap_beginscan	- begin relation scan
 *
 * heap_beginscan_strat offers an extended API that lets the caller control
 * whether a nondefault buffer access strategy can be used, and whether
 * syncscan can be chosen (possibly resulting in the scan not starting from
 * block zero).  Both of these default to TRUE with plain heap_beginscan.
 *
 * heap_beginscan_bm is an alternative entry point for setting up a
 * HeapScanDesc for a bitmap heap scan.  Although that scan technology is
 * really quite unlike a standard seqscan, there is just enough commonality
 * to make it worth using the same data structure.
 * ----------------
 */
HeapScanDesc
heap_beginscan(Relation relation, Snapshot snapshot,
			   int nkeys, ScanKey key)
{
	return heap_beginscan_internal(relation, snapshot, nkeys, key,
								   true, true, false);
}

HeapScanDesc
heap_beginscan_strat(Relation relation, Snapshot snapshot,
					 int nkeys, ScanKey key,
					 bool allow_strat, bool allow_sync)
{
	return heap_beginscan_internal(relation, snapshot, nkeys, key,
								   allow_strat, allow_sync, false);
}

HeapScanDesc
heap_beginscan_bm(Relation relation, Snapshot snapshot,
				  int nkeys, ScanKey key)
{
	return heap_beginscan_internal(relation, snapshot, nkeys, key,
								   false, false, true);
}

static HeapScanDesc
heap_beginscan_internal(Relation relation, Snapshot snapshot,
						int nkeys, ScanKey key,
						bool allow_strat, bool allow_sync,
						bool is_bitmapscan)
{
	HeapScanDesc scan;

	/*
	 * increment relation ref count while scanning relation
	 *
	 * This is just to make really sure the relcache entry won't go away while
	 * the scan has a pointer to it.  Caller should be holding the rel open
	 * anyway, so this is redundant in all normal scenarios...
	 */
	RelationIncrementReferenceCount(relation);

	/*
	 * allocate and initialize scan descriptor
	 */
	scan = (HeapScanDesc) palloc(sizeof(HeapScanDescData));

	scan->rs_rd = relation;
	scan->rs_snapshot = snapshot;
	scan->rs_nkeys = nkeys;
	scan->rs_bitmapscan = is_bitmapscan;
	scan->rs_strategy = NULL;	/* set in initscan */
	scan->rs_allow_strat = allow_strat;
	scan->rs_allow_sync = allow_sync;

	/*
	 * we can use page-at-a-time mode if it's an MVCC-safe snapshot
	 */
	scan->rs_pageatatime = IsMVCCSnapshot(snapshot);

	/* we only need to set this up once */
	scan->rs_ctup.t_tableOid = RelationGetRelid(relation);

	/*
	 * we do this here instead of in initscan() because heap_rescan also calls
	 * initscan() and we don't want to allocate memory again
	 */
	if (nkeys > 0)
		scan->rs_key = (ScanKey) palloc(sizeof(ScanKeyData) * nkeys);
	else
		scan->rs_key = NULL;

	initscan(scan, key, false);

	return scan;
}

/* ----------------
 *		heap_rescan		- restart a relation scan
 * ----------------
 */
void
heap_rescan(HeapScanDesc scan,
			ScanKey key)
{
	/*
	 * unpin scan buffers
	 */
	if (BufferIsValid(scan->rs_cbuf))
		ReleaseBuffer(scan->rs_cbuf);

	/*
	 * reinitialize scan descriptor
	 */
	initscan(scan, key, true);
}

/* ----------------
 *		heap_endscan	- end relation scan
 *
 *		See how to integrate with index scans.
 *		Check handling if reldesc caching.
 * ----------------
 */
void
heap_endscan(HeapScanDesc scan)
{
	/* Note: no locking manipulations needed */

	/*
	 * unpin scan buffers
	 */
	if (BufferIsValid(scan->rs_cbuf))
		ReleaseBuffer(scan->rs_cbuf);

	/*
	 * decrement relation reference count and free scan descriptor storage
	 */
	RelationDecrementReferenceCount(scan->rs_rd);

	if (scan->rs_key)
		pfree(scan->rs_key);

	if (scan->rs_strategy != NULL)
		FreeAccessStrategy(scan->rs_strategy);

	pfree(scan);
}

/* ----------------
 *		heap_getnext	- retrieve next tuple in scan
 *
 *		Fix to work with index relations.
 *		We don't return the buffer anymore, but you can get it from the
 *		returned HeapTuple.
 * ----------------
 */

#ifdef HEAPDEBUGALL
#define HEAPDEBUG_1 \
	elog(DEBUG2, "heap_getnext([%s,nkeys=%d],dir=%d) called", \
		 RelationGetRelationName(scan->rs_rd), scan->rs_nkeys, (int) direction)
#define HEAPDEBUG_2 \
	elog(DEBUG2, "heap_getnext returning EOS")
#define HEAPDEBUG_3 \
	elog(DEBUG2, "heap_getnext returning tuple")
#else
#define HEAPDEBUG_1
#define HEAPDEBUG_2
#define HEAPDEBUG_3
#endif   /* !defined(HEAPDEBUGALL) */


HeapTuple
heap_getnext(HeapScanDesc scan, ScanDirection direction)
{
	/* Note: no locking manipulations needed */

	HEAPDEBUG_1;				/* heap_getnext( info ) */

	if (scan->rs_pageatatime)
		heapgettup_pagemode(scan, direction,
							scan->rs_nkeys, scan->rs_key);
	else
		heapgettup(scan, direction, scan->rs_nkeys, scan->rs_key);

	if (scan->rs_ctup.t_data == NULL)
	{
		HEAPDEBUG_2;			/* heap_getnext returning EOS */
		return NULL;
	}

	/*
	 * if we get here it means we have a new current scan tuple, so point to
	 * the proper return buffer and return the tuple.
	 */
	HEAPDEBUG_3;				/* heap_getnext returning tuple */

	pgstat_count_heap_getnext(scan->rs_rd);

	return &(scan->rs_ctup);
}

/*
 *	heap_fetch		- retrieve tuple with given tid
 *
 * On entry, tuple->t_self is the TID to fetch.  We pin the buffer holding
 * the tuple, fill in the remaining fields of *tuple, and check the tuple
 * against the specified snapshot.
 *
 * If successful (tuple found and passes snapshot time qual), then *userbuf
 * is set to the buffer holding the tuple and TRUE is returned.  The caller
 * must unpin the buffer when done with the tuple.
 *
 * If the tuple is not found (ie, item number references a deleted slot),
 * then tuple->t_data is set to NULL and FALSE is returned.
 *
 * If the tuple is found but fails the time qual check, then FALSE is returned
 * but tuple->t_data is left pointing to the tuple.
 *
 * keep_buf determines what is done with the buffer in the FALSE-result cases.
 * When the caller specifies keep_buf = true, we retain the pin on the buffer
 * and return it in *userbuf (so the caller must eventually unpin it); when
 * keep_buf = false, the pin is released and *userbuf is set to InvalidBuffer.
 *
 * stats_relation is the relation to charge the heap_fetch operation against
 * for statistical purposes.  (This could be the heap rel itself, an
 * associated index, or NULL to not count the fetch at all.)
 *
 * heap_fetch does not follow HOT chains: only the exact TID requested will
 * be fetched.
 *
 * It is somewhat inconsistent that we ereport() on invalid block number but
 * return false on invalid item number.  There are a couple of reasons though.
 * One is that the caller can relatively easily check the block number for
 * validity, but cannot check the item number without reading the page
 * himself.  Another is that when we are following a t_ctid link, we can be
 * reasonably confident that the page number is valid (since VACUUM shouldn't
 * truncate off the destination page without having killed the referencing
 * tuple first), but the item number might well not be good.
 */
bool
heap_fetch(Relation relation,
		   Snapshot snapshot,
		   HeapTuple tuple,
		   Buffer *userbuf,
		   bool keep_buf,
		   Relation stats_relation)
{
	ItemPointer tid = &(tuple->t_self);
	ItemId		lp;
	Buffer		buffer;
	Page		page;
	OffsetNumber offnum;
	bool		valid;

	/*
	 * Fetch and pin the appropriate page of the relation.
	 */
	buffer = ReadBuffer(relation, ItemPointerGetBlockNumber(tid));

	/*
	 * Need share lock on buffer to examine tuple commit status.
	 */
	LockBuffer(buffer, BUFFER_LOCK_SHARE);
	page = BufferGetPage(buffer);

	/*
	 * We'd better check for out-of-range offnum in case of VACUUM since the
	 * TID was obtained.
	 */
	offnum = ItemPointerGetOffsetNumber(tid);
	if (offnum < FirstOffsetNumber || offnum > PageGetMaxOffsetNumber(page))
	{
		LockBuffer(buffer, BUFFER_LOCK_UNLOCK);
		if (keep_buf)
			*userbuf = buffer;
		else
		{
			ReleaseBuffer(buffer);
			*userbuf = InvalidBuffer;
		}
		tuple->t_data = NULL;
		return false;
	}

	/*
	 * get the item line pointer corresponding to the requested tid
	 */
	lp = PageGetItemId(page, offnum);

	/*
	 * Must check for deleted tuple.
	 */
	if (!ItemIdIsNormal(lp))
	{
		LockBuffer(buffer, BUFFER_LOCK_UNLOCK);
		if (keep_buf)
			*userbuf = buffer;
		else
		{
			ReleaseBuffer(buffer);
			*userbuf = InvalidBuffer;
		}
		tuple->t_data = NULL;
		return false;
	}

	/*
	 * fill in *tuple fields
	 */
	tuple->t_data = (HeapTupleHeader) PageGetItem(page, lp);
	tuple->t_len = ItemIdGetLength(lp);
	tuple->t_tableOid = RelationGetRelid(relation);

	/*
	 * check time qualification of tuple, then release lock
	 */
	valid = HeapTupleSatisfiesVisibility(tuple, snapshot, buffer);

	LockBuffer(buffer, BUFFER_LOCK_UNLOCK);

	if (valid)
	{
		/*
		 * All checks passed, so return the tuple as valid. Caller is now
		 * responsible for releasing the buffer.
		 */
		*userbuf = buffer;

		/* Count the successful fetch against appropriate rel, if any */
		if (stats_relation != NULL)
			pgstat_count_heap_fetch(stats_relation);

		return true;
	}

	/* Tuple failed time qual, but maybe caller wants to see it anyway. */
	if (keep_buf)
		*userbuf = buffer;
	else
	{
		ReleaseBuffer(buffer);
		*userbuf = InvalidBuffer;
	}

	return false;
}

/*
 *	heap_hot_search_buffer	- search HOT chain for tuple satisfying snapshot
 *
 * On entry, *tid is the TID of a tuple (either a simple tuple, or the root
 * of a HOT chain), and buffer is the buffer holding this tuple.  We search
 * for the first chain member satisfying the given snapshot.  If one is
 * found, we update *tid to reference that tuple's offset number, and
 * return TRUE.  If no match, return FALSE without modifying *tid.
 *
 * If all_dead is not NULL, we check non-visible tuples to see if they are
 * globally dead; *all_dead is set TRUE if all members of the HOT chain
 * are vacuumable, FALSE if not.
 *
 * Unlike heap_fetch, the caller must already have pin and (at least) share
 * lock on the buffer; it is still pinned/locked at exit.  Also unlike
 * heap_fetch, we do not report any pgstats count; caller may do so if wanted.
 */
bool
heap_hot_search_buffer(ItemPointer tid, Buffer buffer, Snapshot snapshot,
					   bool *all_dead)
{
	Page		dp = (Page) BufferGetPage(buffer);
	TransactionId prev_xmax = InvalidTransactionId;
	OffsetNumber offnum;
	bool		at_chain_start;

	if (all_dead)
		*all_dead = true;

	Assert(TransactionIdIsValid(RecentGlobalXmin));

	Assert(ItemPointerGetBlockNumber(tid) == BufferGetBlockNumber(buffer));
	offnum = ItemPointerGetOffsetNumber(tid);
	at_chain_start = true;

	/* Scan through possible multiple members of HOT-chain */
	for (;;)
	{
		ItemId		lp;
		HeapTupleData heapTuple;

		/* check for bogus TID */
		if (offnum < FirstOffsetNumber || offnum > PageGetMaxOffsetNumber(dp))
			break;

		lp = PageGetItemId(dp, offnum);

		/* check for unused, dead, or redirected items */
		if (!ItemIdIsNormal(lp))
		{
			/* We should only see a redirect at start of chain */
			if (ItemIdIsRedirected(lp) && at_chain_start)
			{
				/* Follow the redirect */
				offnum = ItemIdGetRedirect(lp);
				at_chain_start = false;
				continue;
			}
			/* else must be end of chain */
			break;
		}

		heapTuple.t_data = (HeapTupleHeader) PageGetItem(dp, lp);
		heapTuple.t_len = ItemIdGetLength(lp);

		/*
		 * Shouldn't see a HEAP_ONLY tuple at chain start.
		 */
		if (at_chain_start && HeapTupleIsHeapOnly(&heapTuple))
			break;

		/*
		 * The xmin should match the previous xmax value, else chain is
		 * broken.
		 */
		if (TransactionIdIsValid(prev_xmax) &&
			!TransactionIdEquals(prev_xmax,
								 HeapTupleHeaderGetXmin(heapTuple.t_data)))
			break;

		/* If it's visible per the snapshot, we must return it */
		if (HeapTupleSatisfiesVisibility(&heapTuple, snapshot, buffer))
		{
			ItemPointerSetOffsetNumber(tid, offnum);
			if (all_dead)
				*all_dead = false;
			return true;
		}

		/*
		 * If we can't see it, maybe no one else can either.  At caller
		 * request, check whether all chain members are dead to all
		 * transactions.
		 */
		if (all_dead && *all_dead &&
			HeapTupleSatisfiesVacuum(heapTuple.t_data, RecentGlobalXmin,
									 buffer) != HEAPTUPLE_DEAD)
			*all_dead = false;

		/*
		 * Check to see if HOT chain continues past this tuple; if so fetch
		 * the next offnum and loop around.
		 */
		if (HeapTupleIsHotUpdated(&heapTuple))
		{
			Assert(ItemPointerGetBlockNumber(&heapTuple.t_data->t_ctid) ==
				   ItemPointerGetBlockNumber(tid));
			offnum = ItemPointerGetOffsetNumber(&heapTuple.t_data->t_ctid);
			at_chain_start = false;
			prev_xmax = HeapTupleHeaderGetXmax(heapTuple.t_data);
		}
		else
			break;				/* end of chain */
	}

	return false;
}

/*
 *	heap_hot_search		- search HOT chain for tuple satisfying snapshot
 *
 * This has the same API as heap_hot_search_buffer, except that the caller
 * does not provide the buffer containing the page, rather we access it
 * locally.
 */
bool
heap_hot_search(ItemPointer tid, Relation relation, Snapshot snapshot,
				bool *all_dead)
{
	bool		result;
	Buffer		buffer;

	buffer = ReadBuffer(relation, ItemPointerGetBlockNumber(tid));
	LockBuffer(buffer, BUFFER_LOCK_SHARE);
	result = heap_hot_search_buffer(tid, buffer, snapshot, all_dead);
	LockBuffer(buffer, BUFFER_LOCK_UNLOCK);
	ReleaseBuffer(buffer);
	return result;
}

/*
 *	heap_get_latest_tid -  get the latest tid of a specified tuple
 *
 * Actually, this gets the latest version that is visible according to
 * the passed snapshot.  You can pass SnapshotDirty to get the very latest,
 * possibly uncommitted version.
 *
 * *tid is both an input and an output parameter: it is updated to
 * show the latest version of the row.	Note that it will not be changed
 * if no version of the row passes the snapshot test.
 */
void
heap_get_latest_tid(Relation relation,
					Snapshot snapshot,
					ItemPointer tid)
{
	BlockNumber blk;
	ItemPointerData ctid;
	TransactionId priorXmax;

	/* this is to avoid Assert failures on bad input */
	if (!ItemPointerIsValid(tid))
		return;

	/*
	 * Since this can be called with user-supplied TID, don't trust the input
	 * too much.  (RelationGetNumberOfBlocks is an expensive check, so we
	 * don't check t_ctid links again this way.  Note that it would not do to
	 * call it just once and save the result, either.)
	 */
	blk = ItemPointerGetBlockNumber(tid);
	if (blk >= RelationGetNumberOfBlocks(relation))
		elog(ERROR, "block number %u is out of range for relation \"%s\"",
			 blk, RelationGetRelationName(relation));

	/*
	 * Loop to chase down t_ctid links.  At top of loop, ctid is the tuple we
	 * need to examine, and *tid is the TID we will return if ctid turns out
	 * to be bogus.
	 *
	 * Note that we will loop until we reach the end of the t_ctid chain.
	 * Depending on the snapshot passed, there might be at most one visible
	 * version of the row, but we don't try to optimize for that.
	 */
	ctid = *tid;
	priorXmax = InvalidTransactionId;	/* cannot check first XMIN */
	for (;;)
	{
		Buffer		buffer;
		Page		page;
		OffsetNumber offnum;
		ItemId		lp;
		HeapTupleData tp;
		bool		valid;

		/*
		 * Read, pin, and lock the page.
		 */
		buffer = ReadBuffer(relation, ItemPointerGetBlockNumber(&ctid));
		LockBuffer(buffer, BUFFER_LOCK_SHARE);
		page = BufferGetPage(buffer);

		/*
		 * Check for bogus item number.  This is not treated as an error
		 * condition because it can happen while following a t_ctid link. We
		 * just assume that the prior tid is OK and return it unchanged.
		 */
		offnum = ItemPointerGetOffsetNumber(&ctid);
		if (offnum < FirstOffsetNumber || offnum > PageGetMaxOffsetNumber(page))
		{
			UnlockReleaseBuffer(buffer);
			break;
		}
		lp = PageGetItemId(page, offnum);
		if (!ItemIdIsNormal(lp))
		{
			UnlockReleaseBuffer(buffer);
			break;
		}

		/* OK to access the tuple */
		tp.t_self = ctid;
		tp.t_data = (HeapTupleHeader) PageGetItem(page, lp);
		tp.t_len = ItemIdGetLength(lp);

		/*
		 * After following a t_ctid link, we might arrive at an unrelated
		 * tuple.  Check for XMIN match.
		 */
		if (TransactionIdIsValid(priorXmax) &&
		  !TransactionIdEquals(priorXmax, HeapTupleHeaderGetXmin(tp.t_data)))
		{
			UnlockReleaseBuffer(buffer);
			break;
		}

		/*
		 * Check time qualification of tuple; if visible, set it as the new
		 * result candidate.
		 */
		valid = HeapTupleSatisfiesVisibility(&tp, snapshot, buffer);
		if (valid)
			*tid = ctid;

		/*
		 * If there's a valid t_ctid link, follow it, else we're done.
		 */
		if ((tp.t_data->t_infomask & (HEAP_XMAX_INVALID | HEAP_IS_LOCKED)) ||
			ItemPointerEquals(&tp.t_self, &tp.t_data->t_ctid))
		{
			UnlockReleaseBuffer(buffer);
			break;
		}

		ctid = tp.t_data->t_ctid;
		priorXmax = HeapTupleHeaderGetXmax(tp.t_data);
		UnlockReleaseBuffer(buffer);
	}							/* end of loop */
}


/*
 * UpdateXmaxHintBits - update tuple hint bits after xmax transaction ends
 *
 * This is called after we have waited for the XMAX transaction to terminate.
 * If the transaction aborted, we guarantee the XMAX_INVALID hint bit will
 * be set on exit.	If the transaction committed, we set the XMAX_COMMITTED
 * hint bit if possible --- but beware that that may not yet be possible,
 * if the transaction committed asynchronously.  Hence callers should look
 * only at XMAX_INVALID.
 */
static void
UpdateXmaxHintBits(HeapTupleHeader tuple, Buffer buffer, TransactionId xid)
{
	Assert(TransactionIdEquals(HeapTupleHeaderGetXmax(tuple), xid));

	if (!(tuple->t_infomask & (HEAP_XMAX_COMMITTED | HEAP_XMAX_INVALID)))
	{
		if (TransactionIdDidCommit(xid))
			HeapTupleSetHintBits(tuple, buffer, HEAP_XMAX_COMMITTED,
								 xid);
		else
			HeapTupleSetHintBits(tuple, buffer, HEAP_XMAX_INVALID,
								 InvalidTransactionId);
	}
}


/*
 * GetBulkInsertState - prepare status object for a bulk insert
 */
BulkInsertState
GetBulkInsertState(void)
{
	BulkInsertState bistate;

	bistate = (BulkInsertState) palloc(sizeof(BulkInsertStateData));
	bistate->strategy = GetAccessStrategy(BAS_BULKWRITE);
	bistate->current_buf = InvalidBuffer;
	return bistate;
}

/*
 * FreeBulkInsertState - clean up after finishing a bulk insert
 */
void
FreeBulkInsertState(BulkInsertState bistate)
{
	if (bistate->current_buf != InvalidBuffer)
		ReleaseBuffer(bistate->current_buf);
	FreeAccessStrategy(bistate->strategy);
	pfree(bistate);
}


/*
 *	heap_insert		- insert tuple into a heap
 *
 * The new tuple is stamped with current transaction ID and the specified
 * command ID.
 *
 * If the HEAP_INSERT_SKIP_WAL option is specified, the new tuple is not
 * logged in WAL, even for a non-temp relation.  Safe usage of this behavior
 * requires that we arrange that all new tuples go into new pages not
 * containing any tuples from other transactions, and that the relation gets
 * fsync'd before commit.  (See also heap_sync() comments)
 *
 * The HEAP_INSERT_SKIP_FSM option is passed directly to
 * RelationGetBufferForTuple, which see for more info.
 *
 * Note that these options will be applied when inserting into the heap's
 * TOAST table, too, if the tuple requires any out-of-line data.
 *
 * The BulkInsertState object (if any; bistate can be NULL for default
 * behavior) is also just passed through to RelationGetBufferForTuple.
 *
 * The return value is the OID assigned to the tuple (either here or by the
 * caller), or InvalidOid if no OID.  The header fields of *tup are updated
 * to match the stored tuple; in particular tup->t_self receives the actual
 * TID where the tuple was stored.	But note that any toasting of fields
 * within the tuple data is NOT reflected into *tup.
 */
Oid
heap_insert(Relation relation, HeapTuple tup, CommandId cid,
			int options, BulkInsertState bistate)
{
	TransactionId xid = GetCurrentTransactionId();
	HeapTuple	heaptup;
	Buffer		buffer;
	bool		all_visible_cleared = false;

	if (replication_enable && relation->rd_replicate && replication_slave &&
		!IsReplicatorProcess())
		ereport(ERROR,
				(errmsg("cannot insert into table \"%s\"",
						RelationGetRelationName(relation)),
				 errdetail("Table is being replicated.")));

	if (relation->rd_rel->relhasoids)
	{
#ifdef NOT_USED
		/* this is redundant with an Assert in HeapTupleSetOid */
		Assert(tup->t_data->t_infomask & HEAP_HASOID);
#endif

		/*
		 * If the object id of this tuple has already been assigned, trust the
		 * caller.	There are a couple of ways this can happen.  At initial db
		 * creation, the backend program sets oids for tuples. When we define
		 * an index, we set the oid.  Finally, in the future, we may allow
		 * users to set their own object ids in order to support a persistent
		 * object store (objects need to contain pointers to one another).
		 */
		if (!OidIsValid(HeapTupleGetOid(tup)))
			HeapTupleSetOid(tup, GetNewOid(relation));
	}
	else
	{
		/* check there is not space for an OID */
		Assert(!(tup->t_data->t_infomask & HEAP_HASOID));
	}

	tup->t_data->t_infomask &= ~(HEAP_XACT_MASK);
	tup->t_data->t_infomask2 &= ~(HEAP2_XACT_MASK);
	tup->t_data->t_infomask |= HEAP_XMAX_INVALID;
	HeapTupleHeaderSetXmin(tup->t_data, xid);
	HeapTupleHeaderSetCmin(tup->t_data, cid);
	HeapTupleHeaderSetXmax(tup->t_data, 0);		/* for cleanliness */
	tup->t_tableOid = RelationGetRelid(relation);

	if (replication_enable && relation->rd_replicate && replication_master)
		PGRCollectInsert(relation, tup, cid, false);

	/*
	 * If the new tuple is too big for storage or contains already toasted
	 * out-of-line attributes from some other relation, invoke the toaster.
	 *
	 * Note: below this point, heaptup is the data we actually intend to store
	 * into the relation; tup is the caller's original untoasted data.
	 */
	if (relation->rd_rel->relkind != RELKIND_RELATION)
	{
		/* toast table entries should never be recursively toasted */
		Assert(!HeapTupleHasExternal(tup));
		heaptup = tup;
	}
	else if (HeapTupleHasExternal(tup) || tup->t_len > TOAST_TUPLE_THRESHOLD)
		heaptup = toast_insert_or_update(relation, tup, NULL, options);
	else
		heaptup = tup;

	/* Find buffer to insert this tuple into */
	buffer = RelationGetBufferForTuple(relation, heaptup->t_len,
									   InvalidBuffer, options, bistate);

	/* NO EREPORT(ERROR) from here till changes are logged */
	START_CRIT_SECTION();

	RelationPutHeapTuple(relation, buffer, heaptup);

	if (PageIsAllVisible(BufferGetPage(buffer)))
	{
		all_visible_cleared = true;
		PageClearAllVisible(BufferGetPage(buffer));
	}

	/*
	 * XXX Should we set PageSetPrunable on this page ?
	 *
	 * The inserting transaction may eventually abort thus making this tuple
	 * DEAD and hence available for pruning. Though we don't want to optimize
	 * for aborts, if no other tuple in this page is UPDATEd/DELETEd, the
	 * aborted tuple will never be pruned until next vacuum is triggered.
	 *
	 * If you do add PageSetPrunable here, add it in heap_xlog_insert too.
	 */

	MarkBufferDirty(buffer);

	/* XLOG stuff */
	if (!(options & HEAP_INSERT_SKIP_WAL) && !relation->rd_istemp)
	{
		xl_heap_insert xlrec;
		xl_heap_header xlhdr;
		XLogRecPtr	recptr;
		XLogRecData rdata[3];
		Page		page = BufferGetPage(buffer);
		uint8		info = XLOG_HEAP_INSERT;

		xlrec.all_visible_cleared = all_visible_cleared;
		xlrec.target.node = relation->rd_node;
		xlrec.target.tid = heaptup->t_self;
		rdata[0].data = (char *) &xlrec;
		rdata[0].len = SizeOfHeapInsert;
		rdata[0].buffer = InvalidBuffer;
		rdata[0].next = &(rdata[1]);

		xlhdr.t_infomask2 = heaptup->t_data->t_infomask2;
		xlhdr.t_infomask = heaptup->t_data->t_infomask;
		xlhdr.t_hoff = heaptup->t_data->t_hoff;

		/*
		 * note we mark rdata[1] as belonging to buffer; if XLogInsert decides
		 * to write the whole page to the xlog, we don't need to store
		 * xl_heap_header in the xlog.
		 */
		rdata[1].data = (char *) &xlhdr;
		rdata[1].len = SizeOfHeapHeader;
		rdata[1].buffer = buffer;
		rdata[1].buffer_std = true;
		rdata[1].next = &(rdata[2]);

		/* PG73FORMAT: write bitmap [+ padding] [+ oid] + data */
		rdata[2].data = (char *) heaptup->t_data + offsetof(HeapTupleHeaderData, t_bits);
		rdata[2].len = heaptup->t_len - offsetof(HeapTupleHeaderData, t_bits);
		rdata[2].buffer = buffer;
		rdata[2].buffer_std = true;
		rdata[2].next = NULL;

		/*
		 * If this is the single and first tuple on page, we can reinit the
		 * page instead of restoring the whole thing.  Set flag, and hide
		 * buffer references from XLogInsert.
		 */
		if (ItemPointerGetOffsetNumber(&(heaptup->t_self)) == FirstOffsetNumber &&
			PageGetMaxOffsetNumber(page) == FirstOffsetNumber)
		{
			info |= XLOG_HEAP_INIT_PAGE;
			rdata[1].buffer = rdata[2].buffer = InvalidBuffer;
		}

		recptr = XLogInsert(RM_HEAP_ID, info, rdata);

		PageSetLSN(page, recptr);
		PageSetTLI(page, ThisTimeLineID);
	}

	END_CRIT_SECTION();

	UnlockReleaseBuffer(buffer);

	/* Clear the bit in the visibility map if necessary */
	if (all_visible_cleared)
		visibilitymap_clear(relation,
							ItemPointerGetBlockNumber(&(heaptup->t_self)));

	/*
	 * If tuple is cachable, mark it for invalidation from the caches in case
	 * we abort.  Note it is OK to do this after releasing the buffer, because
	 * the heaptup data structure is all in local memory, not in the shared
	 * buffer.
	 */
	CacheInvalidateHeapTuple(relation, heaptup);

	pgstat_count_heap_insert(relation);

	/*
	 * If heaptup is a private copy, release it.  Don't forget to copy t_self
	 * back to the caller's image, too.
	 */
	if (heaptup != tup)
	{
		tup->t_self = heaptup->t_self;
		heap_freetuple(heaptup);
	}

	return HeapTupleGetOid(tup);
}

/*
 *	simple_heap_insert - insert a tuple
 *
 * Currently, this routine differs from heap_insert only in supplying
 * a default command ID and not allowing access to the speedup options.
 *
 * This should be used rather than using heap_insert directly in most places
 * where we are modifying system catalogs.
 */
Oid
simple_heap_insert(Relation relation, HeapTuple tup)
{
	return heap_insert(relation, tup, GetCurrentCommandId(true), 0, NULL);
}

/*
 *	heap_delete - delete a tuple
 *
 * NB: do not call this directly unless you are prepared to deal with
 * concurrent-update conditions.  Use simple_heap_delete instead.
 *
 *	relation - table to be modified (caller must hold suitable lock)
 *	tid - TID of tuple to be deleted
 *	ctid - output parameter, used only for failure case (see below)
 *	update_xmax - output parameter, used only for failure case (see below)
 *	cid - delete command ID (used for visibility test, and stored into
 *		cmax if successful)
 *	crosscheck - if not InvalidSnapshot, also check tuple against this
 *	wait - true if should wait for any conflicting update to commit/abort
 *
 * Normal, successful return value is HeapTupleMayBeUpdated, which
 * actually means we did delete it.  Failure return codes are
 * HeapTupleSelfUpdated, HeapTupleUpdated, or HeapTupleBeingUpdated
 * (the last only possible if wait == false).
 *
 * In the failure cases, the routine returns the tuple's t_ctid and t_xmax.
 * If t_ctid is the same as tid, the tuple was deleted; if different, the
 * tuple was updated, and t_ctid is the location of the replacement tuple.
 * (t_xmax is needed to verify that the replacement tuple matches.)
 */
HTSU_Result
heap_delete(Relation relation, ItemPointer tid,
			ItemPointer ctid, TransactionId *update_xmax,
			CommandId cid, Snapshot crosscheck, bool wait)
{
	HTSU_Result result;
	TransactionId xid = GetCurrentTransactionId();
	ItemId		lp;
	HeapTupleData tp;
	Page		page;
	Buffer		buffer;
	bool		have_tuple_lock = false;
	bool		iscombo;
	bool		all_visible_cleared = false;

	Assert(ItemPointerIsValid(tid));

	if (replication_enable && relation->rd_replicate && replication_slave &&
		!IsReplicatorProcess())
		ereport(ERROR,
				(errmsg("cannot delete from table %s",
						RelationGetRelationName(relation)),
				 errdetail("Relation is being replicated.")));

	buffer = ReadBuffer(relation, ItemPointerGetBlockNumber(tid));
	LockBuffer(buffer, BUFFER_LOCK_EXCLUSIVE);

	page = BufferGetPage(buffer);
	lp = PageGetItemId(page, ItemPointerGetOffsetNumber(tid));
	Assert(ItemIdIsNormal(lp));

	tp.t_data = (HeapTupleHeader) PageGetItem(page, lp);
	tp.t_len = ItemIdGetLength(lp);
	tp.t_self = *tid;

l1:
	result = HeapTupleSatisfiesUpdate(tp.t_data, cid, buffer);

	if (result == HeapTupleInvisible)
	{
		UnlockReleaseBuffer(buffer);
		elog(ERROR, "attempted to delete invisible tuple");
	}
	else if (result == HeapTupleBeingUpdated && wait)
	{
		TransactionId xwait;
		uint16		infomask;

		/* must copy state data before unlocking buffer */
		xwait = HeapTupleHeaderGetXmax(tp.t_data);
		infomask = tp.t_data->t_infomask;

		LockBuffer(buffer, BUFFER_LOCK_UNLOCK);

		/*
		 * Acquire tuple lock to establish our priority for the tuple (see
		 * heap_lock_tuple).  LockTuple will release us when we are
		 * next-in-line for the tuple.
		 *
		 * If we are forced to "start over" below, we keep the tuple lock;
		 * this arranges that we stay at the head of the line while rechecking
		 * tuple state.
		 */
		if (!have_tuple_lock)
		{
			LockTuple(relation, &(tp.t_self), ExclusiveLock);
			have_tuple_lock = true;
		}

		/*
		 * Sleep until concurrent transaction ends.  Note that we don't care
		 * if the locker has an exclusive or shared lock, because we need
		 * exclusive.
		 */

		if (infomask & HEAP_XMAX_IS_MULTI)
		{
			/* wait for multixact */
			MultiXactIdWait((MultiXactId) xwait);
			LockBuffer(buffer, BUFFER_LOCK_EXCLUSIVE);

			/*
			 * If xwait had just locked the tuple then some other xact could
			 * update this tuple before we get to this point.  Check for xmax
			 * change, and start over if so.
			 */
			if (!(tp.t_data->t_infomask & HEAP_XMAX_IS_MULTI) ||
				!TransactionIdEquals(HeapTupleHeaderGetXmax(tp.t_data),
									 xwait))
				goto l1;

			/*
			 * You might think the multixact is necessarily done here, but not
			 * so: it could have surviving members, namely our own xact or
			 * other subxacts of this backend.	It is legal for us to delete
			 * the tuple in either case, however (the latter case is
			 * essentially a situation of upgrading our former shared lock to
			 * exclusive).	We don't bother changing the on-disk hint bits
			 * since we are about to overwrite the xmax altogether.
			 */
		}
		else
		{
			/* wait for regular transaction to end */
			XactLockTableWait(xwait);
			LockBuffer(buffer, BUFFER_LOCK_EXCLUSIVE);

			/*
			 * xwait is done, but if xwait had just locked the tuple then some
			 * other xact could update this tuple before we get to this point.
			 * Check for xmax change, and start over if so.
			 */
			if ((tp.t_data->t_infomask & HEAP_XMAX_IS_MULTI) ||
				!TransactionIdEquals(HeapTupleHeaderGetXmax(tp.t_data),
									 xwait))
				goto l1;

			/* Otherwise check if it committed or aborted */
			UpdateXmaxHintBits(tp.t_data, buffer, xwait);
		}

		/*
		 * We may overwrite if previous xmax aborted, or if it committed but
		 * only locked the tuple without updating it.
		 */
		if (tp.t_data->t_infomask & (HEAP_XMAX_INVALID |
									 HEAP_IS_LOCKED))
			result = HeapTupleMayBeUpdated;
		else
			result = HeapTupleUpdated;
	}

	if (crosscheck != InvalidSnapshot && result == HeapTupleMayBeUpdated)
	{
		/* Perform additional check for serializable RI updates */
		if (!HeapTupleSatisfiesVisibility(&tp, crosscheck, buffer))
			result = HeapTupleUpdated;
	}

	if (result != HeapTupleMayBeUpdated)
	{
		Assert(result == HeapTupleSelfUpdated ||
			   result == HeapTupleUpdated ||
			   result == HeapTupleBeingUpdated);
		Assert(!(tp.t_data->t_infomask & HEAP_XMAX_INVALID));
		*ctid = tp.t_data->t_ctid;
		*update_xmax = HeapTupleHeaderGetXmax(tp.t_data);
		UnlockReleaseBuffer(buffer);
		if (have_tuple_lock)
			UnlockTuple(relation, &(tp.t_self), ExclusiveLock);
		return result;
	}

	/* replace cid with a combo cid if necessary */
	HeapTupleHeaderAdjustCmax(tp.t_data, &cid, &iscombo);

	START_CRIT_SECTION();

	/*
	 * If this transaction commits, the tuple will become DEAD sooner or
	 * later.  Set flag that this page is a candidate for pruning once our xid
	 * falls below the OldestXmin horizon.	If the transaction finally aborts,
	 * the subsequent page pruning will be a no-op and the hint will be
	 * cleared.
	 */
	PageSetPrunable(page, xid);

	if (PageIsAllVisible(page))
	{
		all_visible_cleared = true;
		PageClearAllVisible(page);
	}

	/* store transaction information of xact deleting the tuple */
	tp.t_data->t_infomask &= ~(HEAP_XMAX_COMMITTED |
							   HEAP_XMAX_INVALID |
							   HEAP_XMAX_IS_MULTI |
							   HEAP_IS_LOCKED |
							   HEAP_MOVED);
	HeapTupleHeaderClearHotUpdated(tp.t_data);
	HeapTupleHeaderSetXmax(tp.t_data, xid);
	HeapTupleHeaderSetCmax(tp.t_data, cid, iscombo);
	/* Make sure there is no forward chain link in t_ctid */
	tp.t_data->t_ctid = tp.t_self;

	MarkBufferDirty(buffer);

	/* XLOG stuff */
	if (!relation->rd_istemp)
	{
		xl_heap_delete xlrec;
		XLogRecPtr	recptr;
		XLogRecData rdata[2];

		xlrec.all_visible_cleared = all_visible_cleared;
		xlrec.target.node = relation->rd_node;
		xlrec.target.tid = tp.t_self;
		rdata[0].data = (char *) &xlrec;
		rdata[0].len = SizeOfHeapDelete;
		rdata[0].buffer = InvalidBuffer;
		rdata[0].next = &(rdata[1]);

		rdata[1].data = NULL;
		rdata[1].len = 0;
		rdata[1].buffer = buffer;
		rdata[1].buffer_std = true;
		rdata[1].next = NULL;

		recptr = XLogInsert(RM_HEAP_ID, XLOG_HEAP_DELETE, rdata);

		PageSetLSN(page, recptr);
		PageSetTLI(page, ThisTimeLineID);
	}

	END_CRIT_SECTION();

	LockBuffer(buffer, BUFFER_LOCK_UNLOCK);

	/*
	 * If the tuple has toasted out-of-line attributes, we need to delete
	 * those items too.  We have to do this before releasing the buffer
	 * because we need to look at the contents of the tuple, but it's OK to
	 * release the content lock on the buffer first.
	 */
	if (relation->rd_rel->relkind != RELKIND_RELATION)
	{
		/* toast table entries should never be recursively toasted */
		Assert(!HeapTupleHasExternal(&tp));
	}
	else if (HeapTupleHasExternal(&tp))
		toast_delete(relation, &tp);

	/*
	 * Mark tuple for invalidation from system caches at next command
	 * boundary. We have to do this before releasing the buffer because we
	 * need to look at the contents of the tuple.
	 */
	CacheInvalidateHeapTuple(relation, &tp);

<<<<<<< HEAD
	if (replication_enable && relation->rd_replicate && replication_master)
		PGRCollectDelete(relation, &tp, cid);
=======
	/* Clear the bit in the visibility map if necessary */
	if (all_visible_cleared)
		visibilitymap_clear(relation, BufferGetBlockNumber(buffer));
>>>>>>> 29b61b92

	/* Now we can release the buffer */
	ReleaseBuffer(buffer);

	/*
	 * Release the lmgr tuple lock, if we had it.
	 */
	if (have_tuple_lock)
		UnlockTuple(relation, &(tp.t_self), ExclusiveLock);

	pgstat_count_heap_delete(relation);

	return HeapTupleMayBeUpdated;
}

/*
 *	simple_heap_delete - delete a tuple
 *
 * This routine may be used to delete a tuple when concurrent updates of
 * the target tuple are not expected (for example, because we have a lock
 * on the relation associated with the tuple).	Any failure is reported
 * via ereport().
 */
void
simple_heap_delete(Relation relation, ItemPointer tid)
{
	HTSU_Result result;
	ItemPointerData update_ctid;
	TransactionId update_xmax;

	result = heap_delete(relation, tid,
						 &update_ctid, &update_xmax,
						 GetCurrentCommandId(true), InvalidSnapshot,
						 true /* wait for commit */ );
	switch (result)
	{
		case HeapTupleSelfUpdated:
			/* Tuple was already updated in current command? */
			elog(ERROR, "tuple already updated by self");
			break;

		case HeapTupleMayBeUpdated:
			/* done successfully */
			break;

		case HeapTupleUpdated:
			elog(ERROR, "tuple concurrently updated");
			break;

		default:
			elog(ERROR, "unrecognized heap_delete status: %u", result);
			break;
	}
}

/*
 *	heap_update - replace a tuple
 *
 * NB: do not call this directly unless you are prepared to deal with
 * concurrent-update conditions.  Use simple_heap_update instead.
 *
 *	relation - table to be modified (caller must hold suitable lock)
 *	otid - TID of old tuple to be replaced
 *	newtup - newly constructed tuple data to store
 *	ctid - output parameter, used only for failure case (see below)
 *	update_xmax - output parameter, used only for failure case (see below)
 *	cid - update command ID (used for visibility test, and stored into
 *		cmax/cmin if successful)
 *	crosscheck - if not InvalidSnapshot, also check old tuple against this
 *	wait - true if should wait for any conflicting update to commit/abort
 *
 * Normal, successful return value is HeapTupleMayBeUpdated, which
 * actually means we *did* update it.  Failure return codes are
 * HeapTupleSelfUpdated, HeapTupleUpdated, or HeapTupleBeingUpdated
 * (the last only possible if wait == false).
 *
 * On success, the header fields of *newtup are updated to match the new
 * stored tuple; in particular, newtup->t_self is set to the TID where the
 * new tuple was inserted, and its HEAP_ONLY_TUPLE flag is set iff a HOT
 * update was done.  However, any TOAST changes in the new tuple's
 * data are not reflected into *newtup.
 *
 * In the failure cases, the routine returns the tuple's t_ctid and t_xmax.
 * If t_ctid is the same as otid, the tuple was deleted; if different, the
 * tuple was updated, and t_ctid is the location of the replacement tuple.
 * (t_xmax is needed to verify that the replacement tuple matches.)
 */
HTSU_Result
heap_update(Relation relation, ItemPointer otid, HeapTuple newtup,
			ItemPointer ctid, TransactionId *update_xmax,
			CommandId cid, Snapshot crosscheck, bool wait)
{
	HTSU_Result result;
	TransactionId xid = GetCurrentTransactionId();
	Bitmapset  *hot_attrs;
	ItemId		lp;
	HeapTupleData oldtup;
	HeapTuple	heaptup;
	Page		page;
	Buffer		buffer,
				newbuf;
	bool		need_toast,
				already_marked;
	Size		newtupsize,
				pagefree;
	bool		have_tuple_lock = false;
	bool		iscombo;
	bool		use_hot_update = false;
	bool		all_visible_cleared = false;
	bool		all_visible_cleared_new = false;

	Assert(ItemPointerIsValid(otid));

	if (replication_enable && relation->rd_replicate && replication_slave &&
		!IsReplicatorProcess())
		ereport(ERROR,
				(errmsg("cannot update table \"%s\"",
						RelationGetRelationName(relation)),
				 errdetail("Table is being replicated.")));

	/*
	 * Fetch the list of attributes to be checked for HOT update.  This is
	 * wasted effort if we fail to update or have to put the new tuple on a
	 * different page.	But we must compute the list before obtaining buffer
	 * lock --- in the worst case, if we are doing an update on one of the
	 * relevant system catalogs, we could deadlock if we try to fetch the list
	 * later.  In any case, the relcache caches the data so this is usually
	 * pretty cheap.
	 *
	 * Note that we get a copy here, so we need not worry about relcache flush
	 * happening midway through.
	 */
	hot_attrs = RelationGetIndexAttrBitmap(relation);

	buffer = ReadBuffer(relation, ItemPointerGetBlockNumber(otid));
	LockBuffer(buffer, BUFFER_LOCK_EXCLUSIVE);

	page = BufferGetPage(buffer);
	lp = PageGetItemId(page, ItemPointerGetOffsetNumber(otid));
	Assert(ItemIdIsNormal(lp));

	oldtup.t_data = (HeapTupleHeader) PageGetItem(page, lp);
	oldtup.t_len = ItemIdGetLength(lp);
	oldtup.t_self = *otid;

	/*
	 * Note: beyond this point, use oldtup not otid to refer to old tuple.
	 * otid may very well point at newtup->t_self, which we will overwrite
	 * with the new tuple's location, so there's great risk of confusion if we
	 * use otid anymore.
	 */

l2:
	result = HeapTupleSatisfiesUpdate(oldtup.t_data, cid, buffer);

	if (result == HeapTupleInvisible)
	{
		UnlockReleaseBuffer(buffer);
		elog(ERROR, "attempted to update invisible tuple");
	}
	else if (result == HeapTupleBeingUpdated && wait)
	{
		TransactionId xwait;
		uint16		infomask;

		/* must copy state data before unlocking buffer */
		xwait = HeapTupleHeaderGetXmax(oldtup.t_data);
		infomask = oldtup.t_data->t_infomask;

		LockBuffer(buffer, BUFFER_LOCK_UNLOCK);

		/*
		 * Acquire tuple lock to establish our priority for the tuple (see
		 * heap_lock_tuple).  LockTuple will release us when we are
		 * next-in-line for the tuple.
		 *
		 * If we are forced to "start over" below, we keep the tuple lock;
		 * this arranges that we stay at the head of the line while rechecking
		 * tuple state.
		 */
		if (!have_tuple_lock)
		{
			LockTuple(relation, &(oldtup.t_self), ExclusiveLock);
			have_tuple_lock = true;
		}

		/*
		 * Sleep until concurrent transaction ends.  Note that we don't care
		 * if the locker has an exclusive or shared lock, because we need
		 * exclusive.
		 */

		if (infomask & HEAP_XMAX_IS_MULTI)
		{
			/* wait for multixact */
			MultiXactIdWait((MultiXactId) xwait);
			LockBuffer(buffer, BUFFER_LOCK_EXCLUSIVE);

			/*
			 * If xwait had just locked the tuple then some other xact could
			 * update this tuple before we get to this point.  Check for xmax
			 * change, and start over if so.
			 */
			if (!(oldtup.t_data->t_infomask & HEAP_XMAX_IS_MULTI) ||
				!TransactionIdEquals(HeapTupleHeaderGetXmax(oldtup.t_data),
									 xwait))
				goto l2;

			/*
			 * You might think the multixact is necessarily done here, but not
			 * so: it could have surviving members, namely our own xact or
			 * other subxacts of this backend.	It is legal for us to update
			 * the tuple in either case, however (the latter case is
			 * essentially a situation of upgrading our former shared lock to
			 * exclusive).	We don't bother changing the on-disk hint bits
			 * since we are about to overwrite the xmax altogether.
			 */
		}
		else
		{
			/* wait for regular transaction to end */
			XactLockTableWait(xwait);
			LockBuffer(buffer, BUFFER_LOCK_EXCLUSIVE);

			/*
			 * xwait is done, but if xwait had just locked the tuple then some
			 * other xact could update this tuple before we get to this point.
			 * Check for xmax change, and start over if so.
			 */
			if ((oldtup.t_data->t_infomask & HEAP_XMAX_IS_MULTI) ||
				!TransactionIdEquals(HeapTupleHeaderGetXmax(oldtup.t_data),
									 xwait))
				goto l2;

			/* Otherwise check if it committed or aborted */
			UpdateXmaxHintBits(oldtup.t_data, buffer, xwait);
		}

		/*
		 * We may overwrite if previous xmax aborted, or if it committed but
		 * only locked the tuple without updating it.
		 */
		if (oldtup.t_data->t_infomask & (HEAP_XMAX_INVALID |
										 HEAP_IS_LOCKED))
			result = HeapTupleMayBeUpdated;
		else
			result = HeapTupleUpdated;
	}

	if (crosscheck != InvalidSnapshot && result == HeapTupleMayBeUpdated)
	{
		/* Perform additional check for serializable RI updates */
		if (!HeapTupleSatisfiesVisibility(&oldtup, crosscheck, buffer))
			result = HeapTupleUpdated;
	}

	if (result != HeapTupleMayBeUpdated)
	{
		Assert(result == HeapTupleSelfUpdated ||
			   result == HeapTupleUpdated ||
			   result == HeapTupleBeingUpdated);
		Assert(!(oldtup.t_data->t_infomask & HEAP_XMAX_INVALID));
		*ctid = oldtup.t_data->t_ctid;
		*update_xmax = HeapTupleHeaderGetXmax(oldtup.t_data);
		UnlockReleaseBuffer(buffer);
		if (have_tuple_lock)
			UnlockTuple(relation, &(oldtup.t_self), ExclusiveLock);
		bms_free(hot_attrs);
		return result;
	}

	/* Fill in OID and transaction status data for newtup */
	if (relation->rd_rel->relhasoids)
	{
#ifdef NOT_USED
		/* this is redundant with an Assert in HeapTupleSetOid */
		Assert(newtup->t_data->t_infomask & HEAP_HASOID);
#endif
		HeapTupleSetOid(newtup, HeapTupleGetOid(&oldtup));
	}
	else
	{
		/* check there is not space for an OID */
		Assert(!(newtup->t_data->t_infomask & HEAP_HASOID));
	}

	newtup->t_data->t_infomask &= ~(HEAP_XACT_MASK);
	newtup->t_data->t_infomask2 &= ~(HEAP2_XACT_MASK);
	newtup->t_data->t_infomask |= (HEAP_XMAX_INVALID | HEAP_UPDATED);
	HeapTupleHeaderSetXmin(newtup->t_data, xid);
	HeapTupleHeaderSetCmin(newtup->t_data, cid);
	HeapTupleHeaderSetXmax(newtup->t_data, 0);	/* for cleanliness */
	newtup->t_tableOid = RelationGetRelid(relation);

	/*
	 * Replace cid with a combo cid if necessary.  Note that we already put
	 * the plain cid into the new tuple.
	 */
	HeapTupleHeaderAdjustCmax(oldtup.t_data, &cid, &iscombo);

	/*
	 * If the toaster needs to be activated, OR if the new tuple will not fit
	 * on the same page as the old, then we need to release the content lock
	 * (but not the pin!) on the old tuple's buffer while we are off doing
	 * TOAST and/or table-file-extension work.	We must mark the old tuple to
	 * show that it's already being updated, else other processes may try to
	 * update it themselves.
	 *
	 * We need to invoke the toaster if there are already any out-of-line
	 * toasted values present, or if the new tuple is over-threshold.
	 */
	if (relation->rd_rel->relkind != RELKIND_RELATION)
	{
		/* toast table entries should never be recursively toasted */
		Assert(!HeapTupleHasExternal(&oldtup));
		Assert(!HeapTupleHasExternal(newtup));
		need_toast = false;
	}
	else
		need_toast = (HeapTupleHasExternal(&oldtup) ||
					  HeapTupleHasExternal(newtup) ||
					  newtup->t_len > TOAST_TUPLE_THRESHOLD);

	pagefree = PageGetHeapFreeSpace(page);

	newtupsize = MAXALIGN(newtup->t_len);

	if (need_toast || newtupsize > pagefree)
	{
		/* Clear obsolete visibility flags ... */
		oldtup.t_data->t_infomask &= ~(HEAP_XMAX_COMMITTED |
									   HEAP_XMAX_INVALID |
									   HEAP_XMAX_IS_MULTI |
									   HEAP_IS_LOCKED |
									   HEAP_MOVED);
		HeapTupleClearHotUpdated(&oldtup);
		/* ... and store info about transaction updating this tuple */
		HeapTupleHeaderSetXmax(oldtup.t_data, xid);
		HeapTupleHeaderSetCmax(oldtup.t_data, cid, iscombo);
		/* temporarily make it look not-updated */
		oldtup.t_data->t_ctid = oldtup.t_self;
		already_marked = true;
		LockBuffer(buffer, BUFFER_LOCK_UNLOCK);

		/*
		 * Let the toaster do its thing, if needed.
		 *
		 * Note: below this point, heaptup is the data we actually intend to
		 * store into the relation; newtup is the caller's original untoasted
		 * data.
		 */
		if (need_toast)
		{
			/* Note we always use WAL and FSM during updates */
			heaptup = toast_insert_or_update(relation, newtup, &oldtup, 0);
			newtupsize = MAXALIGN(heaptup->t_len);
		}
		else
			heaptup = newtup;

		/*
		 * Now, do we need a new page for the tuple, or not?  This is a bit
		 * tricky since someone else could have added tuples to the page while
		 * we weren't looking.  We have to recheck the available space after
		 * reacquiring the buffer lock.  But don't bother to do that if the
		 * former amount of free space is still not enough; it's unlikely
		 * there's more free now than before.
		 *
		 * What's more, if we need to get a new page, we will need to acquire
		 * buffer locks on both old and new pages.	To avoid deadlock against
		 * some other backend trying to get the same two locks in the other
		 * order, we must be consistent about the order we get the locks in.
		 * We use the rule "lock the lower-numbered page of the relation
		 * first".  To implement this, we must do RelationGetBufferForTuple
		 * while not holding the lock on the old page, and we must rely on it
		 * to get the locks on both pages in the correct order.
		 */
		if (newtupsize > pagefree)
		{
			/* Assume there's no chance to put heaptup on same page. */
			newbuf = RelationGetBufferForTuple(relation, heaptup->t_len,
											   buffer, 0, NULL);
		}
		else
		{
			/* Re-acquire the lock on the old tuple's page. */
			LockBuffer(buffer, BUFFER_LOCK_EXCLUSIVE);
			/* Re-check using the up-to-date free space */
			pagefree = PageGetHeapFreeSpace(page);
			if (newtupsize > pagefree)
			{
				/*
				 * Rats, it doesn't fit anymore.  We must now unlock and
				 * relock to avoid deadlock.  Fortunately, this path should
				 * seldom be taken.
				 */
				LockBuffer(buffer, BUFFER_LOCK_UNLOCK);
				newbuf = RelationGetBufferForTuple(relation, heaptup->t_len,
												   buffer, 0, NULL);
			}
			else
			{
				/* OK, it fits here, so we're done. */
				newbuf = buffer;
			}
		}
	}
	else
	{
		/* No TOAST work needed, and it'll fit on same page */
		already_marked = false;
		newbuf = buffer;
		heaptup = newtup;
	}

	/*
	 * At this point newbuf and buffer are both pinned and locked, and newbuf
	 * has enough space for the new tuple.	If they are the same buffer, only
	 * one pin is held.
	 */

	if (newbuf == buffer)
	{
		/*
		 * Since the new tuple is going into the same page, we might be able
		 * to do a HOT update.	Check if any of the index columns have been
		 * changed.  If not, then HOT update is possible.
		 */
		if (HeapSatisfiesHOTUpdate(relation, hot_attrs, &oldtup, heaptup))
			use_hot_update = true;
	}
	else
	{
		/* Set a hint that the old page could use prune/defrag */
		PageSetFull(page);
	}

	/* NO EREPORT(ERROR) from here till changes are logged */
	START_CRIT_SECTION();

	/*
	 * If this transaction commits, the old tuple will become DEAD sooner or
	 * later.  Set flag that this page is a candidate for pruning once our xid
	 * falls below the OldestXmin horizon.	If the transaction finally aborts,
	 * the subsequent page pruning will be a no-op and the hint will be
	 * cleared.
	 *
	 * XXX Should we set hint on newbuf as well?  If the transaction aborts,
	 * there would be a prunable tuple in the newbuf; but for now we choose
	 * not to optimize for aborts.	Note that heap_xlog_update must be kept in
	 * sync if this decision changes.
	 */
	PageSetPrunable(page, xid);

	if (use_hot_update)
	{
		/* Mark the old tuple as HOT-updated */
		HeapTupleSetHotUpdated(&oldtup);
		/* And mark the new tuple as heap-only */
		HeapTupleSetHeapOnly(heaptup);
		/* Mark the caller's copy too, in case different from heaptup */
		HeapTupleSetHeapOnly(newtup);
	}
	else
	{
		/* Make sure tuples are correctly marked as not-HOT */
		HeapTupleClearHotUpdated(&oldtup);
		HeapTupleClearHeapOnly(heaptup);
		HeapTupleClearHeapOnly(newtup);
	}

	RelationPutHeapTuple(relation, newbuf, heaptup);	/* insert new tuple */

	if (!already_marked)
	{
		/* Clear obsolete visibility flags ... */
		oldtup.t_data->t_infomask &= ~(HEAP_XMAX_COMMITTED |
									   HEAP_XMAX_INVALID |
									   HEAP_XMAX_IS_MULTI |
									   HEAP_IS_LOCKED |
									   HEAP_MOVED);
		/* ... and store info about transaction updating this tuple */
		HeapTupleHeaderSetXmax(oldtup.t_data, xid);
		HeapTupleHeaderSetCmax(oldtup.t_data, cid, iscombo);
	}

	/* record address of new tuple in t_ctid of old one */
	oldtup.t_data->t_ctid = heaptup->t_self;

	/* clear PD_ALL_VISIBLE flags */
	if (PageIsAllVisible(BufferGetPage(buffer)))
	{
		all_visible_cleared = true;
		PageClearAllVisible(BufferGetPage(buffer));
	}
	if (newbuf != buffer && PageIsAllVisible(BufferGetPage(newbuf)))
	{
		all_visible_cleared_new = true;
		PageClearAllVisible(BufferGetPage(newbuf));
	}

	if (newbuf != buffer)
		MarkBufferDirty(newbuf);
	MarkBufferDirty(buffer);

	/* XLOG stuff */
	if (!relation->rd_istemp)
	{
		XLogRecPtr	recptr = log_heap_update(relation, buffer, oldtup.t_self,
											 newbuf, heaptup, false,
											 all_visible_cleared,
											 all_visible_cleared_new);

		if (newbuf != buffer)
		{
			PageSetLSN(BufferGetPage(newbuf), recptr);
			PageSetTLI(BufferGetPage(newbuf), ThisTimeLineID);
		}
		PageSetLSN(BufferGetPage(buffer), recptr);
		PageSetTLI(BufferGetPage(buffer), ThisTimeLineID);
	}

	END_CRIT_SECTION();

	if (replication_enable && relation->rd_replicate && replication_master)
		PGRCollectUpdate(relation, newtup, &oldtup, cid);

	if (newbuf != buffer)
		LockBuffer(newbuf, BUFFER_LOCK_UNLOCK);
	LockBuffer(buffer, BUFFER_LOCK_UNLOCK);

	/*
	 * Mark old tuple for invalidation from system caches at next command
	 * boundary. We have to do this before releasing the buffer because we
	 * need to look at the contents of the tuple.
	 */
	CacheInvalidateHeapTuple(relation, &oldtup);

	/* Clear bits in visibility map */
	if (all_visible_cleared)
		visibilitymap_clear(relation, BufferGetBlockNumber(buffer));
	if (all_visible_cleared_new)
		visibilitymap_clear(relation, BufferGetBlockNumber(newbuf));

	/* Now we can release the buffer(s) */
	if (newbuf != buffer)
		ReleaseBuffer(newbuf);
	ReleaseBuffer(buffer);

	/*
	 * If new tuple is cachable, mark it for invalidation from the caches in
	 * case we abort.  Note it is OK to do this after releasing the buffer,
	 * because the heaptup data structure is all in local memory, not in the
	 * shared buffer.
	 */
	CacheInvalidateHeapTuple(relation, heaptup);

	/*
	 * Release the lmgr tuple lock, if we had it.
	 */
	if (have_tuple_lock)
		UnlockTuple(relation, &(oldtup.t_self), ExclusiveLock);

	pgstat_count_heap_update(relation, use_hot_update);

	/*
	 * If heaptup is a private copy, release it.  Don't forget to copy t_self
	 * back to the caller's image, too.
	 */
	if (heaptup != newtup)
	{
		newtup->t_self = heaptup->t_self;
		heap_freetuple(heaptup);
	}

	bms_free(hot_attrs);

	return HeapTupleMayBeUpdated;
}

/*
 * Check if the specified attribute's value is same in both given tuples.
 * Subroutine for HeapSatisfiesHOTUpdate.
 */
static bool
heap_tuple_attr_equals(TupleDesc tupdesc, int attrnum,
					   HeapTuple tup1, HeapTuple tup2)
{
	Datum		value1,
				value2;
	bool		isnull1,
				isnull2;
	Form_pg_attribute att;

	/*
	 * If it's a whole-tuple reference, say "not equal".  It's not really
	 * worth supporting this case, since it could only succeed after a no-op
	 * update, which is hardly a case worth optimizing for.
	 */
	if (attrnum == 0)
		return false;

	/*
	 * Likewise, automatically say "not equal" for any system attribute other
	 * than OID and tableOID; we cannot expect these to be consistent in a HOT
	 * chain, or even to be set correctly yet in the new tuple.
	 */
	if (attrnum < 0)
	{
		if (attrnum != ObjectIdAttributeNumber &&
			attrnum != TableOidAttributeNumber)
			return false;
	}

	/*
	 * Extract the corresponding values.  XXX this is pretty inefficient if
	 * there are many indexed columns.	Should HeapSatisfiesHOTUpdate do a
	 * single heap_deform_tuple call on each tuple, instead?  But that doesn't
	 * work for system columns ...
	 */
	value1 = heap_getattr(tup1, attrnum, tupdesc, &isnull1);
	value2 = heap_getattr(tup2, attrnum, tupdesc, &isnull2);

	/*
	 * If one value is NULL and other is not, then they are certainly not
	 * equal
	 */
	if (isnull1 != isnull2)
		return false;

	/*
	 * If both are NULL, they can be considered equal.
	 */
	if (isnull1)
		return true;

	/*
	 * We do simple binary comparison of the two datums.  This may be overly
	 * strict because there can be multiple binary representations for the
	 * same logical value.	But we should be OK as long as there are no false
	 * positives.  Using a type-specific equality operator is messy because
	 * there could be multiple notions of equality in different operator
	 * classes; furthermore, we cannot safely invoke user-defined functions
	 * while holding exclusive buffer lock.
	 */
	if (attrnum <= 0)
	{
		/* The only allowed system columns are OIDs, so do this */
		return (DatumGetObjectId(value1) == DatumGetObjectId(value2));
	}
	else
	{
		Assert(attrnum <= tupdesc->natts);
		att = tupdesc->attrs[attrnum - 1];
		return datumIsEqual(value1, value2, att->attbyval, att->attlen);
	}
}

/*
 * Check if the old and new tuples represent a HOT-safe update. To be able
 * to do a HOT update, we must not have changed any columns used in index
 * definitions.
 *
 * The set of attributes to be checked is passed in (we dare not try to
 * compute it while holding exclusive buffer lock...)  NOTE that hot_attrs
 * is destructively modified!  That is OK since this is invoked at most once
 * by heap_update().
 *
 * Returns true if safe to do HOT update.
 */
static bool
HeapSatisfiesHOTUpdate(Relation relation, Bitmapset *hot_attrs,
					   HeapTuple oldtup, HeapTuple newtup)
{
	int			attrnum;

	while ((attrnum = bms_first_member(hot_attrs)) >= 0)
	{
		/* Adjust for system attributes */
		attrnum += FirstLowInvalidHeapAttributeNumber;

		/* If the attribute value has changed, we can't do HOT update */
		if (!heap_tuple_attr_equals(RelationGetDescr(relation), attrnum,
									oldtup, newtup))
			return false;
	}

	return true;
}

/*
 *	simple_heap_update - replace a tuple
 *
 * This routine may be used to update a tuple when concurrent updates of
 * the target tuple are not expected (for example, because we have a lock
 * on the relation associated with the tuple).	Any failure is reported
 * via ereport().
 */
void
simple_heap_update(Relation relation, ItemPointer otid, HeapTuple tup)
{
	HTSU_Result result;
	ItemPointerData update_ctid;
	TransactionId update_xmax;

	result = heap_update(relation, otid, tup,
						 &update_ctid, &update_xmax,
						 GetCurrentCommandId(true), InvalidSnapshot,
						 true /* wait for commit */ );
	switch (result)
	{
		case HeapTupleSelfUpdated:
			/* Tuple was already updated in current command? */
			elog(ERROR, "tuple already updated by self");
			break;

		case HeapTupleMayBeUpdated:
			/* done successfully */
			break;

		case HeapTupleUpdated:
			elog(ERROR, "tuple concurrently updated");
			break;

		default:
			elog(ERROR, "unrecognized heap_update status: %u", result);
			break;
	}
}

/*
 *	heap_lock_tuple - lock a tuple in shared or exclusive mode
 *
 * Note that this acquires a buffer pin, which the caller must release.
 *
 * Input parameters:
 *	relation: relation containing tuple (caller must hold suitable lock)
 *	tuple->t_self: TID of tuple to lock (rest of struct need not be valid)
 *	cid: current command ID (used for visibility test, and stored into
 *		tuple's cmax if lock is successful)
 *	mode: indicates if shared or exclusive tuple lock is desired
 *	nowait: if true, ereport rather than blocking if lock not available
 *
 * Output parameters:
 *	*tuple: all fields filled in
 *	*buffer: set to buffer holding tuple (pinned but not locked at exit)
 *	*ctid: set to tuple's t_ctid, but only in failure cases
 *	*update_xmax: set to tuple's xmax, but only in failure cases
 *
 * Function result may be:
 *	HeapTupleMayBeUpdated: lock was successfully acquired
 *	HeapTupleSelfUpdated: lock failed because tuple updated by self
 *	HeapTupleUpdated: lock failed because tuple updated by other xact
 *
 * In the failure cases, the routine returns the tuple's t_ctid and t_xmax.
 * If t_ctid is the same as t_self, the tuple was deleted; if different, the
 * tuple was updated, and t_ctid is the location of the replacement tuple.
 * (t_xmax is needed to verify that the replacement tuple matches.)
 *
 *
 * NOTES: because the shared-memory lock table is of finite size, but users
 * could reasonably want to lock large numbers of tuples, we do not rely on
 * the standard lock manager to store tuple-level locks over the long term.
 * Instead, a tuple is marked as locked by setting the current transaction's
 * XID as its XMAX, and setting additional infomask bits to distinguish this
 * usage from the more normal case of having deleted the tuple.  When
 * multiple transactions concurrently share-lock a tuple, the first locker's
 * XID is replaced in XMAX with a MultiTransactionId representing the set of
 * XIDs currently holding share-locks.
 *
 * When it is necessary to wait for a tuple-level lock to be released, the
 * basic delay is provided by XactLockTableWait or MultiXactIdWait on the
 * contents of the tuple's XMAX.  However, that mechanism will release all
 * waiters concurrently, so there would be a race condition as to which
 * waiter gets the tuple, potentially leading to indefinite starvation of
 * some waiters.  The possibility of share-locking makes the problem much
 * worse --- a steady stream of share-lockers can easily block an exclusive
 * locker forever.	To provide more reliable semantics about who gets a
 * tuple-level lock first, we use the standard lock manager.  The protocol
 * for waiting for a tuple-level lock is really
 *		LockTuple()
 *		XactLockTableWait()
 *		mark tuple as locked by me
 *		UnlockTuple()
 * When there are multiple waiters, arbitration of who is to get the lock next
 * is provided by LockTuple().	However, at most one tuple-level lock will
 * be held or awaited per backend at any time, so we don't risk overflow
 * of the lock table.  Note that incoming share-lockers are required to
 * do LockTuple as well, if there is any conflict, to ensure that they don't
 * starve out waiting exclusive-lockers.  However, if there is not any active
 * conflict for a tuple, we don't incur any extra overhead.
 */
HTSU_Result
heap_lock_tuple(Relation relation, HeapTuple tuple, Buffer *buffer,
				ItemPointer ctid, TransactionId *update_xmax,
				CommandId cid, LockTupleMode mode, bool nowait)
{
	HTSU_Result result;
	ItemPointer tid = &(tuple->t_self);
	ItemId		lp;
	Page		page;
	TransactionId xid;
	TransactionId xmax;
	uint16		old_infomask;
	uint16		new_infomask;
	LOCKMODE	tuple_lock_type;
	bool		have_tuple_lock = false;

	tuple_lock_type = (mode == LockTupleShared) ? ShareLock : ExclusiveLock;

	*buffer = ReadBuffer(relation, ItemPointerGetBlockNumber(tid));
	LockBuffer(*buffer, BUFFER_LOCK_EXCLUSIVE);

	page = BufferGetPage(*buffer);
	lp = PageGetItemId(page, ItemPointerGetOffsetNumber(tid));
	Assert(ItemIdIsNormal(lp));

	tuple->t_data = (HeapTupleHeader) PageGetItem(page, lp);
	tuple->t_len = ItemIdGetLength(lp);
	tuple->t_tableOid = RelationGetRelid(relation);

l3:
	result = HeapTupleSatisfiesUpdate(tuple->t_data, cid, *buffer);

	if (result == HeapTupleInvisible)
	{
		UnlockReleaseBuffer(*buffer);
		elog(ERROR, "attempted to lock invisible tuple");
	}
	else if (result == HeapTupleBeingUpdated)
	{
		TransactionId xwait;
		uint16		infomask;

		/* must copy state data before unlocking buffer */
		xwait = HeapTupleHeaderGetXmax(tuple->t_data);
		infomask = tuple->t_data->t_infomask;

		LockBuffer(*buffer, BUFFER_LOCK_UNLOCK);

		/*
		 * If we wish to acquire share lock, and the tuple is already
		 * share-locked by a multixact that includes any subtransaction of the
		 * current top transaction, then we effectively hold the desired lock
		 * already.  We *must* succeed without trying to take the tuple lock,
		 * else we will deadlock against anyone waiting to acquire exclusive
		 * lock.  We don't need to make any state changes in this case.
		 */
		if (mode == LockTupleShared &&
			(infomask & HEAP_XMAX_IS_MULTI) &&
			MultiXactIdIsCurrent((MultiXactId) xwait))
		{
			Assert(infomask & HEAP_XMAX_SHARED_LOCK);
			/* Probably can't hold tuple lock here, but may as well check */
			if (have_tuple_lock)
				UnlockTuple(relation, tid, tuple_lock_type);
			return HeapTupleMayBeUpdated;
		}

		/*
		 * Acquire tuple lock to establish our priority for the tuple.
		 * LockTuple will release us when we are next-in-line for the tuple.
		 * We must do this even if we are share-locking.
		 *
		 * If we are forced to "start over" below, we keep the tuple lock;
		 * this arranges that we stay at the head of the line while rechecking
		 * tuple state.
		 */
		if (!have_tuple_lock)
		{
			if (nowait)
			{
				if (!ConditionalLockTuple(relation, tid, tuple_lock_type))
					ereport(ERROR,
							(errcode(ERRCODE_LOCK_NOT_AVAILABLE),
					errmsg("could not obtain lock on row in relation \"%s\"",
						   RelationGetRelationName(relation))));
			}
			else
				LockTuple(relation, tid, tuple_lock_type);
			have_tuple_lock = true;
		}

		if (mode == LockTupleShared && (infomask & HEAP_XMAX_SHARED_LOCK))
		{
			/*
			 * Acquiring sharelock when there's at least one sharelocker
			 * already.  We need not wait for him/them to complete.
			 */
			LockBuffer(*buffer, BUFFER_LOCK_EXCLUSIVE);

			/*
			 * Make sure it's still a shared lock, else start over.  (It's OK
			 * if the ownership of the shared lock has changed, though.)
			 */
			if (!(tuple->t_data->t_infomask & HEAP_XMAX_SHARED_LOCK))
				goto l3;
		}
		else if (infomask & HEAP_XMAX_IS_MULTI)
		{
			/* wait for multixact to end */
			if (nowait)
			{
				if (!ConditionalMultiXactIdWait((MultiXactId) xwait))
					ereport(ERROR,
							(errcode(ERRCODE_LOCK_NOT_AVAILABLE),
					errmsg("could not obtain lock on row in relation \"%s\"",
						   RelationGetRelationName(relation))));
			}
			else
				MultiXactIdWait((MultiXactId) xwait);

			LockBuffer(*buffer, BUFFER_LOCK_EXCLUSIVE);

			/*
			 * If xwait had just locked the tuple then some other xact could
			 * update this tuple before we get to this point. Check for xmax
			 * change, and start over if so.
			 */
			if (!(tuple->t_data->t_infomask & HEAP_XMAX_IS_MULTI) ||
				!TransactionIdEquals(HeapTupleHeaderGetXmax(tuple->t_data),
									 xwait))
				goto l3;

			/*
			 * You might think the multixact is necessarily done here, but not
			 * so: it could have surviving members, namely our own xact or
			 * other subxacts of this backend.	It is legal for us to lock the
			 * tuple in either case, however.  We don't bother changing the
			 * on-disk hint bits since we are about to overwrite the xmax
			 * altogether.
			 */
		}
		else
		{
			/* wait for regular transaction to end */
			if (nowait)
			{
				if (!ConditionalXactLockTableWait(xwait))
					ereport(ERROR,
							(errcode(ERRCODE_LOCK_NOT_AVAILABLE),
					errmsg("could not obtain lock on row in relation \"%s\"",
						   RelationGetRelationName(relation))));
			}
			else
				XactLockTableWait(xwait);

			LockBuffer(*buffer, BUFFER_LOCK_EXCLUSIVE);

			/*
			 * xwait is done, but if xwait had just locked the tuple then some
			 * other xact could update this tuple before we get to this point.
			 * Check for xmax change, and start over if so.
			 */
			if ((tuple->t_data->t_infomask & HEAP_XMAX_IS_MULTI) ||
				!TransactionIdEquals(HeapTupleHeaderGetXmax(tuple->t_data),
									 xwait))
				goto l3;

			/* Otherwise check if it committed or aborted */
			UpdateXmaxHintBits(tuple->t_data, *buffer, xwait);
		}

		/*
		 * We may lock if previous xmax aborted, or if it committed but only
		 * locked the tuple without updating it.  The case where we didn't
		 * wait because we are joining an existing shared lock is correctly
		 * handled, too.
		 */
		if (tuple->t_data->t_infomask & (HEAP_XMAX_INVALID |
										 HEAP_IS_LOCKED))
			result = HeapTupleMayBeUpdated;
		else
			result = HeapTupleUpdated;
	}

	if (result != HeapTupleMayBeUpdated)
	{
		Assert(result == HeapTupleSelfUpdated || result == HeapTupleUpdated);
		Assert(!(tuple->t_data->t_infomask & HEAP_XMAX_INVALID));
		*ctid = tuple->t_data->t_ctid;
		*update_xmax = HeapTupleHeaderGetXmax(tuple->t_data);
		LockBuffer(*buffer, BUFFER_LOCK_UNLOCK);
		if (have_tuple_lock)
			UnlockTuple(relation, tid, tuple_lock_type);
		return result;
	}

	/*
	 * We might already hold the desired lock (or stronger), possibly under a
	 * different subtransaction of the current top transaction.  If so, there
	 * is no need to change state or issue a WAL record.  We already handled
	 * the case where this is true for xmax being a MultiXactId, so now check
	 * for cases where it is a plain TransactionId.
	 *
	 * Note in particular that this covers the case where we already hold
	 * exclusive lock on the tuple and the caller only wants shared lock. It
	 * would certainly not do to give up the exclusive lock.
	 */
	xmax = HeapTupleHeaderGetXmax(tuple->t_data);
	old_infomask = tuple->t_data->t_infomask;

	if (!(old_infomask & (HEAP_XMAX_INVALID |
						  HEAP_XMAX_COMMITTED |
						  HEAP_XMAX_IS_MULTI)) &&
		(mode == LockTupleShared ?
		 (old_infomask & HEAP_IS_LOCKED) :
		 (old_infomask & HEAP_XMAX_EXCL_LOCK)) &&
		TransactionIdIsCurrentTransactionId(xmax))
	{
		LockBuffer(*buffer, BUFFER_LOCK_UNLOCK);
		/* Probably can't hold tuple lock here, but may as well check */
		if (have_tuple_lock)
			UnlockTuple(relation, tid, tuple_lock_type);
		return HeapTupleMayBeUpdated;
	}

	/*
	 * Compute the new xmax and infomask to store into the tuple.  Note we do
	 * not modify the tuple just yet, because that would leave it in the wrong
	 * state if multixact.c elogs.
	 */
	xid = GetCurrentTransactionId();

	new_infomask = old_infomask & ~(HEAP_XMAX_COMMITTED |
									HEAP_XMAX_INVALID |
									HEAP_XMAX_IS_MULTI |
									HEAP_IS_LOCKED |
									HEAP_MOVED);

	if (mode == LockTupleShared)
	{
		/*
		 * If this is the first acquisition of a shared lock in the current
		 * transaction, set my per-backend OldestMemberMXactId setting. We can
		 * be certain that the transaction will never become a member of any
		 * older MultiXactIds than that.  (We have to do this even if we end
		 * up just using our own TransactionId below, since some other backend
		 * could incorporate our XID into a MultiXact immediately afterwards.)
		 */
		MultiXactIdSetOldestMember();

		new_infomask |= HEAP_XMAX_SHARED_LOCK;

		/*
		 * Check to see if we need a MultiXactId because there are multiple
		 * lockers.
		 *
		 * HeapTupleSatisfiesUpdate will have set the HEAP_XMAX_INVALID bit if
		 * the xmax was a MultiXactId but it was not running anymore. There is
		 * a race condition, which is that the MultiXactId may have finished
		 * since then, but that uncommon case is handled within
		 * MultiXactIdExpand.
		 *
		 * There is a similar race condition possible when the old xmax was a
		 * regular TransactionId.  We test TransactionIdIsInProgress again
		 * just to narrow the window, but it's still possible to end up
		 * creating an unnecessary MultiXactId.  Fortunately this is harmless.
		 */
		if (!(old_infomask & (HEAP_XMAX_INVALID | HEAP_XMAX_COMMITTED)))
		{
			if (old_infomask & HEAP_XMAX_IS_MULTI)
			{
				/*
				 * If the XMAX is already a MultiXactId, then we need to
				 * expand it to include our own TransactionId.
				 */
				xid = MultiXactIdExpand((MultiXactId) xmax, xid);
				new_infomask |= HEAP_XMAX_IS_MULTI;
			}
			else if (TransactionIdIsInProgress(xmax))
			{
				/*
				 * If the XMAX is a valid TransactionId, then we need to
				 * create a new MultiXactId that includes both the old locker
				 * and our own TransactionId.
				 */
				xid = MultiXactIdCreate(xmax, xid);
				new_infomask |= HEAP_XMAX_IS_MULTI;
			}
			else
			{
				/*
				 * Can get here iff HeapTupleSatisfiesUpdate saw the old xmax
				 * as running, but it finished before
				 * TransactionIdIsInProgress() got to run.	Treat it like
				 * there's no locker in the tuple.
				 */
			}
		}
		else
		{
			/*
			 * There was no previous locker, so just insert our own
			 * TransactionId.
			 */
		}
	}
	else
	{
		/* We want an exclusive lock on the tuple */
		new_infomask |= HEAP_XMAX_EXCL_LOCK;
	}

	START_CRIT_SECTION();

	/*
	 * Store transaction information of xact locking the tuple.
	 *
	 * Note: Cmax is meaningless in this context, so don't set it; this avoids
	 * possibly generating a useless combo CID.
	 */
	tuple->t_data->t_infomask = new_infomask;
	HeapTupleHeaderClearHotUpdated(tuple->t_data);
	HeapTupleHeaderSetXmax(tuple->t_data, xid);
	/* Make sure there is no forward chain link in t_ctid */
	tuple->t_data->t_ctid = *tid;

	MarkBufferDirty(*buffer);

	/*
	 * XLOG stuff.	You might think that we don't need an XLOG record because
	 * there is no state change worth restoring after a crash.	You would be
	 * wrong however: we have just written either a TransactionId or a
	 * MultiXactId that may never have been seen on disk before, and we need
	 * to make sure that there are XLOG entries covering those ID numbers.
	 * Else the same IDs might be re-used after a crash, which would be
	 * disastrous if this page made it to disk before the crash.  Essentially
	 * we have to enforce the WAL log-before-data rule even in this case.
	 * (Also, in a PITR log-shipping or 2PC environment, we have to have XLOG
	 * entries for everything anyway.)
	 */
	if (!relation->rd_istemp)
	{
		xl_heap_lock xlrec;
		XLogRecPtr	recptr;
		XLogRecData rdata[2];

		xlrec.target.node = relation->rd_node;
		xlrec.target.tid = tuple->t_self;
		xlrec.locking_xid = xid;
		xlrec.xid_is_mxact = ((new_infomask & HEAP_XMAX_IS_MULTI) != 0);
		xlrec.shared_lock = (mode == LockTupleShared);
		rdata[0].data = (char *) &xlrec;
		rdata[0].len = SizeOfHeapLock;
		rdata[0].buffer = InvalidBuffer;
		rdata[0].next = &(rdata[1]);

		rdata[1].data = NULL;
		rdata[1].len = 0;
		rdata[1].buffer = *buffer;
		rdata[1].buffer_std = true;
		rdata[1].next = NULL;

		recptr = XLogInsert(RM_HEAP_ID, XLOG_HEAP_LOCK, rdata);

		PageSetLSN(page, recptr);
		PageSetTLI(page, ThisTimeLineID);
	}

	END_CRIT_SECTION();

	LockBuffer(*buffer, BUFFER_LOCK_UNLOCK);

	/*
	 * Don't update the visibility map here. Locking a tuple doesn't change
	 * visibility info.
	 */

	/*
	 * Now that we have successfully marked the tuple as locked, we can
	 * release the lmgr tuple lock, if we had it.
	 */
	if (have_tuple_lock)
		UnlockTuple(relation, tid, tuple_lock_type);

	return HeapTupleMayBeUpdated;
}


/*
 * heap_inplace_update - update a tuple "in place" (ie, overwrite it)
 *
 * Overwriting violates both MVCC and transactional safety, so the uses
 * of this function in Postgres are extremely limited.	Nonetheless we
 * find some places to use it.
 *
 * The tuple cannot change size, and therefore it's reasonable to assume
 * that its null bitmap (if any) doesn't change either.  So we just
 * overwrite the data portion of the tuple without touching the null
 * bitmap or any of the header fields.
 *
 * tuple is an in-memory tuple structure containing the data to be written
 * over the target tuple.  Also, tuple->t_self identifies the target tuple.
 */
void
heap_inplace_update(Relation relation, HeapTuple tuple)
{
	Buffer		buffer;
	Page		page;
	OffsetNumber offnum;
	ItemId		lp = NULL;
	HeapTupleHeader htup;
	uint32		oldlen;
	uint32		newlen;

	buffer = ReadBuffer(relation, ItemPointerGetBlockNumber(&(tuple->t_self)));
	LockBuffer(buffer, BUFFER_LOCK_EXCLUSIVE);
	page = (Page) BufferGetPage(buffer);

	offnum = ItemPointerGetOffsetNumber(&(tuple->t_self));
	if (PageGetMaxOffsetNumber(page) >= offnum)
		lp = PageGetItemId(page, offnum);

	if (PageGetMaxOffsetNumber(page) < offnum || !ItemIdIsNormal(lp))
		elog(ERROR, "heap_inplace_update: invalid lp");

	htup = (HeapTupleHeader) PageGetItem(page, lp);

	oldlen = ItemIdGetLength(lp) - htup->t_hoff;
	newlen = tuple->t_len - tuple->t_data->t_hoff;
	if (oldlen != newlen || htup->t_hoff != tuple->t_data->t_hoff)
		elog(ERROR, "heap_inplace_update: wrong tuple length");

	/* NO EREPORT(ERROR) from here till changes are logged */
	START_CRIT_SECTION();

	memcpy((char *) htup + htup->t_hoff,
		   (char *) tuple->t_data + tuple->t_data->t_hoff,
		   newlen);

	MarkBufferDirty(buffer);

	/* XLOG stuff */
	if (!relation->rd_istemp)
	{
		xl_heap_inplace xlrec;
		XLogRecPtr	recptr;
		XLogRecData rdata[2];

		xlrec.target.node = relation->rd_node;
		xlrec.target.tid = tuple->t_self;

		rdata[0].data = (char *) &xlrec;
		rdata[0].len = SizeOfHeapInplace;
		rdata[0].buffer = InvalidBuffer;
		rdata[0].next = &(rdata[1]);

		rdata[1].data = (char *) htup + htup->t_hoff;
		rdata[1].len = newlen;
		rdata[1].buffer = buffer;
		rdata[1].buffer_std = true;
		rdata[1].next = NULL;

		recptr = XLogInsert(RM_HEAP_ID, XLOG_HEAP_INPLACE, rdata);

		PageSetLSN(page, recptr);
		PageSetTLI(page, ThisTimeLineID);
	}

	END_CRIT_SECTION();

	UnlockReleaseBuffer(buffer);

	/* Send out shared cache inval if necessary */
	if (!IsBootstrapProcessingMode())
		CacheInvalidateHeapTuple(relation, tuple);
}


/*
 * heap_freeze_tuple
 *
 * Check to see whether any of the XID fields of a tuple (xmin, xmax, xvac)
 * are older than the specified cutoff XID.  If so, replace them with
 * FrozenTransactionId or InvalidTransactionId as appropriate, and return
 * TRUE.  Return FALSE if nothing was changed.
 *
 * It is assumed that the caller has checked the tuple with
 * HeapTupleSatisfiesVacuum() and determined that it is not HEAPTUPLE_DEAD
 * (else we should be removing the tuple, not freezing it).
 *
 * NB: cutoff_xid *must* be <= the current global xmin, to ensure that any
 * XID older than it could neither be running nor seen as running by any
 * open transaction.  This ensures that the replacement will not change
 * anyone's idea of the tuple state.  Also, since we assume the tuple is
 * not HEAPTUPLE_DEAD, the fact that an XID is not still running allows us
 * to assume that it is either committed good or aborted, as appropriate;
 * so we need no external state checks to decide what to do.  (This is good
 * because this function is applied during WAL recovery, when we don't have
 * access to any such state, and can't depend on the hint bits to be set.)
 *
 * In lazy VACUUM, we call this while initially holding only a shared lock
 * on the tuple's buffer.  If any change is needed, we trade that in for an
 * exclusive lock before making the change.  Caller should pass the buffer ID
 * if shared lock is held, InvalidBuffer if exclusive lock is already held.
 *
 * Note: it might seem we could make the changes without exclusive lock, since
 * TransactionId read/write is assumed atomic anyway.  However there is a race
 * condition: someone who just fetched an old XID that we overwrite here could
 * conceivably not finish checking the XID against pg_clog before we finish
 * the VACUUM and perhaps truncate off the part of pg_clog he needs.  Getting
 * exclusive lock ensures no other backend is in process of checking the
 * tuple status.  Also, getting exclusive lock makes it safe to adjust the
 * infomask bits.
 */
bool
heap_freeze_tuple(HeapTupleHeader tuple, TransactionId cutoff_xid,
				  Buffer buf)
{
	bool		changed = false;
	TransactionId xid;

	xid = HeapTupleHeaderGetXmin(tuple);
	if (TransactionIdIsNormal(xid) &&
		TransactionIdPrecedes(xid, cutoff_xid))
	{
		if (buf != InvalidBuffer)
		{
			/* trade in share lock for exclusive lock */
			LockBuffer(buf, BUFFER_LOCK_UNLOCK);
			LockBuffer(buf, BUFFER_LOCK_EXCLUSIVE);
			buf = InvalidBuffer;
		}
		HeapTupleHeaderSetXmin(tuple, FrozenTransactionId);

		/*
		 * Might as well fix the hint bits too; usually XMIN_COMMITTED will
		 * already be set here, but there's a small chance not.
		 */
		Assert(!(tuple->t_infomask & HEAP_XMIN_INVALID));
		tuple->t_infomask |= HEAP_XMIN_COMMITTED;
		changed = true;
	}

	/*
	 * When we release shared lock, it's possible for someone else to change
	 * xmax before we get the lock back, so repeat the check after acquiring
	 * exclusive lock.	(We don't need this pushup for xmin, because only
	 * VACUUM could be interested in changing an existing tuple's xmin, and
	 * there's only one VACUUM allowed on a table at a time.)
	 */
recheck_xmax:
	if (!(tuple->t_infomask & HEAP_XMAX_IS_MULTI))
	{
		xid = HeapTupleHeaderGetXmax(tuple);
		if (TransactionIdIsNormal(xid) &&
			TransactionIdPrecedes(xid, cutoff_xid))
		{
			if (buf != InvalidBuffer)
			{
				/* trade in share lock for exclusive lock */
				LockBuffer(buf, BUFFER_LOCK_UNLOCK);
				LockBuffer(buf, BUFFER_LOCK_EXCLUSIVE);
				buf = InvalidBuffer;
				goto recheck_xmax;		/* see comment above */
			}
			HeapTupleHeaderSetXmax(tuple, InvalidTransactionId);

			/*
			 * The tuple might be marked either XMAX_INVALID or XMAX_COMMITTED
			 * + LOCKED.  Normalize to INVALID just to be sure no one gets
			 * confused.
			 */
			tuple->t_infomask &= ~HEAP_XMAX_COMMITTED;
			tuple->t_infomask |= HEAP_XMAX_INVALID;
			HeapTupleHeaderClearHotUpdated(tuple);
			changed = true;
		}
	}
	else
	{
		/*----------
		 * XXX perhaps someday we should zero out very old MultiXactIds here?
		 *
		 * The only way a stale MultiXactId could pose a problem is if a
		 * tuple, having once been multiply-share-locked, is not touched by
		 * any vacuum or attempted lock or deletion for just over 4G MultiXact
		 * creations, and then in the probably-narrow window where its xmax
		 * is again a live MultiXactId, someone tries to lock or delete it.
		 * Even then, another share-lock attempt would work fine.  An
		 * exclusive-lock or delete attempt would face unexpected delay, or
		 * in the very worst case get a deadlock error.  This seems an
		 * extremely low-probability scenario with minimal downside even if
		 * it does happen, so for now we don't do the extra bookkeeping that
		 * would be needed to clean out MultiXactIds.
		 *----------
		 */
	}

	/*
	 * Although xvac per se could only be set by VACUUM, it shares physical
	 * storage space with cmax, and so could be wiped out by someone setting
	 * xmax.  Hence recheck after changing lock, same as for xmax itself.
	 */
recheck_xvac:
	if (tuple->t_infomask & HEAP_MOVED)
	{
		xid = HeapTupleHeaderGetXvac(tuple);
		if (TransactionIdIsNormal(xid) &&
			TransactionIdPrecedes(xid, cutoff_xid))
		{
			if (buf != InvalidBuffer)
			{
				/* trade in share lock for exclusive lock */
				LockBuffer(buf, BUFFER_LOCK_UNLOCK);
				LockBuffer(buf, BUFFER_LOCK_EXCLUSIVE);
				buf = InvalidBuffer;
				goto recheck_xvac;		/* see comment above */
			}

			/*
			 * If a MOVED_OFF tuple is not dead, the xvac transaction must
			 * have failed; whereas a non-dead MOVED_IN tuple must mean the
			 * xvac transaction succeeded.
			 */
			if (tuple->t_infomask & HEAP_MOVED_OFF)
				HeapTupleHeaderSetXvac(tuple, InvalidTransactionId);
			else
				HeapTupleHeaderSetXvac(tuple, FrozenTransactionId);

			/*
			 * Might as well fix the hint bits too; usually XMIN_COMMITTED
			 * will already be set here, but there's a small chance not.
			 */
			Assert(!(tuple->t_infomask & HEAP_XMIN_INVALID));
			tuple->t_infomask |= HEAP_XMIN_COMMITTED;
			changed = true;
		}
	}

	return changed;
}


/* ----------------
 *		heap_markpos	- mark scan position
 * ----------------
 */
void
heap_markpos(HeapScanDesc scan)
{
	/* Note: no locking manipulations needed */

	if (scan->rs_ctup.t_data != NULL)
	{
		scan->rs_mctid = scan->rs_ctup.t_self;
		if (scan->rs_pageatatime)
			scan->rs_mindex = scan->rs_cindex;
	}
	else
		ItemPointerSetInvalid(&scan->rs_mctid);
}

/* ----------------
 *		heap_restrpos	- restore position to marked location
 * ----------------
 */
void
heap_restrpos(HeapScanDesc scan)
{
	/* XXX no amrestrpos checking that ammarkpos called */

	if (!ItemPointerIsValid(&scan->rs_mctid))
	{
		scan->rs_ctup.t_data = NULL;

		/*
		 * unpin scan buffers
		 */
		if (BufferIsValid(scan->rs_cbuf))
			ReleaseBuffer(scan->rs_cbuf);
		scan->rs_cbuf = InvalidBuffer;
		scan->rs_cblock = InvalidBlockNumber;
		scan->rs_inited = false;
	}
	else
	{
		/*
		 * If we reached end of scan, rs_inited will now be false.	We must
		 * reset it to true to keep heapgettup from doing the wrong thing.
		 */
		scan->rs_inited = true;
		scan->rs_ctup.t_self = scan->rs_mctid;
		if (scan->rs_pageatatime)
		{
			scan->rs_cindex = scan->rs_mindex;
			heapgettup_pagemode(scan,
								NoMovementScanDirection,
								0,		/* needn't recheck scan keys */
								NULL);
		}
		else
			heapgettup(scan,
					   NoMovementScanDirection,
					   0,		/* needn't recheck scan keys */
					   NULL);
	}
}

/*
 * Perform XLogInsert for a heap-clean operation.  Caller must already
 * have modified the buffer and marked it dirty.
 *
 * Note: prior to Postgres 8.3, the entries in the nowunused[] array were
 * zero-based tuple indexes.  Now they are one-based like other uses
 * of OffsetNumber.
 */
XLogRecPtr
log_heap_clean(Relation reln, Buffer buffer,
			   OffsetNumber *redirected, int nredirected,
			   OffsetNumber *nowdead, int ndead,
			   OffsetNumber *nowunused, int nunused,
			   bool redirect_move)
{
	xl_heap_clean xlrec;
	uint8		info;
	XLogRecPtr	recptr;
	XLogRecData rdata[4];

	/* Caller should not call me on a temp relation */
	Assert(!reln->rd_istemp);

	xlrec.node = reln->rd_node;
	xlrec.block = BufferGetBlockNumber(buffer);
	xlrec.nredirected = nredirected;
	xlrec.ndead = ndead;

	rdata[0].data = (char *) &xlrec;
	rdata[0].len = SizeOfHeapClean;
	rdata[0].buffer = InvalidBuffer;
	rdata[0].next = &(rdata[1]);

	/*
	 * The OffsetNumber arrays are not actually in the buffer, but we pretend
	 * that they are.  When XLogInsert stores the whole buffer, the offset
	 * arrays need not be stored too.  Note that even if all three arrays are
	 * empty, we want to expose the buffer as a candidate for whole-page
	 * storage, since this record type implies a defragmentation operation
	 * even if no item pointers changed state.
	 */
	if (nredirected > 0)
	{
		rdata[1].data = (char *) redirected;
		rdata[1].len = nredirected * sizeof(OffsetNumber) * 2;
	}
	else
	{
		rdata[1].data = NULL;
		rdata[1].len = 0;
	}
	rdata[1].buffer = buffer;
	rdata[1].buffer_std = true;
	rdata[1].next = &(rdata[2]);

	if (ndead > 0)
	{
		rdata[2].data = (char *) nowdead;
		rdata[2].len = ndead * sizeof(OffsetNumber);
	}
	else
	{
		rdata[2].data = NULL;
		rdata[2].len = 0;
	}
	rdata[2].buffer = buffer;
	rdata[2].buffer_std = true;
	rdata[2].next = &(rdata[3]);

	if (nunused > 0)
	{
		rdata[3].data = (char *) nowunused;
		rdata[3].len = nunused * sizeof(OffsetNumber);
	}
	else
	{
		rdata[3].data = NULL;
		rdata[3].len = 0;
	}
	rdata[3].buffer = buffer;
	rdata[3].buffer_std = true;
	rdata[3].next = NULL;

	info = redirect_move ? XLOG_HEAP2_CLEAN_MOVE : XLOG_HEAP2_CLEAN;
	recptr = XLogInsert(RM_HEAP2_ID, info, rdata);

	return recptr;
}

/*
 * Perform XLogInsert for a heap-freeze operation.	Caller must already
 * have modified the buffer and marked it dirty.
 */
XLogRecPtr
log_heap_freeze(Relation reln, Buffer buffer,
				TransactionId cutoff_xid,
				OffsetNumber *offsets, int offcnt)
{
	xl_heap_freeze xlrec;
	XLogRecPtr	recptr;
	XLogRecData rdata[2];

	/* Caller should not call me on a temp relation */
	Assert(!reln->rd_istemp);
	/* nor when there are no tuples to freeze */
	Assert(offcnt > 0);

	xlrec.node = reln->rd_node;
	xlrec.block = BufferGetBlockNumber(buffer);
	xlrec.cutoff_xid = cutoff_xid;

	rdata[0].data = (char *) &xlrec;
	rdata[0].len = SizeOfHeapFreeze;
	rdata[0].buffer = InvalidBuffer;
	rdata[0].next = &(rdata[1]);

	/*
	 * The tuple-offsets array is not actually in the buffer, but pretend that
	 * it is.  When XLogInsert stores the whole buffer, the offsets array need
	 * not be stored too.
	 */
	rdata[1].data = (char *) offsets;
	rdata[1].len = offcnt * sizeof(OffsetNumber);
	rdata[1].buffer = buffer;
	rdata[1].buffer_std = true;
	rdata[1].next = NULL;

	recptr = XLogInsert(RM_HEAP2_ID, XLOG_HEAP2_FREEZE, rdata);

	return recptr;
}

/*
 * Perform XLogInsert for a heap-update operation.	Caller must already
 * have modified the buffer(s) and marked them dirty.
 */
static XLogRecPtr
log_heap_update(Relation reln, Buffer oldbuf, ItemPointerData from,
				Buffer newbuf, HeapTuple newtup, bool move,
				bool all_visible_cleared, bool new_all_visible_cleared)
{
	/*
	 * Note: xlhdr is declared to have adequate size and correct alignment for
	 * an xl_heap_header.  However the two tids, if present at all, will be
	 * packed in with no wasted space after the xl_heap_header; they aren't
	 * necessarily aligned as implied by this struct declaration.
	 */
	struct
	{
		xl_heap_header hdr;
		TransactionId tid1;
		TransactionId tid2;
	}			xlhdr;
	int			hsize = SizeOfHeapHeader;
	xl_heap_update xlrec;
	uint8		info;
	XLogRecPtr	recptr;
	XLogRecData rdata[4];
	Page		page = BufferGetPage(newbuf);

	/* Caller should not call me on a temp relation */
	Assert(!reln->rd_istemp);

	if (move)
	{
		Assert(!HeapTupleIsHeapOnly(newtup));
		info = XLOG_HEAP_MOVE;
	}
	else if (HeapTupleIsHeapOnly(newtup))
		info = XLOG_HEAP_HOT_UPDATE;
	else
		info = XLOG_HEAP_UPDATE;

	xlrec.target.node = reln->rd_node;
	xlrec.target.tid = from;
	xlrec.all_visible_cleared = all_visible_cleared;
	xlrec.newtid = newtup->t_self;
	xlrec.new_all_visible_cleared = new_all_visible_cleared;

	rdata[0].data = (char *) &xlrec;
	rdata[0].len = SizeOfHeapUpdate;
	rdata[0].buffer = InvalidBuffer;
	rdata[0].next = &(rdata[1]);

	rdata[1].data = NULL;
	rdata[1].len = 0;
	rdata[1].buffer = oldbuf;
	rdata[1].buffer_std = true;
	rdata[1].next = &(rdata[2]);

	xlhdr.hdr.t_infomask2 = newtup->t_data->t_infomask2;
	xlhdr.hdr.t_infomask = newtup->t_data->t_infomask;
	xlhdr.hdr.t_hoff = newtup->t_data->t_hoff;
	if (move)					/* remember xmax & xmin */
	{
		TransactionId xid[2];	/* xmax, xmin */

		if (newtup->t_data->t_infomask & (HEAP_XMAX_INVALID | HEAP_IS_LOCKED))
			xid[0] = InvalidTransactionId;
		else
			xid[0] = HeapTupleHeaderGetXmax(newtup->t_data);
		xid[1] = HeapTupleHeaderGetXmin(newtup->t_data);
		memcpy((char *) &xlhdr + hsize,
			   (char *) xid,
			   2 * sizeof(TransactionId));
		hsize += 2 * sizeof(TransactionId);
	}

	/*
	 * As with insert records, we need not store the rdata[2] segment if we
	 * decide to store the whole buffer instead.
	 */
	rdata[2].data = (char *) &xlhdr;
	rdata[2].len = hsize;
	rdata[2].buffer = newbuf;
	rdata[2].buffer_std = true;
	rdata[2].next = &(rdata[3]);

	/* PG73FORMAT: write bitmap [+ padding] [+ oid] + data */
	rdata[3].data = (char *) newtup->t_data + offsetof(HeapTupleHeaderData, t_bits);
	rdata[3].len = newtup->t_len - offsetof(HeapTupleHeaderData, t_bits);
	rdata[3].buffer = newbuf;
	rdata[3].buffer_std = true;
	rdata[3].next = NULL;

	/* If new tuple is the single and first tuple on page... */
	if (ItemPointerGetOffsetNumber(&(newtup->t_self)) == FirstOffsetNumber &&
		PageGetMaxOffsetNumber(page) == FirstOffsetNumber)
	{
		info |= XLOG_HEAP_INIT_PAGE;
		rdata[2].buffer = rdata[3].buffer = InvalidBuffer;
	}

	recptr = XLogInsert(RM_HEAP_ID, info, rdata);

	return recptr;
}

/*
 * Perform XLogInsert for a heap-move operation.  Caller must already
 * have modified the buffers and marked them dirty.
 */
XLogRecPtr
log_heap_move(Relation reln, Buffer oldbuf, ItemPointerData from,
			  Buffer newbuf, HeapTuple newtup,
			  bool all_visible_cleared, bool new_all_visible_cleared)
{
	return log_heap_update(reln, oldbuf, from, newbuf, newtup, true,
						   all_visible_cleared, new_all_visible_cleared);
}

/*
 * Perform XLogInsert of a HEAP_NEWPAGE record to WAL. Caller is responsible
 * for writing the page to disk after calling this routine.
 *
 * Note: all current callers build pages in private memory and write them
 * directly to smgr, rather than using bufmgr.	Therefore there is no need
 * to pass a buffer ID to XLogInsert, nor to perform MarkBufferDirty within
 * the critical section.
 *
 * Note: the NEWPAGE log record is used for both heaps and indexes, so do
 * not do anything that assumes we are touching a heap.
 */
XLogRecPtr
log_newpage(RelFileNode *rnode, ForkNumber forkNum, BlockNumber blkno,
			Page page)
{
	xl_heap_newpage xlrec;
	XLogRecPtr	recptr;
	XLogRecData rdata[2];

	/* NO ELOG(ERROR) from here till newpage op is logged */
	START_CRIT_SECTION();

	xlrec.node = *rnode;
	xlrec.forknum = forkNum;
	xlrec.blkno = blkno;

	rdata[0].data = (char *) &xlrec;
	rdata[0].len = SizeOfHeapNewpage;
	rdata[0].buffer = InvalidBuffer;
	rdata[0].next = &(rdata[1]);

	rdata[1].data = (char *) page;
	rdata[1].len = BLCKSZ;
	rdata[1].buffer = InvalidBuffer;
	rdata[1].next = NULL;

	recptr = XLogInsert(RM_HEAP_ID, XLOG_HEAP_NEWPAGE, rdata);

	PageSetLSN(page, recptr);
	PageSetTLI(page, ThisTimeLineID);

	END_CRIT_SECTION();

	return recptr;
}

/*
 * Handles CLEAN and CLEAN_MOVE record types
 */
static void
heap_xlog_clean(XLogRecPtr lsn, XLogRecord *record, bool clean_move)
{
	xl_heap_clean *xlrec = (xl_heap_clean *) XLogRecGetData(record);
	Buffer		buffer;
	Page		page;
	OffsetNumber *end;
	OffsetNumber *redirected;
	OffsetNumber *nowdead;
	OffsetNumber *nowunused;
	int			nredirected;
	int			ndead;
	int			nunused;
<<<<<<< HEAD
=======
	Size		freespace;
>>>>>>> 29b61b92

	if (record->xl_info & XLR_BKP_BLOCK_1)
		return;

	buffer = XLogReadBuffer(xlrec->node, xlrec->block, false);
	if (!BufferIsValid(buffer))
		return;
	page = (Page) BufferGetPage(buffer);

	if (XLByteLE(lsn, PageGetLSN(page)))
	{
		UnlockReleaseBuffer(buffer);
		return;
	}

	nredirected = xlrec->nredirected;
	ndead = xlrec->ndead;
	end = (OffsetNumber *) ((char *) xlrec + record->xl_len);
	redirected = (OffsetNumber *) ((char *) xlrec + SizeOfHeapClean);
	nowdead = redirected + (nredirected * 2);
	nowunused = nowdead + ndead;
	nunused = (end - nowunused);
	Assert(nunused >= 0);

	/* Update all item pointers per the record, and repair fragmentation */
<<<<<<< HEAD
	heap_page_prune_execute(reln, buffer,
=======
	heap_page_prune_execute(buffer,
>>>>>>> 29b61b92
							redirected, nredirected,
							nowdead, ndead,
							nowunused, nunused,
							clean_move);
<<<<<<< HEAD

	/*
	 * Note: we don't worry about updating the page's prunability hints.
	 * At worst this will cause an extra prune cycle to occur soon.
=======

	freespace = PageGetHeapFreeSpace(page);		/* needed to update FSM below */

	/*
	 * Note: we don't worry about updating the page's prunability hints. At
	 * worst this will cause an extra prune cycle to occur soon.
>>>>>>> 29b61b92
	 */

	PageSetLSN(page, lsn);
	PageSetTLI(page, ThisTimeLineID);
	MarkBufferDirty(buffer);
	UnlockReleaseBuffer(buffer);

	/*
	 * Update the FSM as well.
	 *
	 * XXX: We don't get here if the page was restored from full page image.
	 * We don't bother to update the FSM in that case, it doesn't need to be
	 * totally accurate anyway.
	 */
	XLogRecordPageWithFreeSpace(xlrec->node, xlrec->block, freespace);
}

static void
heap_xlog_freeze(XLogRecPtr lsn, XLogRecord *record)
{
	xl_heap_freeze *xlrec = (xl_heap_freeze *) XLogRecGetData(record);
	TransactionId cutoff_xid = xlrec->cutoff_xid;
	Buffer		buffer;
	Page		page;

	if (record->xl_info & XLR_BKP_BLOCK_1)
		return;

	buffer = XLogReadBuffer(xlrec->node, xlrec->block, false);
	if (!BufferIsValid(buffer))
		return;
	page = (Page) BufferGetPage(buffer);

	if (XLByteLE(lsn, PageGetLSN(page)))
	{
		UnlockReleaseBuffer(buffer);
		return;
	}

	if (record->xl_len > SizeOfHeapFreeze)
	{
		OffsetNumber *offsets;
		OffsetNumber *offsets_end;

		offsets = (OffsetNumber *) ((char *) xlrec + SizeOfHeapFreeze);
		offsets_end = (OffsetNumber *) ((char *) xlrec + record->xl_len);

		while (offsets < offsets_end)
		{
			/* offsets[] entries are one-based */
			ItemId		lp = PageGetItemId(page, *offsets);
			HeapTupleHeader tuple = (HeapTupleHeader) PageGetItem(page, lp);

			(void) heap_freeze_tuple(tuple, cutoff_xid, InvalidBuffer);
			offsets++;
		}
	}

	PageSetLSN(page, lsn);
	PageSetTLI(page, ThisTimeLineID);
	MarkBufferDirty(buffer);
	UnlockReleaseBuffer(buffer);
}

static void
heap_xlog_newpage(XLogRecPtr lsn, XLogRecord *record)
{
	xl_heap_newpage *xlrec = (xl_heap_newpage *) XLogRecGetData(record);
	Buffer		buffer;
	Page		page;

	/*
	 * Note: the NEWPAGE log record is used for both heaps and indexes, so do
	 * not do anything that assumes we are touching a heap.
	 */
	buffer = XLogReadBuffer(xlrec->node, xlrec->blkno, true);
	Assert(BufferIsValid(buffer));
	page = (Page) BufferGetPage(buffer);

	Assert(record->xl_len == SizeOfHeapNewpage + BLCKSZ);
	memcpy(page, (char *) xlrec + SizeOfHeapNewpage, BLCKSZ);

	PageSetLSN(page, lsn);
	PageSetTLI(page, ThisTimeLineID);
	MarkBufferDirty(buffer);
	UnlockReleaseBuffer(buffer);
}

static void
heap_xlog_delete(XLogRecPtr lsn, XLogRecord *record)
{
	xl_heap_delete *xlrec = (xl_heap_delete *) XLogRecGetData(record);
	Buffer		buffer;
	Page		page;
	OffsetNumber offnum;
	ItemId		lp = NULL;
	HeapTupleHeader htup;
	BlockNumber blkno;

	blkno = ItemPointerGetBlockNumber(&(xlrec->target.tid));

	/*
	 * The visibility map may need to be fixed even if the heap page is
	 * already up-to-date.
	 */
	if (xlrec->all_visible_cleared)
	{
		Relation	reln = CreateFakeRelcacheEntry(xlrec->target.node);

		visibilitymap_clear(reln, blkno);
		FreeFakeRelcacheEntry(reln);
	}

	if (record->xl_info & XLR_BKP_BLOCK_1)
		return;

	buffer = XLogReadBuffer(xlrec->target.node, blkno, false);
	if (!BufferIsValid(buffer))
		return;
	page = (Page) BufferGetPage(buffer);

	if (XLByteLE(lsn, PageGetLSN(page)))		/* changes are applied */
	{
		UnlockReleaseBuffer(buffer);
		return;
	}

	offnum = ItemPointerGetOffsetNumber(&(xlrec->target.tid));
	if (PageGetMaxOffsetNumber(page) >= offnum)
		lp = PageGetItemId(page, offnum);

	if (PageGetMaxOffsetNumber(page) < offnum || !ItemIdIsNormal(lp))
		elog(PANIC, "heap_delete_redo: invalid lp");

	htup = (HeapTupleHeader) PageGetItem(page, lp);

	htup->t_infomask &= ~(HEAP_XMAX_COMMITTED |
						  HEAP_XMAX_INVALID |
						  HEAP_XMAX_IS_MULTI |
						  HEAP_IS_LOCKED |
						  HEAP_MOVED);
	HeapTupleHeaderClearHotUpdated(htup);
	HeapTupleHeaderSetXmax(htup, record->xl_xid);
	HeapTupleHeaderSetCmax(htup, FirstCommandId, false);

	/* Mark the page as a candidate for pruning */
	PageSetPrunable(page, record->xl_xid);

	if (xlrec->all_visible_cleared)
		PageClearAllVisible(page);

	/* Make sure there is no forward chain link in t_ctid */
	htup->t_ctid = xlrec->target.tid;
	PageSetLSN(page, lsn);
	PageSetTLI(page, ThisTimeLineID);
	MarkBufferDirty(buffer);
	UnlockReleaseBuffer(buffer);
}

static void
heap_xlog_insert(XLogRecPtr lsn, XLogRecord *record)
{
	xl_heap_insert *xlrec = (xl_heap_insert *) XLogRecGetData(record);
	Buffer		buffer;
	Page		page;
	OffsetNumber offnum;
	struct
	{
		HeapTupleHeaderData hdr;
		char		data[MaxHeapTupleSize];
	}			tbuf;
	HeapTupleHeader htup;
	xl_heap_header xlhdr;
	uint32		newlen;
	Size		freespace;
	BlockNumber blkno;

	blkno = ItemPointerGetBlockNumber(&(xlrec->target.tid));

	/*
	 * The visibility map may need to be fixed even if the heap page is
	 * already up-to-date.
	 */
	if (xlrec->all_visible_cleared)
	{
		Relation	reln = CreateFakeRelcacheEntry(xlrec->target.node);

		visibilitymap_clear(reln, blkno);
		FreeFakeRelcacheEntry(reln);
	}

	if (record->xl_info & XLR_BKP_BLOCK_1)
		return;

	if (record->xl_info & XLOG_HEAP_INIT_PAGE)
	{
		buffer = XLogReadBuffer(xlrec->target.node, blkno, true);
		Assert(BufferIsValid(buffer));
		page = (Page) BufferGetPage(buffer);

		PageInit(page, BufferGetPageSize(buffer), 0);
	}
	else
	{
		buffer = XLogReadBuffer(xlrec->target.node, blkno, false);
		if (!BufferIsValid(buffer))
			return;
		page = (Page) BufferGetPage(buffer);

		if (XLByteLE(lsn, PageGetLSN(page)))	/* changes are applied */
		{
			UnlockReleaseBuffer(buffer);
			return;
		}
	}

	offnum = ItemPointerGetOffsetNumber(&(xlrec->target.tid));
	if (PageGetMaxOffsetNumber(page) + 1 < offnum)
		elog(PANIC, "heap_insert_redo: invalid max offset number");

	newlen = record->xl_len - SizeOfHeapInsert - SizeOfHeapHeader;
	Assert(newlen <= MaxHeapTupleSize);
	memcpy((char *) &xlhdr,
		   (char *) xlrec + SizeOfHeapInsert,
		   SizeOfHeapHeader);
	htup = &tbuf.hdr;
	MemSet((char *) htup, 0, sizeof(HeapTupleHeaderData));
	/* PG73FORMAT: get bitmap [+ padding] [+ oid] + data */
	memcpy((char *) htup + offsetof(HeapTupleHeaderData, t_bits),
		   (char *) xlrec + SizeOfHeapInsert + SizeOfHeapHeader,
		   newlen);
	newlen += offsetof(HeapTupleHeaderData, t_bits);
	htup->t_infomask2 = xlhdr.t_infomask2;
	htup->t_infomask = xlhdr.t_infomask;
	htup->t_hoff = xlhdr.t_hoff;
	HeapTupleHeaderSetXmin(htup, record->xl_xid);
	HeapTupleHeaderSetCmin(htup, FirstCommandId);
	htup->t_ctid = xlrec->target.tid;

	offnum = PageAddItem(page, (Item) htup, newlen, offnum, true, true);
	if (offnum == InvalidOffsetNumber)
		elog(PANIC, "heap_insert_redo: failed to add tuple");

	freespace = PageGetHeapFreeSpace(page);		/* needed to update FSM below */

	PageSetLSN(page, lsn);
	PageSetTLI(page, ThisTimeLineID);

	if (xlrec->all_visible_cleared)
		PageClearAllVisible(page);

	MarkBufferDirty(buffer);
	UnlockReleaseBuffer(buffer);

	/*
	 * If the page is running low on free space, update the FSM as well.
	 * Arbitrarily, our definition of "low" is less than 20%. We can't do much
	 * better than that without knowing the fill-factor for the table.
	 *
	 * XXX: We don't get here if the page was restored from full page image.
	 * We don't bother to update the FSM in that case, it doesn't need to be
	 * totally accurate anyway.
	 */
	if (freespace < BLCKSZ / 5)
		XLogRecordPageWithFreeSpace(xlrec->target.node, blkno, freespace);
}

/*
 * Handles UPDATE, HOT_UPDATE & MOVE
 */
static void
heap_xlog_update(XLogRecPtr lsn, XLogRecord *record, bool move, bool hot_update)
{
	xl_heap_update *xlrec = (xl_heap_update *) XLogRecGetData(record);
	Buffer		buffer;
	bool		samepage = (ItemPointerGetBlockNumber(&(xlrec->newtid)) ==
							ItemPointerGetBlockNumber(&(xlrec->target.tid)));
	Page		page;
	OffsetNumber offnum;
	ItemId		lp = NULL;
	HeapTupleHeader htup;
	struct
	{
		HeapTupleHeaderData hdr;
		char		data[MaxHeapTupleSize];
	}			tbuf;
	xl_heap_header xlhdr;
	int			hsize;
	uint32		newlen;
	Size		freespace;

	/*
	 * The visibility map may need to be fixed even if the heap page is
	 * already up-to-date.
	 */
	if (xlrec->all_visible_cleared)
	{
		Relation	reln = CreateFakeRelcacheEntry(xlrec->target.node);

		visibilitymap_clear(reln,
							ItemPointerGetBlockNumber(&xlrec->target.tid));
		FreeFakeRelcacheEntry(reln);
	}

	if (record->xl_info & XLR_BKP_BLOCK_1)
	{
		if (samepage)
			return;				/* backup block covered both changes */
		goto newt;
	}

	/* Deal with old tuple version */

	buffer = XLogReadBuffer(xlrec->target.node,
							ItemPointerGetBlockNumber(&(xlrec->target.tid)),
							false);
	if (!BufferIsValid(buffer))
		goto newt;
	page = (Page) BufferGetPage(buffer);

	if (XLByteLE(lsn, PageGetLSN(page)))		/* changes are applied */
	{
		UnlockReleaseBuffer(buffer);
		if (samepage)
			return;
		goto newt;
	}

	offnum = ItemPointerGetOffsetNumber(&(xlrec->target.tid));
	if (PageGetMaxOffsetNumber(page) >= offnum)
		lp = PageGetItemId(page, offnum);

	if (PageGetMaxOffsetNumber(page) < offnum || !ItemIdIsNormal(lp))
		elog(PANIC, "heap_update_redo: invalid lp");

	htup = (HeapTupleHeader) PageGetItem(page, lp);

	if (move)
	{
		htup->t_infomask &= ~(HEAP_XMIN_COMMITTED |
							  HEAP_XMIN_INVALID |
							  HEAP_MOVED_IN);
		htup->t_infomask |= HEAP_MOVED_OFF;
		HeapTupleHeaderClearHotUpdated(htup);
		HeapTupleHeaderSetXvac(htup, record->xl_xid);
		/* Make sure there is no forward chain link in t_ctid */
		htup->t_ctid = xlrec->target.tid;
	}
	else
	{
		htup->t_infomask &= ~(HEAP_XMAX_COMMITTED |
							  HEAP_XMAX_INVALID |
							  HEAP_XMAX_IS_MULTI |
							  HEAP_IS_LOCKED |
							  HEAP_MOVED);
		if (hot_update)
			HeapTupleHeaderSetHotUpdated(htup);
		else
			HeapTupleHeaderClearHotUpdated(htup);
		HeapTupleHeaderSetXmax(htup, record->xl_xid);
		HeapTupleHeaderSetCmax(htup, FirstCommandId, false);
		/* Set forward chain link in t_ctid */
		htup->t_ctid = xlrec->newtid;
	}

	/* Mark the page as a candidate for pruning */
	PageSetPrunable(page, record->xl_xid);

	if (xlrec->all_visible_cleared)
		PageClearAllVisible(page);

	/*
	 * this test is ugly, but necessary to avoid thinking that insert change
	 * is already applied
	 */
	if (samepage)
		goto newsame;
	PageSetLSN(page, lsn);
	PageSetTLI(page, ThisTimeLineID);
	MarkBufferDirty(buffer);
	UnlockReleaseBuffer(buffer);

	/* Deal with new tuple */

newt:;

	/*
	 * The visibility map may need to be fixed even if the heap page is
	 * already up-to-date.
	 */
	if (xlrec->new_all_visible_cleared)
	{
		Relation	reln = CreateFakeRelcacheEntry(xlrec->target.node);

		visibilitymap_clear(reln, ItemPointerGetBlockNumber(&xlrec->newtid));
		FreeFakeRelcacheEntry(reln);
	}

	if (record->xl_info & XLR_BKP_BLOCK_2)
		return;

	if (record->xl_info & XLOG_HEAP_INIT_PAGE)
	{
		buffer = XLogReadBuffer(xlrec->target.node,
								ItemPointerGetBlockNumber(&(xlrec->newtid)),
								true);
		Assert(BufferIsValid(buffer));
		page = (Page) BufferGetPage(buffer);

		PageInit(page, BufferGetPageSize(buffer), 0);
	}
	else
	{
		buffer = XLogReadBuffer(xlrec->target.node,
								ItemPointerGetBlockNumber(&(xlrec->newtid)),
								false);
		if (!BufferIsValid(buffer))
			return;
		page = (Page) BufferGetPage(buffer);

		if (XLByteLE(lsn, PageGetLSN(page)))	/* changes are applied */
		{
			UnlockReleaseBuffer(buffer);
			return;
		}
	}

newsame:;

	offnum = ItemPointerGetOffsetNumber(&(xlrec->newtid));
	if (PageGetMaxOffsetNumber(page) + 1 < offnum)
		elog(PANIC, "heap_update_redo: invalid max offset number");

	hsize = SizeOfHeapUpdate + SizeOfHeapHeader;
	if (move)
		hsize += (2 * sizeof(TransactionId));

	newlen = record->xl_len - hsize;
	Assert(newlen <= MaxHeapTupleSize);
	memcpy((char *) &xlhdr,
		   (char *) xlrec + SizeOfHeapUpdate,
		   SizeOfHeapHeader);
	htup = &tbuf.hdr;
	MemSet((char *) htup, 0, sizeof(HeapTupleHeaderData));
	/* PG73FORMAT: get bitmap [+ padding] [+ oid] + data */
	memcpy((char *) htup + offsetof(HeapTupleHeaderData, t_bits),
		   (char *) xlrec + hsize,
		   newlen);
	newlen += offsetof(HeapTupleHeaderData, t_bits);
	htup->t_infomask2 = xlhdr.t_infomask2;
	htup->t_infomask = xlhdr.t_infomask;
	htup->t_hoff = xlhdr.t_hoff;

	if (move)
	{
		TransactionId xid[2];	/* xmax, xmin */

		memcpy((char *) xid,
			   (char *) xlrec + SizeOfHeapUpdate + SizeOfHeapHeader,
			   2 * sizeof(TransactionId));
		HeapTupleHeaderSetXmin(htup, xid[1]);
		HeapTupleHeaderSetXmax(htup, xid[0]);
		HeapTupleHeaderSetXvac(htup, record->xl_xid);
	}
	else
	{
		HeapTupleHeaderSetXmin(htup, record->xl_xid);
		HeapTupleHeaderSetCmin(htup, FirstCommandId);
	}
	/* Make sure there is no forward chain link in t_ctid */
	htup->t_ctid = xlrec->newtid;

	offnum = PageAddItem(page, (Item) htup, newlen, offnum, true, true);
	if (offnum == InvalidOffsetNumber)
		elog(PANIC, "heap_update_redo: failed to add tuple");

	if (xlrec->new_all_visible_cleared)
		PageClearAllVisible(page);

	freespace = PageGetHeapFreeSpace(page);		/* needed to update FSM below */

	PageSetLSN(page, lsn);
	PageSetTLI(page, ThisTimeLineID);
	MarkBufferDirty(buffer);
	UnlockReleaseBuffer(buffer);

	/*
	 * If the page is running low on free space, update the FSM as well.
	 * Arbitrarily, our definition of "low" is less than 20%. We can't do much
	 * better than that without knowing the fill-factor for the table.
	 *
	 * However, don't update the FSM on HOT updates, because after crash
	 * recovery, either the old or the new tuple will certainly be dead and
	 * prunable. After pruning, the page will have roughly as much free space
	 * as it did before the update, assuming the new tuple is about the same
	 * size as the old one.
	 *
	 * XXX: We don't get here if the page was restored from full page image.
	 * We don't bother to update the FSM in that case, it doesn't need to be
	 * totally accurate anyway.
	 */
	if (!hot_update && freespace < BLCKSZ / 5)
		XLogRecordPageWithFreeSpace(xlrec->target.node,
					 ItemPointerGetBlockNumber(&(xlrec->newtid)), freespace);
}

static void
heap_xlog_lock(XLogRecPtr lsn, XLogRecord *record)
{
	xl_heap_lock *xlrec = (xl_heap_lock *) XLogRecGetData(record);
	Buffer		buffer;
	Page		page;
	OffsetNumber offnum;
	ItemId		lp = NULL;
	HeapTupleHeader htup;

	if (record->xl_info & XLR_BKP_BLOCK_1)
		return;

	buffer = XLogReadBuffer(xlrec->target.node,
							ItemPointerGetBlockNumber(&(xlrec->target.tid)),
							false);
	if (!BufferIsValid(buffer))
		return;
	page = (Page) BufferGetPage(buffer);

	if (XLByteLE(lsn, PageGetLSN(page)))		/* changes are applied */
	{
		UnlockReleaseBuffer(buffer);
		return;
	}

	offnum = ItemPointerGetOffsetNumber(&(xlrec->target.tid));
	if (PageGetMaxOffsetNumber(page) >= offnum)
		lp = PageGetItemId(page, offnum);

	if (PageGetMaxOffsetNumber(page) < offnum || !ItemIdIsNormal(lp))
		elog(PANIC, "heap_lock_redo: invalid lp");

	htup = (HeapTupleHeader) PageGetItem(page, lp);

	htup->t_infomask &= ~(HEAP_XMAX_COMMITTED |
						  HEAP_XMAX_INVALID |
						  HEAP_XMAX_IS_MULTI |
						  HEAP_IS_LOCKED |
						  HEAP_MOVED);
	if (xlrec->xid_is_mxact)
		htup->t_infomask |= HEAP_XMAX_IS_MULTI;
	if (xlrec->shared_lock)
		htup->t_infomask |= HEAP_XMAX_SHARED_LOCK;
	else
		htup->t_infomask |= HEAP_XMAX_EXCL_LOCK;
	HeapTupleHeaderClearHotUpdated(htup);
	HeapTupleHeaderSetXmax(htup, xlrec->locking_xid);
	HeapTupleHeaderSetCmax(htup, FirstCommandId, false);
	/* Make sure there is no forward chain link in t_ctid */
	htup->t_ctid = xlrec->target.tid;
	PageSetLSN(page, lsn);
	PageSetTLI(page, ThisTimeLineID);
	MarkBufferDirty(buffer);
	UnlockReleaseBuffer(buffer);
}

static void
heap_xlog_inplace(XLogRecPtr lsn, XLogRecord *record)
{
	xl_heap_inplace *xlrec = (xl_heap_inplace *) XLogRecGetData(record);
	Buffer		buffer;
	Page		page;
	OffsetNumber offnum;
	ItemId		lp = NULL;
	HeapTupleHeader htup;
	uint32		oldlen;
	uint32		newlen;

	if (record->xl_info & XLR_BKP_BLOCK_1)
		return;

	buffer = XLogReadBuffer(xlrec->target.node,
							ItemPointerGetBlockNumber(&(xlrec->target.tid)),
							false);
	if (!BufferIsValid(buffer))
		return;
	page = (Page) BufferGetPage(buffer);

	if (XLByteLE(lsn, PageGetLSN(page)))		/* changes are applied */
	{
		UnlockReleaseBuffer(buffer);
		return;
	}

	offnum = ItemPointerGetOffsetNumber(&(xlrec->target.tid));
	if (PageGetMaxOffsetNumber(page) >= offnum)
		lp = PageGetItemId(page, offnum);

	if (PageGetMaxOffsetNumber(page) < offnum || !ItemIdIsNormal(lp))
		elog(PANIC, "heap_inplace_redo: invalid lp");

	htup = (HeapTupleHeader) PageGetItem(page, lp);

	oldlen = ItemIdGetLength(lp) - htup->t_hoff;
	newlen = record->xl_len - SizeOfHeapInplace;
	if (oldlen != newlen)
		elog(PANIC, "heap_inplace_redo: wrong tuple length");

	memcpy((char *) htup + htup->t_hoff,
		   (char *) xlrec + SizeOfHeapInplace,
		   newlen);

	PageSetLSN(page, lsn);
	PageSetTLI(page, ThisTimeLineID);
	MarkBufferDirty(buffer);
	UnlockReleaseBuffer(buffer);
}

void
heap_redo(XLogRecPtr lsn, XLogRecord *record)
{
	uint8		info = record->xl_info & ~XLR_INFO_MASK;

	RestoreBkpBlocks(lsn, record, false);

	switch (info & XLOG_HEAP_OPMASK)
	{
		case XLOG_HEAP_INSERT:
			heap_xlog_insert(lsn, record);
			break;
		case XLOG_HEAP_DELETE:
			heap_xlog_delete(lsn, record);
			break;
		case XLOG_HEAP_UPDATE:
			heap_xlog_update(lsn, record, false, false);
			break;
		case XLOG_HEAP_MOVE:
			heap_xlog_update(lsn, record, true, false);
			break;
		case XLOG_HEAP_HOT_UPDATE:
			heap_xlog_update(lsn, record, false, true);
			break;
		case XLOG_HEAP_NEWPAGE:
			heap_xlog_newpage(lsn, record);
			break;
		case XLOG_HEAP_LOCK:
			heap_xlog_lock(lsn, record);
			break;
		case XLOG_HEAP_INPLACE:
			heap_xlog_inplace(lsn, record);
			break;
		default:
			elog(PANIC, "heap_redo: unknown op code %u", info);
	}
}

void
heap2_redo(XLogRecPtr lsn, XLogRecord *record)
{
	uint8		info = record->xl_info & ~XLR_INFO_MASK;

	switch (info & XLOG_HEAP_OPMASK)
	{
		case XLOG_HEAP2_FREEZE:
			RestoreBkpBlocks(lsn, record, false);
			heap_xlog_freeze(lsn, record);
			break;
		case XLOG_HEAP2_CLEAN:
			RestoreBkpBlocks(lsn, record, true);
			heap_xlog_clean(lsn, record, false);
			break;
		case XLOG_HEAP2_CLEAN_MOVE:
			RestoreBkpBlocks(lsn, record, true);
			heap_xlog_clean(lsn, record, true);
			break;
		default:
			elog(PANIC, "heap2_redo: unknown op code %u", info);
	}
}

static void
out_target(StringInfo buf, xl_heaptid *target)
{
	appendStringInfo(buf, "rel %u/%u/%u; tid %u/%u",
			 target->node.spcNode, target->node.dbNode, target->node.relNode,
					 ItemPointerGetBlockNumber(&(target->tid)),
					 ItemPointerGetOffsetNumber(&(target->tid)));
}

void
heap_desc(StringInfo buf, uint8 xl_info, char *rec)
{
	uint8		info = xl_info & ~XLR_INFO_MASK;

	info &= XLOG_HEAP_OPMASK;
	if (info == XLOG_HEAP_INSERT)
	{
		xl_heap_insert *xlrec = (xl_heap_insert *) rec;

		if (xl_info & XLOG_HEAP_INIT_PAGE)
			appendStringInfo(buf, "insert(init): ");
		else
			appendStringInfo(buf, "insert: ");
		out_target(buf, &(xlrec->target));
	}
	else if (info == XLOG_HEAP_DELETE)
	{
		xl_heap_delete *xlrec = (xl_heap_delete *) rec;

		appendStringInfo(buf, "delete: ");
		out_target(buf, &(xlrec->target));
	}
	else if (info == XLOG_HEAP_UPDATE)
	{
		xl_heap_update *xlrec = (xl_heap_update *) rec;

		if (xl_info & XLOG_HEAP_INIT_PAGE)
			appendStringInfo(buf, "update(init): ");
		else
			appendStringInfo(buf, "update: ");
		out_target(buf, &(xlrec->target));
		appendStringInfo(buf, "; new %u/%u",
						 ItemPointerGetBlockNumber(&(xlrec->newtid)),
						 ItemPointerGetOffsetNumber(&(xlrec->newtid)));
	}
	else if (info == XLOG_HEAP_MOVE)
	{
		xl_heap_update *xlrec = (xl_heap_update *) rec;

		if (xl_info & XLOG_HEAP_INIT_PAGE)
			appendStringInfo(buf, "move(init): ");
		else
			appendStringInfo(buf, "move: ");
		out_target(buf, &(xlrec->target));
		appendStringInfo(buf, "; new %u/%u",
						 ItemPointerGetBlockNumber(&(xlrec->newtid)),
						 ItemPointerGetOffsetNumber(&(xlrec->newtid)));
	}
	else if (info == XLOG_HEAP_HOT_UPDATE)
	{
		xl_heap_update *xlrec = (xl_heap_update *) rec;

		if (xl_info & XLOG_HEAP_INIT_PAGE)		/* can this case happen? */
			appendStringInfo(buf, "hot_update(init): ");
		else
			appendStringInfo(buf, "hot_update: ");
		out_target(buf, &(xlrec->target));
		appendStringInfo(buf, "; new %u/%u",
						 ItemPointerGetBlockNumber(&(xlrec->newtid)),
						 ItemPointerGetOffsetNumber(&(xlrec->newtid)));
	}
	else if (info == XLOG_HEAP_NEWPAGE)
	{
		xl_heap_newpage *xlrec = (xl_heap_newpage *) rec;

		appendStringInfo(buf, "newpage: rel %u/%u/%u; blk %u",
						 xlrec->node.spcNode, xlrec->node.dbNode,
						 xlrec->node.relNode, xlrec->blkno);
	}
	else if (info == XLOG_HEAP_LOCK)
	{
		xl_heap_lock *xlrec = (xl_heap_lock *) rec;

		if (xlrec->shared_lock)
			appendStringInfo(buf, "shared_lock: ");
		else
			appendStringInfo(buf, "exclusive_lock: ");
		if (xlrec->xid_is_mxact)
			appendStringInfo(buf, "mxid ");
		else
			appendStringInfo(buf, "xid ");
		appendStringInfo(buf, "%u ", xlrec->locking_xid);
		out_target(buf, &(xlrec->target));
	}
	else if (info == XLOG_HEAP_INPLACE)
	{
		xl_heap_inplace *xlrec = (xl_heap_inplace *) rec;

		appendStringInfo(buf, "inplace: ");
		out_target(buf, &(xlrec->target));
	}
	else
		appendStringInfo(buf, "UNKNOWN");
}

void
heap2_desc(StringInfo buf, uint8 xl_info, char *rec)
{
	uint8		info = xl_info & ~XLR_INFO_MASK;

	info &= XLOG_HEAP_OPMASK;
	if (info == XLOG_HEAP2_FREEZE)
	{
		xl_heap_freeze *xlrec = (xl_heap_freeze *) rec;

		appendStringInfo(buf, "freeze: rel %u/%u/%u; blk %u; cutoff %u",
						 xlrec->node.spcNode, xlrec->node.dbNode,
						 xlrec->node.relNode, xlrec->block,
						 xlrec->cutoff_xid);
	}
	else if (info == XLOG_HEAP2_CLEAN)
	{
		xl_heap_clean *xlrec = (xl_heap_clean *) rec;

		appendStringInfo(buf, "clean: rel %u/%u/%u; blk %u",
						 xlrec->node.spcNode, xlrec->node.dbNode,
						 xlrec->node.relNode, xlrec->block);
	}
	else if (info == XLOG_HEAP2_CLEAN_MOVE)
	{
		xl_heap_clean *xlrec = (xl_heap_clean *) rec;

		appendStringInfo(buf, "clean_move: rel %u/%u/%u; blk %u",
						 xlrec->node.spcNode, xlrec->node.dbNode,
						 xlrec->node.relNode, xlrec->block);
	}
	else
		appendStringInfo(buf, "UNKNOWN");
}

/*
 *	heap_sync		- sync a heap, for use when no WAL has been written
 *
 * This forces the heap contents (including TOAST heap if any) down to disk.
 * If we skipped using WAL, and it's not a temp relation, we must force the
 * relation down to disk before it's safe to commit the transaction.  This
 * requires writing out any dirty buffers and then doing a forced fsync.
 *
 * Indexes are not touched.  (Currently, index operations associated with
 * the commands that use this are WAL-logged and so do not need fsync.
 * That behavior might change someday, but in any case it's likely that
 * any fsync decisions required would be per-index and hence not appropriate
 * to be done here.)
 */
void
heap_sync(Relation rel)
{
	/* temp tables never need fsync */
	if (rel->rd_istemp)
		return;

	/* main heap */
	FlushRelationBuffers(rel);
	/* FlushRelationBuffers will have opened rd_smgr */
	smgrimmedsync(rel->rd_smgr, MAIN_FORKNUM);

	/* FSM is not critical, don't bother syncing it */

	/* toast heap, if any */
	if (OidIsValid(rel->rd_rel->reltoastrelid))
	{
		Relation	toastrel;

		toastrel = heap_open(rel->rd_rel->reltoastrelid, AccessShareLock);
		FlushRelationBuffers(toastrel);
		smgrimmedsync(toastrel->rd_smgr, MAIN_FORKNUM);
		heap_close(toastrel, AccessShareLock);
	}
}<|MERGE_RESOLUTION|>--- conflicted
+++ resolved
@@ -55,13 +55,10 @@
 #include "mammoth_r/pgr.h"
 #include "miscadmin.h"
 #include "pgstat.h"
-<<<<<<< HEAD
 #include "postmaster/replication.h"
-=======
 #include "storage/bufmgr.h"
 #include "storage/freespace.h"
 #include "storage/lmgr.h"
->>>>>>> 29b61b92
 #include "storage/procarray.h"
 #include "storage/smgr.h"
 #include "utils/datum.h"
@@ -152,13 +149,8 @@
 	if (is_rescan)
 	{
 		/*
-<<<<<<< HEAD
-		 * If rescan, keep the previous startblock setting so that rewinding
-		 * a cursor doesn't generate surprising results.  Reset the syncscan
-=======
 		 * If rescan, keep the previous startblock setting so that rewinding a
 		 * cursor doesn't generate surprising results.  Reset the syncscan
->>>>>>> 29b61b92
 		 * setting, though.
 		 */
 		scan->rs_syncscan = (allow_sync && synchronize_seqscans);
@@ -993,16 +985,8 @@
 	if (lockmode != NoLock)
 		AcceptInvalidationMessages();
 
-<<<<<<< HEAD
-	/* Make note that we've accessed a temporary relation */
-	if (r->rd_istemp)
-		MyXactAccessedTempRel = true;
-
-	pgstat_initstats(r);
-=======
 	/* Look up the appropriate relation using namespace search */
 	relOid = RangeVarGetRelid(relation, false);
->>>>>>> 29b61b92
 
 	/* Let relation_open do the rest */
 	return relation_open(relOid, lockmode);
@@ -2311,14 +2295,12 @@
 	 */
 	CacheInvalidateHeapTuple(relation, &tp);
 
-<<<<<<< HEAD
 	if (replication_enable && relation->rd_replicate && replication_master)
 		PGRCollectDelete(relation, &tp, cid);
-=======
+
 	/* Clear the bit in the visibility map if necessary */
 	if (all_visible_cleared)
 		visibilitymap_clear(relation, BufferGetBlockNumber(buffer));
->>>>>>> 29b61b92
 
 	/* Now we can release the buffer */
 	ReleaseBuffer(buffer);
@@ -4133,10 +4115,7 @@
 	int			nredirected;
 	int			ndead;
 	int			nunused;
-<<<<<<< HEAD
-=======
 	Size		freespace;
->>>>>>> 29b61b92
 
 	if (record->xl_info & XLR_BKP_BLOCK_1)
 		return;
@@ -4162,28 +4141,17 @@
 	Assert(nunused >= 0);
 
 	/* Update all item pointers per the record, and repair fragmentation */
-<<<<<<< HEAD
-	heap_page_prune_execute(reln, buffer,
-=======
 	heap_page_prune_execute(buffer,
->>>>>>> 29b61b92
 							redirected, nredirected,
 							nowdead, ndead,
 							nowunused, nunused,
 							clean_move);
-<<<<<<< HEAD
-
-	/*
-	 * Note: we don't worry about updating the page's prunability hints.
-	 * At worst this will cause an extra prune cycle to occur soon.
-=======
 
 	freespace = PageGetHeapFreeSpace(page);		/* needed to update FSM below */
 
 	/*
 	 * Note: we don't worry about updating the page's prunability hints. At
 	 * worst this will cause an extra prune cycle to occur soon.
->>>>>>> 29b61b92
 	 */
 
 	PageSetLSN(page, lsn);
