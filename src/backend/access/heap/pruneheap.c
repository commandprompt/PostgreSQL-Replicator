--- conflicted
+++ resolved
@@ -30,11 +30,7 @@
 typedef struct
 {
 	TransactionId new_prune_xid;	/* new prune hint value for page */
-<<<<<<< HEAD
-	int			nredirected;		/* numbers of entries in arrays below */
-=======
 	int			nredirected;	/* numbers of entries in arrays below */
->>>>>>> 29b61b92
 	int			ndead;
 	int			nunused;
 	/* arrays that accumulate indexes of items to be changed */
@@ -163,37 +159,21 @@
 
 	/*
 	 * Our strategy is to scan the page and make lists of items to change,
-<<<<<<< HEAD
-	 * then apply the changes within a critical section.  This keeps as
-	 * much logic as possible out of the critical section, and also ensures
-	 * that WAL replay will work the same as the normal case.
-	 *
-	 * First, inform inval.c that upcoming CacheInvalidateHeapTuple calls
-	 * are nontransactional.
-=======
 	 * then apply the changes within a critical section.  This keeps as much
 	 * logic as possible out of the critical section, and also ensures that
 	 * WAL replay will work the same as the normal case.
 	 *
 	 * First, inform inval.c that upcoming CacheInvalidateHeapTuple calls are
 	 * nontransactional.
->>>>>>> 29b61b92
 	 */
 	if (redirect_move)
 		BeginNonTransactionalInvalidation();
 
 	/*
-<<<<<<< HEAD
-	 * Initialize the new pd_prune_xid value to zero (indicating no
-	 * prunable tuples).  If we find any tuples which may soon become
-	 * prunable, we will save the lowest relevant XID in new_prune_xid.
-	 * Also initialize the rest of our working state.
-=======
 	 * Initialize the new pd_prune_xid value to zero (indicating no prunable
 	 * tuples).  If we find any tuples which may soon become prunable, we will
 	 * save the lowest relevant XID in new_prune_xid. Also initialize the rest
 	 * of our working state.
->>>>>>> 29b61b92
 	 */
 	prstate.new_prune_xid = InvalidTransactionId;
 	prstate.nredirected = prstate.ndead = prstate.nunused = 0;
@@ -224,15 +204,9 @@
 	}
 
 	/*
-<<<<<<< HEAD
-	 * Send invalidation messages for any tuples we are about to move.
-	 * It is safe to do this now, even though we could theoretically still
-	 * fail before making the actual page update, because a useless cache
-=======
 	 * Send invalidation messages for any tuples we are about to move. It is
 	 * safe to do this now, even though we could theoretically still fail
 	 * before making the actual page update, because a useless cache
->>>>>>> 29b61b92
 	 * invalidation doesn't hurt anything.  Also, no one else can reload the
 	 * tuples while we have exclusive buffer lock, so it's not too early to
 	 * send the invals.  This avoids sending the invals while inside the
@@ -248,29 +222,6 @@
 	if (prstate.nredirected > 0 || prstate.ndead > 0 || prstate.nunused > 0)
 	{
 		/*
-<<<<<<< HEAD
-		 * Apply the planned item changes, then repair page fragmentation,
-		 * and update the page's hint bit about whether it has free line
-		 * pointers.
-		 */
-		heap_page_prune_execute(relation, buffer,
-								prstate.redirected, prstate.nredirected,
-								prstate.nowdead, prstate.ndead,
-								prstate.nowunused, prstate.nunused,
-								redirect_move);
-
-		/*
-		 * Update the page's pd_prune_xid field to either zero, or the lowest
-		 * XID of any soon-prunable tuple.
-		 */
-		((PageHeader) page)->pd_prune_xid = prstate.new_prune_xid;
-
-		/*
-		 * Also clear the "page is full" flag, since there's no point in
-		 * repeating the prune/defrag process until something else happens to
-		 * the page.
-		 */
-=======
 		 * Apply the planned item changes, then repair page fragmentation, and
 		 * update the page's hint bit about whether it has free line pointers.
 		 */
@@ -291,7 +242,6 @@
 		 * repeating the prune/defrag process until something else happens to
 		 * the page.
 		 */
->>>>>>> 29b61b92
 		PageClearFull(page);
 
 		MarkBufferDirty(buffer);
@@ -317,13 +267,8 @@
 	{
 		/*
 		 * If we didn't prune anything, but have found a new value for the
-<<<<<<< HEAD
-		 * pd_prune_xid field, update it and mark the buffer dirty.
-		 * This is treated as a non-WAL-logged hint.
-=======
 		 * pd_prune_xid field, update it and mark the buffer dirty. This is
 		 * treated as a non-WAL-logged hint.
->>>>>>> 29b61b92
 		 *
 		 * Also clear the "page is full" flag if it is set, since there's no
 		 * point in repeating the prune/defrag process until something else
@@ -388,13 +333,8 @@
  * OldestXmin is the cutoff XID used to identify dead tuples.
  *
  * We don't actually change the page here, except perhaps for hint-bit updates
-<<<<<<< HEAD
- * caused by HeapTupleSatisfiesVacuum.  We just add entries to the arrays in
- * prstate showing the changes to be made.  Items to be redirected are added
-=======
  * caused by HeapTupleSatisfiesVacuum.	We just add entries to the arrays in
  * prstate showing the changes to be made.	Items to be redirected are added
->>>>>>> 29b61b92
  * to the redirected[] array (two entries per redirection); items to be set to
  * LP_DEAD state are added to nowdead[]; and items to be set to LP_UNUSED
  * state are added to nowunused[].
@@ -657,32 +597,19 @@
 	else if (redirect_move && ItemIdIsRedirected(rootlp))
 	{
 		/*
-<<<<<<< HEAD
-		 * If we desire to eliminate LP_REDIRECT items by moving tuples,
-		 * make a redirection entry for each redirected root item; this
-		 * will cause heap_page_prune_execute to actually do the move.
-		 * (We get here only when there are no DEAD tuples in the chain;
-		 * otherwise the redirection entry was made above.)
-=======
 		 * If we desire to eliminate LP_REDIRECT items by moving tuples, make
 		 * a redirection entry for each redirected root item; this will cause
 		 * heap_page_prune_execute to actually do the move. (We get here only
 		 * when there are no DEAD tuples in the chain; otherwise the
 		 * redirection entry was made above.)
->>>>>>> 29b61b92
 		 */
 		heap_prune_record_redirect(prstate, rootoffnum, chainitems[1]);
 		redirect_target = chainitems[1];
 	}
 
 	/*
-<<<<<<< HEAD
-	 * If we are going to implement a redirect by moving tuples, we have
-	 * to issue a cache invalidation against the redirection target tuple,
-=======
 	 * If we are going to implement a redirect by moving tuples, we have to
 	 * issue a cache invalidation against the redirection target tuple,
->>>>>>> 29b61b92
 	 * because its CTID will be effectively changed by the move.  Note that
 	 * CacheInvalidateHeapTuple only queues the request, it doesn't send it;
 	 * if we fail before reaching EndNonTransactionalInvalidation, nothing
@@ -765,19 +692,11 @@
  * buffer, and is inside a critical section.
  *
  * This is split out because it is also used by heap_xlog_clean()
-<<<<<<< HEAD
- * to replay the WAL record when needed after a crash.  Note that the
- * arguments are identical to those of log_heap_clean().
- */
-void
-heap_page_prune_execute(Relation reln, Buffer buffer,
-=======
  * to replay the WAL record when needed after a crash.	Note that the
  * arguments are identical to those of log_heap_clean().
  */
 void
 heap_page_prune_execute(Buffer buffer,
->>>>>>> 29b61b92
 						OffsetNumber *redirected, int nredirected,
 						OffsetNumber *nowdead, int ndead,
 						OffsetNumber *nowunused, int nunused,
