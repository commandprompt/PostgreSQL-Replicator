/*-------------------------------------------------------------------------
 *
 * nodeTidscan.c
 *	  Routines to support direct tid scans of relations
 *
 * Portions Copyright (c) 1996-2009, PostgreSQL Global Development Group
 * Portions Copyright (c) 1994, Regents of the University of California
 *
 *
 * IDENTIFICATION
 *	  $PostgreSQL$
 *
 *-------------------------------------------------------------------------
 */
/*
 * INTERFACE ROUTINES
 *
 *		ExecTidScan			scans a relation using tids
 *		ExecInitTidScan		creates and initializes state info.
 *		ExecTidReScan		rescans the tid relation.
 *		ExecEndTidScan		releases all storage.
 *		ExecTidMarkPos		marks scan position.
 *		ExecTidRestrPos		restores scan position.
 */
#include "postgres.h"

#include "access/heapam.h"
#include "access/sysattr.h"
#include "catalog/pg_type.h"
#include "executor/execdebug.h"
#include "executor/nodeTidscan.h"
#include "optimizer/clauses.h"
#include "storage/bufmgr.h"
#include "utils/array.h"


#define IsCTIDVar(node)  \
	((node) != NULL && \
	 IsA((node), Var) && \
	 ((Var *) (node))->varattno == SelfItemPointerAttributeNumber && \
	 ((Var *) (node))->varlevelsup == 0)

static void TidListCreate(TidScanState *tidstate);
static int	itemptr_comparator(const void *a, const void *b);
static TupleTableSlot *TidNext(TidScanState *node);


/*
 * Compute the list of TIDs to be visited, by evaluating the expressions
 * for them.
 *
 * (The result is actually an array, not a list.)
 */
static void
TidListCreate(TidScanState *tidstate)
{
	List	   *evalList = tidstate->tss_tidquals;
	ExprContext *econtext = tidstate->ss.ps.ps_ExprContext;
	BlockNumber nblocks;
	ItemPointerData *tidList;
	int			numAllocTids;
	int			numTids;
	ListCell   *l;

	/*
<<<<<<< HEAD
	 * We silently discard any TIDs that are out of range at the time of
	 * scan start.  (Since we hold at least AccessShareLock on the table,
	 * it won't be possible for someone to truncate away the blocks we
	 * intend to visit.)
=======
	 * We silently discard any TIDs that are out of range at the time of scan
	 * start.  (Since we hold at least AccessShareLock on the table, it won't
	 * be possible for someone to truncate away the blocks we intend to
	 * visit.)
>>>>>>> 29b61b92
	 */
	nblocks = RelationGetNumberOfBlocks(tidstate->ss.ss_currentRelation);

	/*
	 * We initialize the array with enough slots for the case that all quals
	 * are simple OpExprs or CurrentOfExprs.  If there are any
	 * ScalarArrayOpExprs, we may have to enlarge the array.
	 */
	numAllocTids = list_length(evalList);
	tidList = (ItemPointerData *)
		palloc(numAllocTids * sizeof(ItemPointerData));
	numTids = 0;
	tidstate->tss_isCurrentOf = false;

	foreach(l, evalList)
	{
		ExprState  *exstate = (ExprState *) lfirst(l);
		Expr	   *expr = exstate->expr;
		ItemPointer itemptr;
		bool		isNull;

		if (is_opclause(expr))
		{
			FuncExprState *fexstate = (FuncExprState *) exstate;
			Node	   *arg1;
			Node	   *arg2;

			arg1 = get_leftop(expr);
			arg2 = get_rightop(expr);
			if (IsCTIDVar(arg1))
				exstate = (ExprState *) lsecond(fexstate->args);
			else if (IsCTIDVar(arg2))
				exstate = (ExprState *) linitial(fexstate->args);
			else
				elog(ERROR, "could not identify CTID variable");

			itemptr = (ItemPointer)
				DatumGetPointer(ExecEvalExprSwitchContext(exstate,
														  econtext,
														  &isNull,
														  NULL));
			if (!isNull &&
				ItemPointerIsValid(itemptr) &&
				ItemPointerGetBlockNumber(itemptr) < nblocks)
			{
				if (numTids >= numAllocTids)
				{
					numAllocTids *= 2;
					tidList = (ItemPointerData *)
						repalloc(tidList,
								 numAllocTids * sizeof(ItemPointerData));
				}
				tidList[numTids++] = *itemptr;
			}
		}
		else if (expr && IsA(expr, ScalarArrayOpExpr))
		{
			ScalarArrayOpExprState *saexstate = (ScalarArrayOpExprState *) exstate;
			Datum		arraydatum;
			ArrayType  *itemarray;
			Datum	   *ipdatums;
			bool	   *ipnulls;
			int			ndatums;
			int			i;

			exstate = (ExprState *) lsecond(saexstate->fxprstate.args);
			arraydatum = ExecEvalExprSwitchContext(exstate,
												   econtext,
												   &isNull,
												   NULL);
			if (isNull)
				continue;
			itemarray = DatumGetArrayTypeP(arraydatum);
			deconstruct_array(itemarray,
							  TIDOID, SizeOfIptrData, false, 's',
							  &ipdatums, &ipnulls, &ndatums);
			if (numTids + ndatums > numAllocTids)
			{
				numAllocTids = numTids + ndatums;
				tidList = (ItemPointerData *)
					repalloc(tidList,
							 numAllocTids * sizeof(ItemPointerData));
			}
			for (i = 0; i < ndatums; i++)
			{
				if (!ipnulls[i])
				{
					itemptr = (ItemPointer) DatumGetPointer(ipdatums[i]);
					if (ItemPointerIsValid(itemptr) &&
						ItemPointerGetBlockNumber(itemptr) < nblocks)
						tidList[numTids++] = *itemptr;
				}
			}
			pfree(ipdatums);
			pfree(ipnulls);
		}
		else if (expr && IsA(expr, CurrentOfExpr))
		{
			CurrentOfExpr *cexpr = (CurrentOfExpr *) expr;
			ItemPointerData cursor_tid;

			if (execCurrentOf(cexpr, econtext,
						   RelationGetRelid(tidstate->ss.ss_currentRelation),
							  &cursor_tid))
			{
				if (numTids >= numAllocTids)
				{
					numAllocTids *= 2;
					tidList = (ItemPointerData *)
						repalloc(tidList,
								 numAllocTids * sizeof(ItemPointerData));
				}
				tidList[numTids++] = cursor_tid;
				tidstate->tss_isCurrentOf = true;
			}
		}
		else
			elog(ERROR, "could not identify CTID expression");
	}

	/*
	 * Sort the array of TIDs into order, and eliminate duplicates.
	 * Eliminating duplicates is necessary since we want OR semantics across
	 * the list.  Sorting makes it easier to detect duplicates, and as a bonus
	 * ensures that we will visit the heap in the most efficient way.
	 */
	if (numTids > 1)
	{
		int			lastTid;
		int			i;

		/* CurrentOfExpr could never appear OR'd with something else */
		Assert(!tidstate->tss_isCurrentOf);

		qsort((void *) tidList, numTids, sizeof(ItemPointerData),
			  itemptr_comparator);
		lastTid = 0;
		for (i = 1; i < numTids; i++)
		{
			if (!ItemPointerEquals(&tidList[lastTid], &tidList[i]))
				tidList[++lastTid] = tidList[i];
		}
		numTids = lastTid + 1;
	}

	tidstate->tss_TidList = tidList;
	tidstate->tss_NumTids = numTids;
	tidstate->tss_TidPtr = -1;
}

/*
 * qsort comparator for ItemPointerData items
 */
static int
itemptr_comparator(const void *a, const void *b)
{
	const ItemPointerData *ipa = (const ItemPointerData *) a;
	const ItemPointerData *ipb = (const ItemPointerData *) b;
	BlockNumber ba = ItemPointerGetBlockNumber(ipa);
	BlockNumber bb = ItemPointerGetBlockNumber(ipb);
	OffsetNumber oa = ItemPointerGetOffsetNumber(ipa);
	OffsetNumber ob = ItemPointerGetOffsetNumber(ipb);

	if (ba < bb)
		return -1;
	if (ba > bb)
		return 1;
	if (oa < ob)
		return -1;
	if (oa > ob)
		return 1;
	return 0;
}

/* ----------------------------------------------------------------
 *		TidNext
 *
 *		Retrieve a tuple from the TidScan node's currentRelation
 *		using the tids in the TidScanState information.
 *
 * ----------------------------------------------------------------
 */
static TupleTableSlot *
TidNext(TidScanState *node)
{
	EState	   *estate;
	ScanDirection direction;
	Snapshot	snapshot;
	Relation	heapRelation;
	HeapTuple	tuple;
	TupleTableSlot *slot;
	Index		scanrelid;
	Buffer		buffer = InvalidBuffer;
	ItemPointerData *tidList;
	int			numTids;
	bool		bBackward;

	/*
	 * extract necessary information from tid scan node
	 */
	estate = node->ss.ps.state;
	direction = estate->es_direction;
	snapshot = estate->es_snapshot;
	heapRelation = node->ss.ss_currentRelation;
	slot = node->ss.ss_ScanTupleSlot;
	scanrelid = ((TidScan *) node->ss.ps.plan)->scan.scanrelid;

	/*
	 * Check if we are evaluating PlanQual for tuple of this relation.
	 * Additional checking is not good, but no other way for now. We could
	 * introduce new nodes for this case and handle TidScan --> NewNode
	 * switching in Init/ReScan plan...
	 */
	if (estate->es_evTuple != NULL &&
		estate->es_evTuple[scanrelid - 1] != NULL)
	{
		if (estate->es_evTupleNull[scanrelid - 1])
			return ExecClearTuple(slot);

		/*
		 * XXX shouldn't we check here to make sure tuple matches TID list? In
		 * runtime-key case this is not certain, is it?  However, in the WHERE
		 * CURRENT OF case it might not match anyway ...
		 */

		ExecStoreTuple(estate->es_evTuple[scanrelid - 1],
					   slot, InvalidBuffer, false);

		/* Flag for the next call that no more tuples */
		estate->es_evTupleNull[scanrelid - 1] = true;
		return slot;
	}

	/*
	 * First time through, compute the list of TIDs to be visited
	 */
	if (node->tss_TidList == NULL)
		TidListCreate(node);

	tidList = node->tss_TidList;
	numTids = node->tss_NumTids;

	tuple = &(node->tss_htup);

	/*
	 * Initialize or advance scan position, depending on direction.
	 */
	bBackward = ScanDirectionIsBackward(direction);
	if (bBackward)
	{
		if (node->tss_TidPtr < 0)
		{
			/* initialize for backward scan */
			node->tss_TidPtr = numTids - 1;
		}
		else
			node->tss_TidPtr--;
	}
	else
	{
		if (node->tss_TidPtr < 0)
		{
			/* initialize for forward scan */
			node->tss_TidPtr = 0;
		}
		else
			node->tss_TidPtr++;
	}

	while (node->tss_TidPtr >= 0 && node->tss_TidPtr < numTids)
	{
		tuple->t_self = tidList[node->tss_TidPtr];

		/*
		 * For WHERE CURRENT OF, the tuple retrieved from the cursor might
		 * since have been updated; if so, we should fetch the version that is
		 * current according to our snapshot.
		 */
		if (node->tss_isCurrentOf)
			heap_get_latest_tid(heapRelation, snapshot, &tuple->t_self);

		if (heap_fetch(heapRelation, snapshot, tuple, &buffer, false, NULL))
		{
			/*
			 * store the scanned tuple in the scan tuple slot of the scan
			 * state.  Eventually we will only do this and not return a tuple.
			 * Note: we pass 'false' because tuples returned by amgetnext are
			 * pointers onto disk pages and were not created with palloc() and
			 * so should not be pfree()'d.
			 */
			ExecStoreTuple(tuple,		/* tuple to store */
						   slot,	/* slot to store in */
						   buffer,		/* buffer associated with tuple  */
						   false);		/* don't pfree */

			/*
			 * At this point we have an extra pin on the buffer, because
			 * ExecStoreTuple incremented the pin count. Drop our local pin.
			 */
			ReleaseBuffer(buffer);

			return slot;
		}
		/* Bad TID or failed snapshot qual; try next */
		if (bBackward)
			node->tss_TidPtr--;
		else
			node->tss_TidPtr++;
	}

	/*
	 * if we get here it means the tid scan failed so we are at the end of the
	 * scan..
	 */
	return ExecClearTuple(slot);
}

/* ----------------------------------------------------------------
 *		ExecTidScan(node)
 *
 *		Scans the relation using tids and returns
 *		   the next qualifying tuple in the direction specified.
 *		It calls ExecScan() and passes it the access methods which returns
 *		the next tuple using the tids.
 *
 *		Conditions:
 *		  -- the "cursor" maintained by the AMI is positioned at the tuple
 *			 returned previously.
 *
 *		Initial States:
 *		  -- the relation indicated is opened for scanning so that the
 *			 "cursor" is positioned before the first qualifying tuple.
 *		  -- tidPtr is -1.
 * ----------------------------------------------------------------
 */
TupleTableSlot *
ExecTidScan(TidScanState *node)
{
	/*
	 * use TidNext as access method
	 */
	return ExecScan(&node->ss, (ExecScanAccessMtd) TidNext);
}

/* ----------------------------------------------------------------
 *		ExecTidReScan(node)
 * ----------------------------------------------------------------
 */
void
ExecTidReScan(TidScanState *node, ExprContext *exprCtxt)
{
	EState	   *estate;
	Index		scanrelid;

	estate = node->ss.ps.state;
	scanrelid = ((TidScan *) node->ss.ps.plan)->scan.scanrelid;

	node->ss.ps.ps_TupFromTlist = false;

	/* If we are being passed an outer tuple, save it for runtime key calc */
	if (exprCtxt != NULL)
		node->ss.ps.ps_ExprContext->ecxt_outertuple =
			exprCtxt->ecxt_outertuple;

	/* If this is re-scanning of PlanQual ... */
	if (estate->es_evTuple != NULL &&
		estate->es_evTuple[scanrelid - 1] != NULL)
	{
		estate->es_evTupleNull[scanrelid - 1] = false;
		return;
	}

	if (node->tss_TidList)
		pfree(node->tss_TidList);
	node->tss_TidList = NULL;
	node->tss_NumTids = 0;
	node->tss_TidPtr = -1;
}

/* ----------------------------------------------------------------
 *		ExecEndTidScan
 *
 *		Releases any storage allocated through C routines.
 *		Returns nothing.
 * ----------------------------------------------------------------
 */
void
ExecEndTidScan(TidScanState *node)
{
	/*
	 * Free the exprcontext
	 */
	ExecFreeExprContext(&node->ss.ps);

	/*
	 * clear out tuple table slots
	 */
	ExecClearTuple(node->ss.ps.ps_ResultTupleSlot);
	ExecClearTuple(node->ss.ss_ScanTupleSlot);

	/*
	 * close the heap relation.
	 */
	ExecCloseScanRelation(node->ss.ss_currentRelation);
}

/* ----------------------------------------------------------------
 *		ExecTidMarkPos
 *
 *		Marks scan position by marking the current tid.
 *		Returns nothing.
 * ----------------------------------------------------------------
 */
void
ExecTidMarkPos(TidScanState *node)
{
	node->tss_MarkTidPtr = node->tss_TidPtr;
}

/* ----------------------------------------------------------------
 *		ExecTidRestrPos
 *
 *		Restores scan position by restoring the current tid.
 *		Returns nothing.
 *
 *		XXX Assumes previously marked scan position belongs to current tid
 * ----------------------------------------------------------------
 */
void
ExecTidRestrPos(TidScanState *node)
{
	node->tss_TidPtr = node->tss_MarkTidPtr;
}

/* ----------------------------------------------------------------
 *		ExecInitTidScan
 *
 *		Initializes the tid scan's state information, creates
 *		scan keys, and opens the base and tid relations.
 *
 *		Parameters:
 *		  node: TidNode node produced by the planner.
 *		  estate: the execution state initialized in InitPlan.
 * ----------------------------------------------------------------
 */
TidScanState *
ExecInitTidScan(TidScan *node, EState *estate, int eflags)
{
	TidScanState *tidstate;
	Relation	currentRelation;

	/*
	 * create state structure
	 */
	tidstate = makeNode(TidScanState);
	tidstate->ss.ps.plan = (Plan *) node;
	tidstate->ss.ps.state = estate;

	/*
	 * Miscellaneous initialization
	 *
	 * create expression context for node
	 */
	ExecAssignExprContext(estate, &tidstate->ss.ps);

	tidstate->ss.ps.ps_TupFromTlist = false;

	/*
	 * initialize child expressions
	 */
	tidstate->ss.ps.targetlist = (List *)
		ExecInitExpr((Expr *) node->scan.plan.targetlist,
					 (PlanState *) tidstate);
	tidstate->ss.ps.qual = (List *)
		ExecInitExpr((Expr *) node->scan.plan.qual,
					 (PlanState *) tidstate);

	tidstate->tss_tidquals = (List *)
		ExecInitExpr((Expr *) node->tidquals,
					 (PlanState *) tidstate);

#define TIDSCAN_NSLOTS 2

	/*
	 * tuple table initialization
	 */
	ExecInitResultTupleSlot(estate, &tidstate->ss.ps);
	ExecInitScanTupleSlot(estate, &tidstate->ss);

	/*
	 * mark tid list as not computed yet
	 */
	tidstate->tss_TidList = NULL;
	tidstate->tss_NumTids = 0;
	tidstate->tss_TidPtr = -1;

	/*
	 * open the base relation and acquire appropriate lock on it.
	 */
	currentRelation = ExecOpenScanRelation(estate, node->scan.scanrelid);

	tidstate->ss.ss_currentRelation = currentRelation;
	tidstate->ss.ss_currentScanDesc = NULL;		/* no heap scan here */

	/*
	 * get the scan type from the relation descriptor.
	 */
	ExecAssignScanType(&tidstate->ss, RelationGetDescr(currentRelation));

	/*
	 * Initialize result tuple type and projection info.
	 */
	ExecAssignResultTypeFromTL(&tidstate->ss.ps);
	ExecAssignScanProjectionInfo(&tidstate->ss);

	/*
	 * all done.
	 */
	return tidstate;
}

int
ExecCountSlotsTidScan(TidScan *node)
{
	return ExecCountSlotsNode(outerPlan((Plan *) node)) +
		ExecCountSlotsNode(innerPlan((Plan *) node)) + TIDSCAN_NSLOTS;
}<|MERGE_RESOLUTION|>--- conflicted
+++ resolved
@@ -63,17 +63,10 @@
 	ListCell   *l;
 
 	/*
-<<<<<<< HEAD
-	 * We silently discard any TIDs that are out of range at the time of
-	 * scan start.  (Since we hold at least AccessShareLock on the table,
-	 * it won't be possible for someone to truncate away the blocks we
-	 * intend to visit.)
-=======
 	 * We silently discard any TIDs that are out of range at the time of scan
 	 * start.  (Since we hold at least AccessShareLock on the table, it won't
 	 * be possible for someone to truncate away the blocks we intend to
 	 * visit.)
->>>>>>> 29b61b92
 	 */
 	nblocks = RelationGetNumberOfBlocks(tidstate->ss.ss_currentRelation);
 
