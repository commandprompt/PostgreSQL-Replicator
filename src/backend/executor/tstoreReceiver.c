--- conflicted
+++ resolved
@@ -3,13 +3,6 @@
  * tstoreReceiver.c
  *	  An implementation of DestReceiver that stores the result tuples in
  *	  a Tuplestore.
-<<<<<<< HEAD
- *
- * Optionally, we can force detoasting (but not decompression) of out-of-line
- * toasted values.  This is to support cursors WITH HOLD, which must retain
- * data even if the underlying table is dropped.
-=======
->>>>>>> 29b61b92
  *
  * Optionally, we can force detoasting (but not decompression) of out-of-line
  * toasted values.	This is to support cursors WITH HOLD, which must retain
@@ -27,10 +20,6 @@
 
 #include "postgres.h"
 
-<<<<<<< HEAD
-#include "access/heapam.h"
-=======
->>>>>>> 29b61b92
 #include "access/tuptoaster.h"
 #include "executor/tstoreReceiver.h"
 
@@ -125,10 +114,6 @@
 	int			natts = typeinfo->natts;
 	int			nfree;
 	int			i;
-<<<<<<< HEAD
-	HeapTuple	tuple;
-=======
->>>>>>> 29b61b92
 	MemoryContext oldcxt;
 
 	/* Make sure the tuple is fully deconstructed */
@@ -136,13 +121,8 @@
 
 	/*
 	 * Fetch back any out-of-line datums.  We build the new datums array in
-<<<<<<< HEAD
-	 * myState->outvalues[] (but we can re-use the slot's isnull array).
-	 * Also, remember the fetched values to free afterwards.
-=======
 	 * myState->outvalues[] (but we can re-use the slot's isnull array). Also,
 	 * remember the fetched values to free afterwards.
->>>>>>> 29b61b92
 	 */
 	nfree = 0;
 	for (i = 0; i < natts; i++)
@@ -156,11 +136,7 @@
 			if (VARATT_IS_EXTERNAL(DatumGetPointer(val)))
 			{
 				val = PointerGetDatum(heap_tuple_fetch_attr((struct varlena *)
-<<<<<<< HEAD
-														DatumGetPointer(val)));
-=======
 													  DatumGetPointer(val)));
->>>>>>> 29b61b92
 				myState->tofree[nfree++] = val;
 			}
 		}
@@ -171,19 +147,10 @@
 	/*
 	 * Push the modified tuple into the tuplestore.
 	 */
-<<<<<<< HEAD
-	tuple = heap_form_tuple(typeinfo,
-							myState->outvalues, slot->tts_isnull);
-	oldcxt = MemoryContextSwitchTo(myState->cxt);
-	tuplestore_puttuple(myState->tstore, tuple);
-	MemoryContextSwitchTo(oldcxt);
-	heap_freetuple(tuple);
-=======
 	oldcxt = MemoryContextSwitchTo(myState->cxt);
 	tuplestore_putvalues(myState->tstore, typeinfo,
 						 myState->outvalues, slot->tts_isnull);
 	MemoryContextSwitchTo(oldcxt);
->>>>>>> 29b61b92
 
 	/* And release any temporary detoasted values */
 	for (i = 0; i < nfree; i++)
@@ -224,23 +191,13 @@
 {
 	TStoreState *self = (TStoreState *) palloc0(sizeof(TStoreState));
 
-<<<<<<< HEAD
-	self->pub.receiveSlot = tstoreReceiveSlot_notoast;
-=======
 	self->pub.receiveSlot = tstoreReceiveSlot_notoast;	/* might change */
->>>>>>> 29b61b92
 	self->pub.rStartup = tstoreStartupReceiver;
 	self->pub.rShutdown = tstoreShutdownReceiver;
 	self->pub.rDestroy = tstoreDestroyReceiver;
 	self->pub.mydest = DestTuplestore;
 
-<<<<<<< HEAD
-	self->tstore = tStore;
-	self->cxt = tContext;
-	self->detoast = false;
-=======
 	/* private fields will be set by SetTuplestoreDestReceiverParams */
->>>>>>> 29b61b92
 
 	return (DestReceiver *) self;
 }
@@ -249,23 +206,15 @@
  * Set parameters for a TuplestoreDestReceiver
  */
 void
-<<<<<<< HEAD
-SetTuplestoreDestReceiverDeToast(DestReceiver *self,
-								 bool detoast)
-=======
 SetTuplestoreDestReceiverParams(DestReceiver *self,
 								Tuplestorestate *tStore,
 								MemoryContext tContext,
 								bool detoast)
->>>>>>> 29b61b92
 {
 	TStoreState *myState = (TStoreState *) self;
 
 	Assert(myState->pub.mydest == DestTuplestore);
-<<<<<<< HEAD
-=======
 	myState->tstore = tStore;
 	myState->cxt = tContext;
->>>>>>> 29b61b92
 	myState->detoast = detoast;
 }