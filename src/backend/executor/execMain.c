/*-------------------------------------------------------------------------
 *
 * execMain.c
 *	  top level executor interface routines
 *
 * INTERFACE ROUTINES
 *	ExecutorStart()
 *	ExecutorRun()
 *	ExecutorEnd()
 *
 *	The old ExecutorMain() has been replaced by ExecutorStart(),
 *	ExecutorRun() and ExecutorEnd()
 *
 *	These three procedures are the external interfaces to the executor.
 *	In each case, the query descriptor is required as an argument.
 *
 *	ExecutorStart() must be called at the beginning of execution of any
 *	query plan and ExecutorEnd() should always be called at the end of
 *	execution of a plan.
 *
 *	ExecutorRun accepts direction and count arguments that specify whether
 *	the plan is to be executed forwards, backwards, and for how many tuples.
 *
 * Portions Copyright (c) 1996-2009, PostgreSQL Global Development Group
 * Portions Copyright (c) 1994, Regents of the University of California
 *
 *
 * IDENTIFICATION
 *	  $PostgreSQL$
 *
 *-------------------------------------------------------------------------
 */
#include "postgres.h"

#include "access/heapam.h"
#include "access/reloptions.h"
#include "access/sysattr.h"
#include "access/transam.h"
#include "access/xact.h"
#include "catalog/heap.h"
#include "catalog/namespace.h"
#include "catalog/toasting.h"
#include "commands/tablespace.h"
#include "commands/trigger.h"
#include "executor/execdebug.h"
#include "executor/instrument.h"
#include "executor/nodeSubplan.h"
#include "miscadmin.h"
#include "nodes/nodeFuncs.h"
#include "optimizer/clauses.h"
#include "parser/parse_clause.h"
#include "parser/parse_expr.h"
#include "parser/parsetree.h"
#include "storage/bufmgr.h"
#include "storage/lmgr.h"
#include "storage/smgr.h"
#include "utils/acl.h"
#include "utils/builtins.h"
#include "utils/lsyscache.h"
#include "utils/memutils.h"
#include "utils/snapmgr.h"
#include "utils/tqual.h"


/* Hooks for plugins to get control in ExecutorStart/Run/End() */
ExecutorStart_hook_type ExecutorStart_hook = NULL;
ExecutorRun_hook_type ExecutorRun_hook = NULL;
ExecutorEnd_hook_type ExecutorEnd_hook = NULL;

typedef struct evalPlanQual
{
	Index		rti;
	EState	   *estate;
	PlanState  *planstate;
	struct evalPlanQual *next;	/* stack of active PlanQual plans */
	struct evalPlanQual *free;	/* list of free PlanQual plans */
} evalPlanQual;

/* decls for local routines only used within this module */
static void InitPlan(QueryDesc *queryDesc, int eflags);
<<<<<<< HEAD
static void initResultRelInfo(ResultRelInfo *resultRelInfo,
				  Relation resultRelationDesc,
				  Index resultRelationIndex,
				  CmdType operation,
				  bool doInstrument);
=======
>>>>>>> 29b61b92
static void ExecCheckPlanOutput(Relation resultRel, List *targetList);
static void ExecEndPlan(PlanState *planstate, EState *estate);
static void ExecutePlan(EState *estate, PlanState *planstate,
			CmdType operation,
			long numberTuples,
			ScanDirection direction,
			DestReceiver *dest);
static void ExecSelect(TupleTableSlot *slot,
		   DestReceiver *dest, EState *estate);
static void ExecProcessReturning(ProjectionInfo *projectReturning,
					 TupleTableSlot *tupleSlot,
					 TupleTableSlot *planSlot,
					 DestReceiver *dest);
static TupleTableSlot *EvalPlanQualNext(EState *estate);
static void EndEvalPlanQual(EState *estate);
static void ExecCheckRTPerms(List *rangeTable);
static void ExecCheckRTEPerms(RangeTblEntry *rte);
static void ExecCheckXactReadOnly(PlannedStmt *plannedstmt);
static void EvalPlanQualStart(evalPlanQual *epq, EState *estate,
				  evalPlanQual *priorepq);
static void EvalPlanQualStop(evalPlanQual *epq);
static void OpenIntoRel(QueryDesc *queryDesc);
static void CloseIntoRel(QueryDesc *queryDesc);
static void intorel_startup(DestReceiver *self, int operation, TupleDesc typeinfo);
static void intorel_receive(TupleTableSlot *slot, DestReceiver *self);
static void intorel_shutdown(DestReceiver *self);
static void intorel_destroy(DestReceiver *self);

/* end of local decls */


/* ----------------------------------------------------------------
 *		ExecutorStart
 *
 *		This routine must be called at the beginning of any execution of any
 *		query plan
 *
 * Takes a QueryDesc previously created by CreateQueryDesc (it's not real
 * clear why we bother to separate the two functions, but...).	The tupDesc
 * field of the QueryDesc is filled in to describe the tuples that will be
 * returned, and the internal fields (estate and planstate) are set up.
 *
 * eflags contains flag bits as described in executor.h.
 *
 * NB: the CurrentMemoryContext when this is called will become the parent
 * of the per-query context used for this Executor invocation.
 *
 * We provide a function hook variable that lets loadable plugins
 * get control when ExecutorStart is called.  Such a plugin would
 * normally call standard_ExecutorStart().
 *
 * ----------------------------------------------------------------
 */
void
ExecutorStart(QueryDesc *queryDesc, int eflags)
{
	if (ExecutorStart_hook)
		(*ExecutorStart_hook) (queryDesc, eflags);
	else
		standard_ExecutorStart(queryDesc, eflags);
}

void
standard_ExecutorStart(QueryDesc *queryDesc, int eflags)
{
	EState	   *estate;
	MemoryContext oldcontext;

	/* sanity checks: queryDesc must not be started already */
	Assert(queryDesc != NULL);
	Assert(queryDesc->estate == NULL);

	/*
	 * If the transaction is read-only, we need to check if any writes are
	 * planned to non-temporary tables.  EXPLAIN is considered read-only.
	 */
	if (XactReadOnly && !(eflags & EXEC_FLAG_EXPLAIN_ONLY))
		ExecCheckXactReadOnly(queryDesc->plannedstmt);

	/*
	 * Build EState, switch into per-query memory context for startup.
	 */
	estate = CreateExecutorState();
	queryDesc->estate = estate;

	oldcontext = MemoryContextSwitchTo(estate->es_query_cxt);

	/*
	 * Fill in parameters, if any, from queryDesc
	 */
	estate->es_param_list_info = queryDesc->params;

	if (queryDesc->plannedstmt->nParamExec > 0)
		estate->es_param_exec_vals = (ParamExecData *)
			palloc0(queryDesc->plannedstmt->nParamExec * sizeof(ParamExecData));

	/*
	 * If non-read-only query, set the command ID to mark output tuples with
	 */
	switch (queryDesc->operation)
	{
		case CMD_SELECT:
			/* SELECT INTO and SELECT FOR UPDATE/SHARE need to mark tuples */
			if (queryDesc->plannedstmt->intoClause != NULL ||
				queryDesc->plannedstmt->rowMarks != NIL)
				estate->es_output_cid = GetCurrentCommandId(true);
			break;

		case CMD_INSERT:
		case CMD_DELETE:
		case CMD_UPDATE:
			estate->es_output_cid = GetCurrentCommandId(true);
			break;

		default:
			elog(ERROR, "unrecognized operation code: %d",
				 (int) queryDesc->operation);
			break;
	}

	/*
	 * Copy other important information into the EState
	 */
	estate->es_snapshot = RegisterSnapshot(queryDesc->snapshot);
	estate->es_crosscheck_snapshot = RegisterSnapshot(queryDesc->crosscheck_snapshot);
	estate->es_instrument = queryDesc->doInstrument;

	/*
	 * Initialize the plan state tree
	 */
	InitPlan(queryDesc, eflags);

	MemoryContextSwitchTo(oldcontext);
}

/* ----------------------------------------------------------------
 *		ExecutorRun
 *
 *		This is the main routine of the executor module. It accepts
 *		the query descriptor from the traffic cop and executes the
 *		query plan.
 *
 *		ExecutorStart must have been called already.
 *
 *		If direction is NoMovementScanDirection then nothing is done
 *		except to start up/shut down the destination.  Otherwise,
 *		we retrieve up to 'count' tuples in the specified direction.
 *
 *		Note: count = 0 is interpreted as no portal limit, i.e., run to
 *		completion.
 *
 *		There is no return value, but output tuples (if any) are sent to
 *		the destination receiver specified in the QueryDesc; and the number
 *		of tuples processed at the top level can be found in
 *		estate->es_processed.
 *
 *		We provide a function hook variable that lets loadable plugins
 *		get control when ExecutorRun is called.  Such a plugin would
 *		normally call standard_ExecutorRun().
 *
 * ----------------------------------------------------------------
 */
void
ExecutorRun(QueryDesc *queryDesc,
			ScanDirection direction, long count)
{
	if (ExecutorRun_hook)
		(*ExecutorRun_hook) (queryDesc, direction, count);
	else
		standard_ExecutorRun(queryDesc, direction, count);
}

void
standard_ExecutorRun(QueryDesc *queryDesc,
					 ScanDirection direction, long count)
{
	EState	   *estate;
	CmdType		operation;
	DestReceiver *dest;
	bool		sendTuples;
	MemoryContext oldcontext;

	/* sanity checks */
	Assert(queryDesc != NULL);

	estate = queryDesc->estate;

	Assert(estate != NULL);

	/*
	 * Switch into per-query memory context
	 */
	oldcontext = MemoryContextSwitchTo(estate->es_query_cxt);

	/* Allow instrumentation of ExecutorRun overall runtime */
	if (queryDesc->totaltime)
		InstrStartNode(queryDesc->totaltime);

	/*
	 * extract information from the query descriptor and the query feature.
	 */
	operation = queryDesc->operation;
	dest = queryDesc->dest;

	/*
	 * startup tuple receiver, if we will be emitting tuples
	 */
	estate->es_processed = 0;
	estate->es_lastoid = InvalidOid;

	sendTuples = (operation == CMD_SELECT ||
				  queryDesc->plannedstmt->returningLists);

	if (sendTuples)
		(*dest->rStartup) (dest, operation, queryDesc->tupDesc);

	/*
	 * run plan
	 */
	if (!ScanDirectionIsNoMovement(direction))
		ExecutePlan(estate,
					queryDesc->planstate,
					operation,
					count,
					direction,
					dest);

	/*
	 * shutdown tuple receiver, if we started it
	 */
	if (sendTuples)
		(*dest->rShutdown) (dest);

	if (queryDesc->totaltime)
		InstrStopNode(queryDesc->totaltime, estate->es_processed);

	MemoryContextSwitchTo(oldcontext);
}

/* ----------------------------------------------------------------
 *		ExecutorEnd
 *
 *		This routine must be called at the end of execution of any
 *		query plan
 *
 *		We provide a function hook variable that lets loadable plugins
 *		get control when ExecutorEnd is called.  Such a plugin would
 *		normally call standard_ExecutorEnd().
 *
 * ----------------------------------------------------------------
 */
void
ExecutorEnd(QueryDesc *queryDesc)
{
	if (ExecutorEnd_hook)
		(*ExecutorEnd_hook) (queryDesc);
	else
		standard_ExecutorEnd(queryDesc);
}

void
standard_ExecutorEnd(QueryDesc *queryDesc)
{
	EState	   *estate;
	MemoryContext oldcontext;

	/* sanity checks */
	Assert(queryDesc != NULL);

	estate = queryDesc->estate;

	Assert(estate != NULL);

	/*
	 * Switch into per-query memory context to run ExecEndPlan
	 */
	oldcontext = MemoryContextSwitchTo(estate->es_query_cxt);

	ExecEndPlan(queryDesc->planstate, estate);

	/*
	 * Close the SELECT INTO relation if any
	 */
	if (estate->es_select_into)
		CloseIntoRel(queryDesc);

	/* do away with our snapshots */
	UnregisterSnapshot(estate->es_snapshot);
	UnregisterSnapshot(estate->es_crosscheck_snapshot);

	/*
	 * Must switch out of context before destroying it
	 */
	MemoryContextSwitchTo(oldcontext);

	/*
	 * Release EState and per-query memory context.  This should release
	 * everything the executor has allocated.
	 */
	FreeExecutorState(estate);

	/* Reset queryDesc fields that no longer point to anything */
	queryDesc->tupDesc = NULL;
	queryDesc->estate = NULL;
	queryDesc->planstate = NULL;
	queryDesc->totaltime = NULL;
}

/* ----------------------------------------------------------------
 *		ExecutorRewind
 *
 *		This routine may be called on an open queryDesc to rewind it
 *		to the start.
 * ----------------------------------------------------------------
 */
void
ExecutorRewind(QueryDesc *queryDesc)
{
	EState	   *estate;
	MemoryContext oldcontext;

	/* sanity checks */
	Assert(queryDesc != NULL);

	estate = queryDesc->estate;

	Assert(estate != NULL);

	/* It's probably not sensible to rescan updating queries */
	Assert(queryDesc->operation == CMD_SELECT);

	/*
	 * Switch into per-query memory context
	 */
	oldcontext = MemoryContextSwitchTo(estate->es_query_cxt);

	/*
	 * rescan plan
	 */
	ExecReScan(queryDesc->planstate, NULL);

	MemoryContextSwitchTo(oldcontext);
}


/*
 * ExecCheckRTPerms
 *		Check access permissions for all relations listed in a range table.
 */
static void
ExecCheckRTPerms(List *rangeTable)
{
	ListCell   *l;

	foreach(l, rangeTable)
	{
		ExecCheckRTEPerms((RangeTblEntry *) lfirst(l));
	}
}

/*
 * ExecCheckRTEPerms
 *		Check access permissions for a single RTE.
 */
static void
ExecCheckRTEPerms(RangeTblEntry *rte)
{
	AclMode		requiredPerms;
	AclMode		relPerms;
	AclMode		remainingPerms;
	Oid			relOid;
	Oid			userid;
	Bitmapset  *tmpset;
	int			col;

	/*
	 * Only plain-relation RTEs need to be checked here.  Function RTEs are
	 * checked by init_fcache when the function is prepared for execution.
	 * Join, subquery, and special RTEs need no checks.
	 */
	if (rte->rtekind != RTE_RELATION)
		return;

	/*
	 * No work if requiredPerms is empty.
	 */
	requiredPerms = rte->requiredPerms;
	if (requiredPerms == 0)
		return;

	relOid = rte->relid;

	/*
	 * userid to check as: current user unless we have a setuid indication.
	 *
	 * Note: GetUserId() is presently fast enough that there's no harm in
	 * calling it separately for each RTE.	If that stops being true, we could
	 * call it once in ExecCheckRTPerms and pass the userid down from there.
	 * But for now, no need for the extra clutter.
	 */
	userid = rte->checkAsUser ? rte->checkAsUser : GetUserId();

	/*
	 * We must have *all* the requiredPerms bits, but some of the bits can be
	 * satisfied from column-level rather than relation-level permissions.
	 * First, remove any bits that are satisfied by relation permissions.
	 */
	relPerms = pg_class_aclmask(relOid, userid, requiredPerms, ACLMASK_ALL);
	remainingPerms = requiredPerms & ~relPerms;
	if (remainingPerms != 0)
	{
		/*
		 * If we lack any permissions that exist only as relation permissions,
		 * we can fail straight away.
		 */
		if (remainingPerms & ~(ACL_SELECT | ACL_INSERT | ACL_UPDATE))
			aclcheck_error(ACLCHECK_NO_PRIV, ACL_KIND_CLASS,
						   get_rel_name(relOid));

		/*
		 * Check to see if we have the needed privileges at column level.
		 *
		 * Note: failures just report a table-level error; it would be nicer
		 * to report a column-level error if we have some but not all of the
		 * column privileges.
		 */
		if (remainingPerms & ACL_SELECT)
		{
			/*
			 * When the query doesn't explicitly reference any columns (for
			 * example, SELECT COUNT(*) FROM table), allow the query if we
			 * have SELECT on any column of the rel, as per SQL spec.
			 */
			if (bms_is_empty(rte->selectedCols))
			{
				if (pg_attribute_aclcheck_all(relOid, userid, ACL_SELECT,
											  ACLMASK_ANY) != ACLCHECK_OK)
					aclcheck_error(ACLCHECK_NO_PRIV, ACL_KIND_CLASS,
								   get_rel_name(relOid));
			}

			tmpset = bms_copy(rte->selectedCols);
			while ((col = bms_first_member(tmpset)) >= 0)
			{
				/* remove the column number offset */
				col += FirstLowInvalidHeapAttributeNumber;
				if (col == InvalidAttrNumber)
				{
					/* Whole-row reference, must have priv on all cols */
					if (pg_attribute_aclcheck_all(relOid, userid, ACL_SELECT,
												  ACLMASK_ALL) != ACLCHECK_OK)
						aclcheck_error(ACLCHECK_NO_PRIV, ACL_KIND_CLASS,
									   get_rel_name(relOid));
				}
				else
				{
					if (pg_attribute_aclcheck(relOid, col, userid, ACL_SELECT)
						!= ACLCHECK_OK)
						aclcheck_error(ACLCHECK_NO_PRIV, ACL_KIND_CLASS,
									   get_rel_name(relOid));
				}
			}
			bms_free(tmpset);
		}

		/*
		 * Basically the same for the mod columns, with either INSERT or
		 * UPDATE privilege as specified by remainingPerms.
		 */
		remainingPerms &= ~ACL_SELECT;
		if (remainingPerms != 0)
		{
			/*
			 * When the query doesn't explicitly change any columns, allow the
			 * query if we have permission on any column of the rel.  This is
			 * to handle SELECT FOR UPDATE as well as possible corner cases in
			 * INSERT and UPDATE.
			 */
			if (bms_is_empty(rte->modifiedCols))
			{
				if (pg_attribute_aclcheck_all(relOid, userid, remainingPerms,
											  ACLMASK_ANY) != ACLCHECK_OK)
					aclcheck_error(ACLCHECK_NO_PRIV, ACL_KIND_CLASS,
								   get_rel_name(relOid));
			}

			tmpset = bms_copy(rte->modifiedCols);
			while ((col = bms_first_member(tmpset)) >= 0)
			{
				/* remove the column number offset */
				col += FirstLowInvalidHeapAttributeNumber;
				if (col == InvalidAttrNumber)
				{
					/* whole-row reference can't happen here */
					elog(ERROR, "whole-row update is not implemented");
				}
				else
				{
					if (pg_attribute_aclcheck(relOid, col, userid, remainingPerms)
						!= ACLCHECK_OK)
						aclcheck_error(ACLCHECK_NO_PRIV, ACL_KIND_CLASS,
									   get_rel_name(relOid));
				}
			}
			bms_free(tmpset);
		}
	}
}

/*
 * Check that the query does not imply any writes to non-temp tables.
 */
static void
ExecCheckXactReadOnly(PlannedStmt *plannedstmt)
{
	ListCell   *l;

	/*
	 * CREATE TABLE AS or SELECT INTO?
	 *
	 * XXX should we allow this if the destination is temp?
	 */
	if (plannedstmt->intoClause != NULL)
		goto fail;

	/* Fail if write permissions are requested on any non-temp table */
	foreach(l, plannedstmt->rtable)
	{
		RangeTblEntry *rte = (RangeTblEntry *) lfirst(l);

		if (rte->rtekind != RTE_RELATION)
			continue;

		if ((rte->requiredPerms & (~ACL_SELECT)) == 0)
			continue;

		if (isTempNamespace(get_rel_namespace(rte->relid)))
			continue;

		goto fail;
	}

	return;

fail:
	ereport(ERROR,
			(errcode(ERRCODE_READ_ONLY_SQL_TRANSACTION),
			 errmsg("transaction is read-only")));
}


/* ----------------------------------------------------------------
 *		InitPlan
 *
 *		Initializes the query plan: open files, allocate storage
 *		and start up the rule manager
 * ----------------------------------------------------------------
 */
static void
InitPlan(QueryDesc *queryDesc, int eflags)
{
	CmdType		operation = queryDesc->operation;
	PlannedStmt *plannedstmt = queryDesc->plannedstmt;
	Plan	   *plan = plannedstmt->planTree;
	List	   *rangeTable = plannedstmt->rtable;
	EState	   *estate = queryDesc->estate;
	PlanState  *planstate;
	TupleDesc	tupType;
	ListCell   *l;
	int			i;

	/*
	 * Do permissions checks
	 */
	ExecCheckRTPerms(rangeTable);

	/*
	 * initialize the node's execution state
	 */
	estate->es_range_table = rangeTable;

	/*
	 * initialize result relation stuff
	 */
	if (plannedstmt->resultRelations)
	{
		List	   *resultRelations = plannedstmt->resultRelations;
		int			numResultRelations = list_length(resultRelations);
		ResultRelInfo *resultRelInfos;
		ResultRelInfo *resultRelInfo;

		resultRelInfos = (ResultRelInfo *)
			palloc(numResultRelations * sizeof(ResultRelInfo));
		resultRelInfo = resultRelInfos;
		foreach(l, resultRelations)
		{
			Index		resultRelationIndex = lfirst_int(l);
			Oid			resultRelationOid;
			Relation	resultRelation;

			resultRelationOid = getrelid(resultRelationIndex, rangeTable);
			resultRelation = heap_open(resultRelationOid, RowExclusiveLock);
			InitResultRelInfo(resultRelInfo,
							  resultRelation,
							  resultRelationIndex,
							  operation,
							  estate->es_instrument);
			resultRelInfo++;
		}
		estate->es_result_relations = resultRelInfos;
		estate->es_num_result_relations = numResultRelations;
		/* Initialize to first or only result rel */
		estate->es_result_relation_info = resultRelInfos;
	}
	else
	{
		/*
		 * if no result relation, then set state appropriately
		 */
		estate->es_result_relations = NULL;
		estate->es_num_result_relations = 0;
		estate->es_result_relation_info = NULL;
	}

	/*
	 * Detect whether we're doing SELECT INTO.  If so, set the es_into_oids
	 * flag appropriately so that the plan tree will be initialized with the
	 * correct tuple descriptors.  (Other SELECT INTO stuff comes later.)
	 */
	estate->es_select_into = false;
	if (operation == CMD_SELECT && plannedstmt->intoClause != NULL)
	{
		estate->es_select_into = true;
		estate->es_into_oids = interpretOidsOption(plannedstmt->intoClause->options);
	}

	/*
	 * Have to lock relations selected FOR UPDATE/FOR SHARE before we
	 * initialize the plan tree, else we'd be doing a lock upgrade. While we
	 * are at it, build the ExecRowMark list.
	 */
	estate->es_rowMarks = NIL;
	foreach(l, plannedstmt->rowMarks)
	{
		RowMarkClause *rc = (RowMarkClause *) lfirst(l);
		Oid			relid;
		Relation	relation;
		ExecRowMark *erm;

		/* ignore "parent" rowmarks; they are irrelevant at runtime */
		if (rc->isParent)
			continue;

		relid = getrelid(rc->rti, rangeTable);
		relation = heap_open(relid, RowShareLock);
		erm = (ExecRowMark *) palloc(sizeof(ExecRowMark));
		erm->relation = relation;
		erm->rti = rc->rti;
		erm->prti = rc->prti;
		erm->forUpdate = rc->forUpdate;
		erm->noWait = rc->noWait;
		/* We'll locate the junk attrs below */
		erm->ctidAttNo = InvalidAttrNumber;
		erm->toidAttNo = InvalidAttrNumber;
		ItemPointerSetInvalid(&(erm->curCtid));
		estate->es_rowMarks = lappend(estate->es_rowMarks, erm);
	}

	/*
	 * Initialize the executor "tuple" table.  We need slots for all the plan
	 * nodes, plus possibly output slots for the junkfilter(s). At this point
	 * we aren't sure if we need junkfilters, so just add slots for them
	 * unconditionally.  Also, if it's not a SELECT, set up a slot for use for
	 * trigger output tuples.  Also, one for RETURNING-list evaluation.
	 */
	{
		int			nSlots;

		/* Slots for the main plan tree */
		nSlots = ExecCountSlotsNode(plan);
		/* Add slots for subplans and initplans */
		foreach(l, plannedstmt->subplans)
		{
			Plan	   *subplan = (Plan *) lfirst(l);

			nSlots += ExecCountSlotsNode(subplan);
		}
		/* Add slots for junkfilter(s) */
		if (plannedstmt->resultRelations != NIL)
			nSlots += list_length(plannedstmt->resultRelations);
		else
			nSlots += 1;
		if (operation != CMD_SELECT)
			nSlots++;			/* for es_trig_tuple_slot */
		if (plannedstmt->returningLists)
			nSlots++;			/* for RETURNING projection */

		estate->es_tupleTable = ExecCreateTupleTable(nSlots);

		if (operation != CMD_SELECT)
			estate->es_trig_tuple_slot =
				ExecAllocTableSlot(estate->es_tupleTable);
	}

	/* mark EvalPlanQual not active */
	estate->es_plannedstmt = plannedstmt;
	estate->es_evalPlanQual = NULL;
	estate->es_evTupleNull = NULL;
	estate->es_evTuple = NULL;
	estate->es_useEvalPlan = false;

	/*
	 * Initialize private state information for each SubPlan.  We must do this
	 * before running ExecInitNode on the main query tree, since
	 * ExecInitSubPlan expects to be able to find these entries.
	 */
	Assert(estate->es_subplanstates == NIL);
	i = 1;						/* subplan indices count from 1 */
	foreach(l, plannedstmt->subplans)
	{
		Plan	   *subplan = (Plan *) lfirst(l);
		PlanState  *subplanstate;
		int			sp_eflags;

		/*
		 * A subplan will never need to do BACKWARD scan nor MARK/RESTORE. If
		 * it is a parameterless subplan (not initplan), we suggest that it be
		 * prepared to handle REWIND efficiently; otherwise there is no need.
		 */
		sp_eflags = eflags & EXEC_FLAG_EXPLAIN_ONLY;
		if (bms_is_member(i, plannedstmt->rewindPlanIDs))
			sp_eflags |= EXEC_FLAG_REWIND;

		subplanstate = ExecInitNode(subplan, estate, sp_eflags);

		estate->es_subplanstates = lappend(estate->es_subplanstates,
										   subplanstate);

		i++;
	}

	/*
	 * Initialize the private state information for all the nodes in the query
	 * tree.  This opens files, allocates storage and leaves us ready to start
	 * processing tuples.
	 */
	planstate = ExecInitNode(plan, estate, eflags);

	/*
	 * Get the tuple descriptor describing the type of tuples to return. (this
	 * is especially important if we are creating a relation with "SELECT
	 * INTO")
	 */
	tupType = ExecGetResultType(planstate);

	/*
	 * Initialize the junk filter if needed.  SELECT and INSERT queries need a
<<<<<<< HEAD
	 * filter if there are any junk attrs in the tlist.  INSERT and SELECT
	 * INTO also need a filter if the plan may return raw disk tuples (else
	 * heap_insert will be scribbling on the source relation!). UPDATE and
	 * DELETE always need a filter, since there's always a junk 'ctid'
	 * attribute present --- no need to look first.
=======
	 * filter if there are any junk attrs in the tlist.  UPDATE and DELETE
	 * always need a filter, since there's always a junk 'ctid' attribute
	 * present --- no need to look first.
>>>>>>> 29b61b92
	 *
	 * This section of code is also a convenient place to verify that the
	 * output of an INSERT or UPDATE matches the target table(s).
	 */
	{
		bool		junk_filter_needed = false;
		ListCell   *tlist;

		switch (operation)
		{
			case CMD_SELECT:
			case CMD_INSERT:
				foreach(tlist, plan->targetlist)
				{
					TargetEntry *tle = (TargetEntry *) lfirst(tlist);

					if (tle->resjunk)
					{
						junk_filter_needed = true;
						break;
					}
				}
				break;
			case CMD_UPDATE:
			case CMD_DELETE:
				junk_filter_needed = true;
				break;
			default:
				break;
		}

		if (junk_filter_needed)
		{
			/*
			 * If there are multiple result relations, each one needs its own
			 * junk filter.  Note this is only possible for UPDATE/DELETE, so
			 * we can't be fooled by some needing a filter and some not.
			 */
			if (list_length(plannedstmt->resultRelations) > 1)
			{
				PlanState **appendplans;
				int			as_nplans;
				ResultRelInfo *resultRelInfo;

				/* Top plan had better be an Append here. */
				Assert(IsA(plan, Append));
				Assert(((Append *) plan)->isTarget);
				Assert(IsA(planstate, AppendState));
				appendplans = ((AppendState *) planstate)->appendplans;
				as_nplans = ((AppendState *) planstate)->as_nplans;
				Assert(as_nplans == estate->es_num_result_relations);
				resultRelInfo = estate->es_result_relations;
				for (i = 0; i < as_nplans; i++)
				{
					PlanState  *subplan = appendplans[i];
					JunkFilter *j;

					if (operation == CMD_UPDATE)
						ExecCheckPlanOutput(resultRelInfo->ri_RelationDesc,
											subplan->plan->targetlist);

					j = ExecInitJunkFilter(subplan->plan->targetlist,
							resultRelInfo->ri_RelationDesc->rd_att->tdhasoid,
								  ExecAllocTableSlot(estate->es_tupleTable));

					/*
					 * Since it must be UPDATE/DELETE, there had better be a
					 * "ctid" junk attribute in the tlist ... but ctid could
					 * be at a different resno for each result relation. We
					 * look up the ctid resnos now and save them in the
					 * junkfilters.
					 */
					j->jf_junkAttNo = ExecFindJunkAttribute(j, "ctid");
					if (!AttributeNumberIsValid(j->jf_junkAttNo))
						elog(ERROR, "could not find junk ctid column");
					resultRelInfo->ri_junkFilter = j;
					resultRelInfo++;
				}

				/*
				 * Set active junkfilter too; at this point ExecInitAppend has
				 * already selected an active result relation...
				 */
				estate->es_junkFilter =
					estate->es_result_relation_info->ri_junkFilter;

				/*
				 * We currently can't support rowmarks in this case, because
				 * the associated junk CTIDs might have different resnos in
				 * different subplans.
				 */
				if (estate->es_rowMarks)
					ereport(ERROR,
							(errcode(ERRCODE_FEATURE_NOT_SUPPORTED),
							 errmsg("SELECT FOR UPDATE/SHARE is not supported within a query with multiple result relations")));
			}
			else
			{
				/* Normal case with just one JunkFilter */
				JunkFilter *j;

				if (operation == CMD_INSERT || operation == CMD_UPDATE)
					ExecCheckPlanOutput(estate->es_result_relation_info->ri_RelationDesc,
										planstate->plan->targetlist);

				j = ExecInitJunkFilter(planstate->plan->targetlist,
									   tupType->tdhasoid,
								  ExecAllocTableSlot(estate->es_tupleTable));
				estate->es_junkFilter = j;
				if (estate->es_result_relation_info)
					estate->es_result_relation_info->ri_junkFilter = j;

				if (operation == CMD_SELECT)
				{
					/* For SELECT, want to return the cleaned tuple type */
					tupType = j->jf_cleanTupType;
				}
				else if (operation == CMD_UPDATE || operation == CMD_DELETE)
				{
					/* For UPDATE/DELETE, find the ctid junk attr now */
					j->jf_junkAttNo = ExecFindJunkAttribute(j, "ctid");
					if (!AttributeNumberIsValid(j->jf_junkAttNo))
						elog(ERROR, "could not find junk ctid column");
				}

<<<<<<< HEAD
				/* For SELECT FOR UPDATE/SHARE, find the ctid attrs now */
=======
				/* For SELECT FOR UPDATE/SHARE, find the junk attrs now */
>>>>>>> 29b61b92
				foreach(l, estate->es_rowMarks)
				{
					ExecRowMark *erm = (ExecRowMark *) lfirst(l);
					char		resname[32];

<<<<<<< HEAD
					snprintf(resname, sizeof(resname), "ctid%u", erm->rti);
=======
					/* always need the ctid */
					snprintf(resname, sizeof(resname), "ctid%u",
							 erm->prti);
>>>>>>> 29b61b92
					erm->ctidAttNo = ExecFindJunkAttribute(j, resname);
					if (!AttributeNumberIsValid(erm->ctidAttNo))
						elog(ERROR, "could not find junk \"%s\" column",
							 resname);
<<<<<<< HEAD
=======
					/* if child relation, need tableoid too */
					if (erm->rti != erm->prti)
					{
						snprintf(resname, sizeof(resname), "tableoid%u",
								 erm->prti);
						erm->toidAttNo = ExecFindJunkAttribute(j, resname);
						if (!AttributeNumberIsValid(erm->toidAttNo))
							elog(ERROR, "could not find junk \"%s\" column",
								 resname);
					}
>>>>>>> 29b61b92
				}
			}
		}
		else
		{
			if (operation == CMD_INSERT)
				ExecCheckPlanOutput(estate->es_result_relation_info->ri_RelationDesc,
									planstate->plan->targetlist);

			estate->es_junkFilter = NULL;
			if (estate->es_rowMarks)
				elog(ERROR, "SELECT FOR UPDATE/SHARE, but no junk columns");
		}
	}

	/*
	 * Initialize RETURNING projections if needed.
	 */
	if (plannedstmt->returningLists)
	{
		TupleTableSlot *slot;
		ExprContext *econtext;
		ResultRelInfo *resultRelInfo;

		/*
		 * We set QueryDesc.tupDesc to be the RETURNING rowtype in this case.
		 * We assume all the sublists will generate the same output tupdesc.
		 */
		tupType = ExecTypeFromTL((List *) linitial(plannedstmt->returningLists),
								 false);

		/* Set up a slot for the output of the RETURNING projection(s) */
		slot = ExecAllocTableSlot(estate->es_tupleTable);
		ExecSetSlotDescriptor(slot, tupType);
		/* Need an econtext too */
		econtext = CreateExprContext(estate);

		/*
		 * Build a projection for each result rel.	Note that any SubPlans in
		 * the RETURNING lists get attached to the topmost plan node.
		 */
		Assert(list_length(plannedstmt->returningLists) == estate->es_num_result_relations);
		resultRelInfo = estate->es_result_relations;
		foreach(l, plannedstmt->returningLists)
		{
			List	   *rlist = (List *) lfirst(l);
			List	   *rliststate;

			rliststate = (List *) ExecInitExpr((Expr *) rlist, planstate);
			resultRelInfo->ri_projectReturning =
				ExecBuildProjectionInfo(rliststate, econtext, slot,
									 resultRelInfo->ri_RelationDesc->rd_att);
			resultRelInfo++;
		}
	}

	queryDesc->tupDesc = tupType;
	queryDesc->planstate = planstate;

	/*
	 * If doing SELECT INTO, initialize the "into" relation.  We must wait
	 * till now so we have the "clean" result tuple type to create the new
	 * table from.
	 *
	 * If EXPLAIN, skip creating the "into" relation.
	 */
	if (estate->es_select_into && !(eflags & EXEC_FLAG_EXPLAIN_ONLY))
		OpenIntoRel(queryDesc);
}

/*
 * Initialize ResultRelInfo data for one result relation
 */
void
InitResultRelInfo(ResultRelInfo *resultRelInfo,
				  Relation resultRelationDesc,
				  Index resultRelationIndex,
				  CmdType operation,
				  bool doInstrument)
{
	/*
	 * Check valid relkind ... parser and/or planner should have noticed this
	 * already, but let's make sure.
	 */
	switch (resultRelationDesc->rd_rel->relkind)
	{
		case RELKIND_RELATION:
			/* OK */
			break;
		case RELKIND_SEQUENCE:
			ereport(ERROR,
					(errcode(ERRCODE_WRONG_OBJECT_TYPE),
					 errmsg("cannot change sequence \"%s\"",
							RelationGetRelationName(resultRelationDesc))));
			break;
		case RELKIND_TOASTVALUE:
			ereport(ERROR,
					(errcode(ERRCODE_WRONG_OBJECT_TYPE),
					 errmsg("cannot change TOAST relation \"%s\"",
							RelationGetRelationName(resultRelationDesc))));
			break;
		case RELKIND_VIEW:
			ereport(ERROR,
					(errcode(ERRCODE_WRONG_OBJECT_TYPE),
					 errmsg("cannot change view \"%s\"",
							RelationGetRelationName(resultRelationDesc))));
			break;
		default:
			ereport(ERROR,
					(errcode(ERRCODE_WRONG_OBJECT_TYPE),
					 errmsg("cannot change relation \"%s\"",
							RelationGetRelationName(resultRelationDesc))));
			break;
	}

	/* OK, fill in the node */
	MemSet(resultRelInfo, 0, sizeof(ResultRelInfo));
	resultRelInfo->type = T_ResultRelInfo;
	resultRelInfo->ri_RangeTableIndex = resultRelationIndex;
	resultRelInfo->ri_RelationDesc = resultRelationDesc;
	resultRelInfo->ri_NumIndices = 0;
	resultRelInfo->ri_IndexRelationDescs = NULL;
	resultRelInfo->ri_IndexRelationInfo = NULL;
	/* make a copy so as not to depend on relcache info not changing... */
	resultRelInfo->ri_TrigDesc = CopyTriggerDesc(resultRelationDesc->trigdesc);
	if (resultRelInfo->ri_TrigDesc)
	{
		int			n = resultRelInfo->ri_TrigDesc->numtriggers;

		resultRelInfo->ri_TrigFunctions = (FmgrInfo *)
			palloc0(n * sizeof(FmgrInfo));
		if (doInstrument)
			resultRelInfo->ri_TrigInstrument = InstrAlloc(n);
		else
			resultRelInfo->ri_TrigInstrument = NULL;
	}
	else
	{
		resultRelInfo->ri_TrigFunctions = NULL;
		resultRelInfo->ri_TrigInstrument = NULL;
	}
	resultRelInfo->ri_ConstraintExprs = NULL;
	resultRelInfo->ri_junkFilter = NULL;
	resultRelInfo->ri_projectReturning = NULL;

	/*
	 * If there are indices on the result relation, open them and save
	 * descriptors in the result relation info, so that we can add new index
	 * entries for the tuples we add/update.  We need not do this for a
	 * DELETE, however, since deletion doesn't affect indexes.
	 */
	if (resultRelationDesc->rd_rel->relhasindex &&
		operation != CMD_DELETE)
		ExecOpenIndices(resultRelInfo);
}

/*
 * Verify that the tuples to be produced by INSERT or UPDATE match the
 * target relation's rowtype
 *
 * We do this to guard against stale plans.  If plan invalidation is
 * functioning properly then we should never get a failure here, but better
 * safe than sorry.  Note that this is called after we have obtained lock
 * on the target rel, so the rowtype can't change underneath us.
 *
 * The plan output is represented by its targetlist, because that makes
 * handling the dropped-column case easier.
 */
static void
ExecCheckPlanOutput(Relation resultRel, List *targetList)
{
	TupleDesc	resultDesc = RelationGetDescr(resultRel);
	int			attno = 0;
	ListCell   *lc;

	foreach(lc, targetList)
	{
		TargetEntry *tle = (TargetEntry *) lfirst(lc);
		Form_pg_attribute attr;

		if (tle->resjunk)
			continue;			/* ignore junk tlist items */

		if (attno >= resultDesc->natts)
			ereport(ERROR,
					(errcode(ERRCODE_DATATYPE_MISMATCH),
					 errmsg("table row type and query-specified row type do not match"),
					 errdetail("Query has too many columns.")));
		attr = resultDesc->attrs[attno++];

		if (!attr->attisdropped)
		{
			/* Normal case: demand type match */
			if (exprType((Node *) tle->expr) != attr->atttypid)
				ereport(ERROR,
						(errcode(ERRCODE_DATATYPE_MISMATCH),
						 errmsg("table row type and query-specified row type do not match"),
						 errdetail("Table has type %s at ordinal position %d, but query expects %s.",
								   format_type_be(attr->atttypid),
								   attno,
<<<<<<< HEAD
								   format_type_be(exprType((Node *) tle->expr)))));
=======
							 format_type_be(exprType((Node *) tle->expr)))));
>>>>>>> 29b61b92
		}
		else
		{
			/*
			 * For a dropped column, we can't check atttypid (it's likely 0).
			 * In any case the planner has most likely inserted an INT4 null.
			 * What we insist on is just *some* NULL constant.
			 */
			if (!IsA(tle->expr, Const) ||
				!((Const *) tle->expr)->constisnull)
				ereport(ERROR,
						(errcode(ERRCODE_DATATYPE_MISMATCH),
						 errmsg("table row type and query-specified row type do not match"),
						 errdetail("Query provides a value for a dropped column at ordinal position %d.",
								   attno)));
		}
	}
	if (attno != resultDesc->natts)
		ereport(ERROR,
				(errcode(ERRCODE_DATATYPE_MISMATCH),
<<<<<<< HEAD
				 errmsg("table row type and query-specified row type do not match"),
=======
		  errmsg("table row type and query-specified row type do not match"),
>>>>>>> 29b61b92
				 errdetail("Query has too few columns.")));
}

/*
 *		ExecGetTriggerResultRel
 *
 * Get a ResultRelInfo for a trigger target relation.  Most of the time,
 * triggers are fired on one of the result relations of the query, and so
 * we can just return a member of the es_result_relations array.  (Note: in
 * self-join situations there might be multiple members with the same OID;
 * if so it doesn't matter which one we pick.)  However, it is sometimes
 * necessary to fire triggers on other relations; this happens mainly when an
 * RI update trigger queues additional triggers on other relations, which will
 * be processed in the context of the outer query.	For efficiency's sake,
 * we want to have a ResultRelInfo for those triggers too; that can avoid
 * repeated re-opening of the relation.  (It also provides a way for EXPLAIN
 * ANALYZE to report the runtimes of such triggers.)  So we make additional
 * ResultRelInfo's as needed, and save them in es_trig_target_relations.
 */
ResultRelInfo *
ExecGetTriggerResultRel(EState *estate, Oid relid)
{
	ResultRelInfo *rInfo;
	int			nr;
	ListCell   *l;
	Relation	rel;
	MemoryContext oldcontext;

	/* First, search through the query result relations */
	rInfo = estate->es_result_relations;
	nr = estate->es_num_result_relations;
	while (nr > 0)
	{
		if (RelationGetRelid(rInfo->ri_RelationDesc) == relid)
			return rInfo;
		rInfo++;
		nr--;
	}
	/* Nope, but maybe we already made an extra ResultRelInfo for it */
	foreach(l, estate->es_trig_target_relations)
	{
		rInfo = (ResultRelInfo *) lfirst(l);
		if (RelationGetRelid(rInfo->ri_RelationDesc) == relid)
			return rInfo;
	}
	/* Nope, so we need a new one */

	/*
	 * Open the target relation's relcache entry.  We assume that an
	 * appropriate lock is still held by the backend from whenever the trigger
	 * event got queued, so we need take no new lock here.
	 */
	rel = heap_open(relid, NoLock);

	/*
	 * Make the new entry in the right context.  Currently, we don't need any
	 * index information in ResultRelInfos used only for triggers, so tell
	 * InitResultRelInfo it's a DELETE.
	 */
	oldcontext = MemoryContextSwitchTo(estate->es_query_cxt);
	rInfo = makeNode(ResultRelInfo);
	InitResultRelInfo(rInfo,
					  rel,
					  0,		/* dummy rangetable index */
					  CMD_DELETE,
					  estate->es_instrument);
	estate->es_trig_target_relations =
		lappend(estate->es_trig_target_relations, rInfo);
	MemoryContextSwitchTo(oldcontext);

	return rInfo;
}

/*
 *		ExecContextForcesOids
 *
 * This is pretty grotty: when doing INSERT, UPDATE, or SELECT INTO,
 * we need to ensure that result tuples have space for an OID iff they are
 * going to be stored into a relation that has OIDs.  In other contexts
 * we are free to choose whether to leave space for OIDs in result tuples
 * (we generally don't want to, but we do if a physical-tlist optimization
 * is possible).  This routine checks the plan context and returns TRUE if the
 * choice is forced, FALSE if the choice is not forced.  In the TRUE case,
 * *hasoids is set to the required value.
 *
 * One reason this is ugly is that all plan nodes in the plan tree will emit
 * tuples with space for an OID, though we really only need the topmost node
 * to do so.  However, node types like Sort don't project new tuples but just
 * return their inputs, and in those cases the requirement propagates down
 * to the input node.  Eventually we might make this code smart enough to
 * recognize how far down the requirement really goes, but for now we just
 * make all plan nodes do the same thing if the top level forces the choice.
 *
 * We assume that estate->es_result_relation_info is already set up to
 * describe the target relation.  Note that in an UPDATE that spans an
 * inheritance tree, some of the target relations may have OIDs and some not.
 * We have to make the decisions on a per-relation basis as we initialize
 * each of the child plans of the topmost Append plan.
 *
 * SELECT INTO is even uglier, because we don't have the INTO relation's
 * descriptor available when this code runs; we have to look aside at a
 * flag set by InitPlan().
 */
bool
ExecContextForcesOids(PlanState *planstate, bool *hasoids)
{
	if (planstate->state->es_select_into)
	{
		*hasoids = planstate->state->es_into_oids;
		return true;
	}
	else
	{
		ResultRelInfo *ri = planstate->state->es_result_relation_info;

		if (ri != NULL)
		{
			Relation	rel = ri->ri_RelationDesc;

			if (rel != NULL)
			{
				*hasoids = rel->rd_rel->relhasoids;
				return true;
			}
		}
	}

	return false;
}

/* ----------------------------------------------------------------
 *		ExecEndPlan
 *
 *		Cleans up the query plan -- closes files and frees up storage
 *
 * NOTE: we are no longer very worried about freeing storage per se
 * in this code; FreeExecutorState should be guaranteed to release all
 * memory that needs to be released.  What we are worried about doing
 * is closing relations and dropping buffer pins.  Thus, for example,
 * tuple tables must be cleared or dropped to ensure pins are released.
 * ----------------------------------------------------------------
 */
static void
ExecEndPlan(PlanState *planstate, EState *estate)
{
	ResultRelInfo *resultRelInfo;
	int			i;
	ListCell   *l;

	/*
	 * shut down any PlanQual processing we were doing
	 */
	if (estate->es_evalPlanQual != NULL)
		EndEvalPlanQual(estate);

	/*
	 * shut down the node-type-specific query processing
	 */
	ExecEndNode(planstate);

	/*
	 * for subplans too
	 */
	foreach(l, estate->es_subplanstates)
	{
		PlanState  *subplanstate = (PlanState *) lfirst(l);

		ExecEndNode(subplanstate);
	}

	/*
	 * destroy the executor "tuple" table.
	 */
	ExecDropTupleTable(estate->es_tupleTable, true);
	estate->es_tupleTable = NULL;

	/*
	 * close the result relation(s) if any, but hold locks until xact commit.
	 */
	resultRelInfo = estate->es_result_relations;
	for (i = estate->es_num_result_relations; i > 0; i--)
	{
		/* Close indices and then the relation itself */
		ExecCloseIndices(resultRelInfo);
		heap_close(resultRelInfo->ri_RelationDesc, NoLock);
		resultRelInfo++;
	}

	/*
	 * likewise close any trigger target relations
	 */
	foreach(l, estate->es_trig_target_relations)
	{
		resultRelInfo = (ResultRelInfo *) lfirst(l);
		/* Close indices and then the relation itself */
		ExecCloseIndices(resultRelInfo);
		heap_close(resultRelInfo->ri_RelationDesc, NoLock);
	}

	/*
	 * close any relations selected FOR UPDATE/FOR SHARE, again keeping locks
	 */
	foreach(l, estate->es_rowMarks)
	{
		ExecRowMark *erm = lfirst(l);

		heap_close(erm->relation, NoLock);
	}
}

/* ----------------------------------------------------------------
 *		ExecutePlan
 *
 *		Processes the query plan until we have processed 'numberTuples' tuples,
 *		moving in the specified direction.
 *
 *		Runs to completion if numberTuples is 0
 *
 * Note: the ctid attribute is a 'junk' attribute that is removed before the
 * user can see it
 * ----------------------------------------------------------------
 */
static void
ExecutePlan(EState *estate,
			PlanState *planstate,
			CmdType operation,
			long numberTuples,
			ScanDirection direction,
			DestReceiver *dest)
{
	JunkFilter *junkfilter;
	TupleTableSlot *planSlot;
	TupleTableSlot *slot;
	ItemPointer tupleid = NULL;
	ItemPointerData tuple_ctid;
	long		current_tuple_count;

	/*
	 * initialize local variables
	 */
	current_tuple_count = 0;

	/*
	 * Set the direction.
	 */
	estate->es_direction = direction;

	/*
	 * Process BEFORE EACH STATEMENT triggers
	 */
	switch (operation)
	{
		case CMD_UPDATE:
			ExecBSUpdateTriggers(estate, estate->es_result_relation_info);
			break;
		case CMD_DELETE:
			ExecBSDeleteTriggers(estate, estate->es_result_relation_info);
			break;
		case CMD_INSERT:
			ExecBSInsertTriggers(estate, estate->es_result_relation_info);
			break;
		default:
			/* do nothing */
			break;
	}

	/*
	 * Loop until we've processed the proper number of tuples from the plan.
	 */
	for (;;)
	{
		/* Reset the per-output-tuple exprcontext */
		ResetPerTupleExprContext(estate);

		/*
		 * Execute the plan and obtain a tuple
		 */
lnext:	;
		if (estate->es_useEvalPlan)
		{
			planSlot = EvalPlanQualNext(estate);
			if (TupIsNull(planSlot))
				planSlot = ExecProcNode(planstate);
		}
		else
			planSlot = ExecProcNode(planstate);

		/*
		 * if the tuple is null, then we assume there is nothing more to
		 * process so we just end the loop...
		 */
		if (TupIsNull(planSlot))
			break;
		slot = planSlot;

		/*
		 * If we have a junk filter, then project a new tuple with the junk
		 * removed.
		 *
		 * Store this new "clean" tuple in the junkfilter's resultSlot.
		 * (Formerly, we stored it back over the "dirty" tuple, which is WRONG
		 * because that tuple slot has the wrong descriptor.)
		 *
		 * But first, extract all the junk information we need.
		 */
		if ((junkfilter = estate->es_junkFilter) != NULL)
		{
			/*
			 * Process any FOR UPDATE or FOR SHARE locking requested.
			 */
			if (estate->es_rowMarks != NIL)
			{
				ListCell   *l;

		lmark:	;
				foreach(l, estate->es_rowMarks)
				{
					ExecRowMark *erm = lfirst(l);
					Datum		datum;
					bool		isNull;
					HeapTupleData tuple;
					Buffer		buffer;
					ItemPointerData update_ctid;
					TransactionId update_xmax;
					TupleTableSlot *newSlot;
					LockTupleMode lockmode;
					HTSU_Result test;

					/* if child rel, must check whether it produced this row */
					if (erm->rti != erm->prti)
					{
						Oid			tableoid;

						datum = ExecGetJunkAttribute(slot,
													 erm->toidAttNo,
													 &isNull);
						/* shouldn't ever get a null result... */
						if (isNull)
							elog(ERROR, "tableoid is NULL");
						tableoid = DatumGetObjectId(datum);

						if (tableoid != RelationGetRelid(erm->relation))
						{
							/* this child is inactive right now */
							ItemPointerSetInvalid(&(erm->curCtid));
							continue;
						}
					}

					/* okay, fetch the tuple by ctid */
					datum = ExecGetJunkAttribute(slot,
												 erm->ctidAttNo,
												 &isNull);
					/* shouldn't ever get a null result... */
					if (isNull)
						elog(ERROR, "ctid is NULL");
					tuple.t_self = *((ItemPointer) DatumGetPointer(datum));

					if (erm->forUpdate)
						lockmode = LockTupleExclusive;
					else
						lockmode = LockTupleShared;

					test = heap_lock_tuple(erm->relation, &tuple, &buffer,
										   &update_ctid, &update_xmax,
										   estate->es_output_cid,
										   lockmode, erm->noWait);
					ReleaseBuffer(buffer);
					switch (test)
					{
						case HeapTupleSelfUpdated:
							/* treat it as deleted; do not process */
							goto lnext;

						case HeapTupleMayBeUpdated:
							break;

						case HeapTupleUpdated:
							if (IsXactIsoLevelSerializable)
								ereport(ERROR,
								 (errcode(ERRCODE_T_R_SERIALIZATION_FAILURE),
								  errmsg("could not serialize access due to concurrent update")));
							if (!ItemPointerEquals(&update_ctid,
												   &tuple.t_self))
							{
								/* updated, so look at updated version */
								newSlot = EvalPlanQual(estate,
													   erm->rti,
													   &update_ctid,
													   update_xmax);
								if (!TupIsNull(newSlot))
								{
									slot = planSlot = newSlot;
									estate->es_useEvalPlan = true;
									goto lmark;
								}
							}

							/*
							 * if tuple was deleted or PlanQual failed for
							 * updated tuple - we must not return this tuple!
							 */
							goto lnext;

						default:
							elog(ERROR, "unrecognized heap_lock_tuple status: %u",
								 test);
					}

					/* Remember tuple TID for WHERE CURRENT OF */
					erm->curCtid = tuple.t_self;
				}
			}

			/*
			 * extract the 'ctid' junk attribute.
			 */
			if (operation == CMD_UPDATE || operation == CMD_DELETE)
			{
				Datum		datum;
				bool		isNull;

				datum = ExecGetJunkAttribute(slot, junkfilter->jf_junkAttNo,
											 &isNull);
				/* shouldn't ever get a null result... */
				if (isNull)
					elog(ERROR, "ctid is NULL");

				tupleid = (ItemPointer) DatumGetPointer(datum);
				tuple_ctid = *tupleid;	/* make sure we don't free the ctid!! */
				tupleid = &tuple_ctid;
			}

			/*
			 * Create a new "clean" tuple with all junk attributes removed. We
			 * don't need to do this for DELETE, however (there will in fact
			 * be no non-junk attributes in a DELETE!)
			 */
			if (operation != CMD_DELETE)
				slot = ExecFilterJunk(junkfilter, slot);
		}

		/*
		 * now that we have a tuple, do the appropriate thing with it.. either
		 * send it to the output destination, add it to a relation someplace,
		 * delete it from a relation, or modify some of its attributes.
		 */
		switch (operation)
		{
			case CMD_SELECT:
				ExecSelect(slot, dest, estate);
				break;

			case CMD_INSERT:
				ExecInsert(slot, tupleid, planSlot, dest, estate);
				break;

			case CMD_DELETE:
				ExecDelete(tupleid, planSlot, dest, estate);
				break;

			case CMD_UPDATE:
				ExecUpdate(slot, tupleid, planSlot, dest, estate);
				break;

			default:
				elog(ERROR, "unrecognized operation code: %d",
					 (int) operation);
				break;
		}

		/*
		 * check our tuple count.. if we've processed the proper number then
		 * quit, else loop again and process more tuples.  Zero numberTuples
		 * means no limit.
		 */
		current_tuple_count++;
		if (numberTuples && numberTuples == current_tuple_count)
			break;
	}

	/*
	 * Process AFTER EACH STATEMENT triggers
	 */
	switch (operation)
	{
		case CMD_UPDATE:
			ExecASUpdateTriggers(estate, estate->es_result_relation_info);
			break;
		case CMD_DELETE:
			ExecASDeleteTriggers(estate, estate->es_result_relation_info);
			break;
		case CMD_INSERT:
			ExecASInsertTriggers(estate, estate->es_result_relation_info);
			break;
		default:
			/* do nothing */
			break;
	}
}

/* ----------------------------------------------------------------
 *		ExecSelect
 *
 *		SELECTs are easy.. we just pass the tuple to the appropriate
 *		output function.
 * ----------------------------------------------------------------
 */
static void
ExecSelect(TupleTableSlot *slot,
		   DestReceiver *dest,
		   EState *estate)
{
	(*dest->receiveSlot) (slot, dest);
	IncrRetrieved();
	(estate->es_processed)++;
}

/* ----------------------------------------------------------------
 *		ExecInsert
 *
 *		INSERTs are trickier.. we have to insert the tuple into
 *		the base relation and insert appropriate tuples into the
 *		index relations.
 * ----------------------------------------------------------------
 */
void
ExecInsert(TupleTableSlot *slot,
		   ItemPointer tupleid,
		   TupleTableSlot *planSlot,
		   DestReceiver *dest,
		   EState *estate)
{
	HeapTuple	tuple;
	ResultRelInfo *resultRelInfo;
	Relation	resultRelationDesc;
	Oid			newId;

	/*
	 * get the heap tuple out of the tuple table slot, making sure we have a
	 * writable copy
	 */
	tuple = ExecMaterializeSlot(slot);

	/*
	 * get information on the (current) result relation
	 */
	resultRelInfo = estate->es_result_relation_info;
	resultRelationDesc = resultRelInfo->ri_RelationDesc;

	/*
	 * If the result relation has OIDs, force the tuple's OID to zero so that
	 * heap_insert will assign a fresh OID.  Usually the OID already will be
	 * zero at this point, but there are corner cases where the plan tree can
	 * return a tuple extracted literally from some table with the same
	 * rowtype.
	 *
	 * XXX if we ever wanted to allow users to assign their own OIDs to new
	 * rows, this'd be the place to do it.  For the moment, we make a point of
	 * doing this before calling triggers, so that a user-supplied trigger
	 * could hack the OID if desired.
	 */
	if (resultRelationDesc->rd_rel->relhasoids)
		HeapTupleSetOid(tuple, InvalidOid);

	/* BEFORE ROW INSERT Triggers */
	if (resultRelInfo->ri_TrigDesc &&
		resultRelInfo->ri_TrigDesc->n_before_row[TRIGGER_EVENT_INSERT] > 0)
	{
		HeapTuple	newtuple;

		newtuple = ExecBRInsertTriggers(estate, resultRelInfo, tuple);

		if (newtuple == NULL)	/* "do nothing" */
			return;

		if (newtuple != tuple)	/* modified by Trigger(s) */
		{
			/*
			 * Put the modified tuple into a slot for convenience of routines
			 * below.  We assume the tuple was allocated in per-tuple memory
			 * context, and therefore will go away by itself. The tuple table
			 * slot should not try to clear it.
			 */
			TupleTableSlot *newslot = estate->es_trig_tuple_slot;

			if (newslot->tts_tupleDescriptor != slot->tts_tupleDescriptor)
				ExecSetSlotDescriptor(newslot, slot->tts_tupleDescriptor);
			ExecStoreTuple(newtuple, newslot, InvalidBuffer, false);
			slot = newslot;
			tuple = newtuple;
		}
	}

	/*
	 * Check the constraints of the tuple
	 */
	if (resultRelationDesc->rd_att->constr)
		ExecConstraints(resultRelInfo, slot, estate);

	/*
	 * insert the tuple
	 *
	 * Note: heap_insert returns the tid (location) of the new tuple in the
	 * t_self field.
	 */
	newId = heap_insert(resultRelationDesc, tuple,
						estate->es_output_cid, 0, NULL);

	IncrAppended();
	(estate->es_processed)++;
	estate->es_lastoid = newId;
	setLastTid(&(tuple->t_self));

	/*
	 * insert index entries for tuple
	 */
	if (resultRelInfo->ri_NumIndices > 0)
		ExecInsertIndexTuples(slot, &(tuple->t_self), estate, false);

	/* AFTER ROW INSERT Triggers */
	ExecARInsertTriggers(estate, resultRelInfo, tuple);

	/* Process RETURNING if present */
	if (resultRelInfo->ri_projectReturning)
		ExecProcessReturning(resultRelInfo->ri_projectReturning,
							 slot, planSlot, dest);
}

/* ----------------------------------------------------------------
 *		ExecDelete
 *
 *		DELETE is like UPDATE, except that we delete the tuple and no
 *		index modifications are needed
 * ----------------------------------------------------------------
 */
void
ExecDelete(ItemPointer tupleid,
		   TupleTableSlot *planSlot,
		   DestReceiver *dest,
		   EState *estate)
{
	ResultRelInfo *resultRelInfo;
	Relation	resultRelationDesc;
	HTSU_Result result;
	ItemPointerData update_ctid;
	TransactionId update_xmax;

	/*
	 * get information on the (current) result relation
	 */
	resultRelInfo = estate->es_result_relation_info;
	resultRelationDesc = resultRelInfo->ri_RelationDesc;

	/* BEFORE ROW DELETE Triggers */
	if (resultRelInfo->ri_TrigDesc &&
		resultRelInfo->ri_TrigDesc->n_before_row[TRIGGER_EVENT_DELETE] > 0)
	{
		bool		dodelete;

		dodelete = ExecBRDeleteTriggers(estate, resultRelInfo, tupleid);

		if (!dodelete)			/* "do nothing" */
			return;
	}

	/*
	 * delete the tuple
	 *
	 * Note: if es_crosscheck_snapshot isn't InvalidSnapshot, we check that
	 * the row to be deleted is visible to that snapshot, and throw a can't-
	 * serialize error if not.	This is a special-case behavior needed for
	 * referential integrity updates in serializable transactions.
	 */
ldelete:;
	result = heap_delete(resultRelationDesc, tupleid,
						 &update_ctid, &update_xmax,
						 estate->es_output_cid,
						 estate->es_crosscheck_snapshot,
						 true /* wait for commit */ );
	switch (result)
	{
		case HeapTupleSelfUpdated:
			/* already deleted by self; nothing to do */
			return;

		case HeapTupleMayBeUpdated:
			break;

		case HeapTupleUpdated:
			if (IsXactIsoLevelSerializable)
				ereport(ERROR,
						(errcode(ERRCODE_T_R_SERIALIZATION_FAILURE),
						 errmsg("could not serialize access due to concurrent update")));
			else if (!ItemPointerEquals(tupleid, &update_ctid))
			{
				TupleTableSlot *epqslot;

				epqslot = EvalPlanQual(estate,
									   resultRelInfo->ri_RangeTableIndex,
									   &update_ctid,
									   update_xmax);
				if (!TupIsNull(epqslot))
				{
					*tupleid = update_ctid;
					goto ldelete;
				}
			}
			/* tuple already deleted; nothing to do */
			return;

		default:
			elog(ERROR, "unrecognized heap_delete status: %u", result);
			return;
	}

	IncrDeleted();
	(estate->es_processed)++;

	/*
	 * Note: Normally one would think that we have to delete index tuples
	 * associated with the heap tuple now...
	 *
	 * ... but in POSTGRES, we have no need to do this because VACUUM will
	 * take care of it later.  We can't delete index tuples immediately
	 * anyway, since the tuple is still visible to other transactions.
	 */

	/* AFTER ROW DELETE Triggers */
	ExecARDeleteTriggers(estate, resultRelInfo, tupleid);

	/* Process RETURNING if present */
	if (resultRelInfo->ri_projectReturning)
	{
		/*
		 * We have to put the target tuple into a slot, which means first we
		 * gotta fetch it.	We can use the trigger tuple slot.
		 */
		TupleTableSlot *slot = estate->es_trig_tuple_slot;
		HeapTupleData deltuple;
		Buffer		delbuffer;

		deltuple.t_self = *tupleid;
		if (!heap_fetch(resultRelationDesc, SnapshotAny,
						&deltuple, &delbuffer, false, NULL))
			elog(ERROR, "failed to fetch deleted tuple for DELETE RETURNING");

		if (slot->tts_tupleDescriptor != RelationGetDescr(resultRelationDesc))
			ExecSetSlotDescriptor(slot, RelationGetDescr(resultRelationDesc));
		ExecStoreTuple(&deltuple, slot, InvalidBuffer, false);

		ExecProcessReturning(resultRelInfo->ri_projectReturning,
							 slot, planSlot, dest);

		ExecClearTuple(slot);
		ReleaseBuffer(delbuffer);
	}
}

/* ----------------------------------------------------------------
 *		ExecUpdate
 *
 *		note: we can't run UPDATE queries with transactions
 *		off because UPDATEs are actually INSERTs and our
 *		scan will mistakenly loop forever, updating the tuple
 *		it just inserted..	This should be fixed but until it
 *		is, we don't want to get stuck in an infinite loop
 *		which corrupts your database..
 * ----------------------------------------------------------------
 */
void
ExecUpdate(TupleTableSlot *slot,
		   ItemPointer tupleid,
		   TupleTableSlot *planSlot,
		   DestReceiver *dest,
		   EState *estate)
{
	HeapTuple	tuple;
	ResultRelInfo *resultRelInfo;
	Relation	resultRelationDesc;
	HTSU_Result result;
	ItemPointerData update_ctid;
	TransactionId update_xmax;

	/*
	 * abort the operation if not running transactions
	 */
	if (IsBootstrapProcessingMode())
		elog(ERROR, "cannot UPDATE during bootstrap");

	/*
	 * get the heap tuple out of the tuple table slot, making sure we have a
	 * writable copy
	 */
	tuple = ExecMaterializeSlot(slot);

	/*
	 * get information on the (current) result relation
	 */
	resultRelInfo = estate->es_result_relation_info;
	resultRelationDesc = resultRelInfo->ri_RelationDesc;

	/* BEFORE ROW UPDATE Triggers */
	if (resultRelInfo->ri_TrigDesc &&
		resultRelInfo->ri_TrigDesc->n_before_row[TRIGGER_EVENT_UPDATE] > 0)
	{
		HeapTuple	newtuple;

		newtuple = ExecBRUpdateTriggers(estate, resultRelInfo,
										tupleid, tuple);

		if (newtuple == NULL)	/* "do nothing" */
			return;

		if (newtuple != tuple)	/* modified by Trigger(s) */
		{
			/*
			 * Put the modified tuple into a slot for convenience of routines
			 * below.  We assume the tuple was allocated in per-tuple memory
			 * context, and therefore will go away by itself. The tuple table
			 * slot should not try to clear it.
			 */
			TupleTableSlot *newslot = estate->es_trig_tuple_slot;

			if (newslot->tts_tupleDescriptor != slot->tts_tupleDescriptor)
				ExecSetSlotDescriptor(newslot, slot->tts_tupleDescriptor);
			ExecStoreTuple(newtuple, newslot, InvalidBuffer, false);
			slot = newslot;
			tuple = newtuple;
		}
	}

	/*
	 * Check the constraints of the tuple
	 *
	 * If we generate a new candidate tuple after EvalPlanQual testing, we
	 * must loop back here and recheck constraints.  (We don't need to redo
	 * triggers, however.  If there are any BEFORE triggers then trigger.c
	 * will have done heap_lock_tuple to lock the correct tuple, so there's no
	 * need to do them again.)
	 */
lreplace:;
	if (resultRelationDesc->rd_att->constr)
		ExecConstraints(resultRelInfo, slot, estate);

	/*
	 * replace the heap tuple
	 *
	 * Note: if es_crosscheck_snapshot isn't InvalidSnapshot, we check that
	 * the row to be updated is visible to that snapshot, and throw a can't-
	 * serialize error if not.	This is a special-case behavior needed for
	 * referential integrity updates in serializable transactions.
	 */
	result = heap_update(resultRelationDesc, tupleid, tuple,
						 &update_ctid, &update_xmax,
						 estate->es_output_cid,
						 estate->es_crosscheck_snapshot,
						 true /* wait for commit */ );
	switch (result)
	{
		case HeapTupleSelfUpdated:
			/* already deleted by self; nothing to do */
			return;

		case HeapTupleMayBeUpdated:
			break;

		case HeapTupleUpdated:
			if (IsXactIsoLevelSerializable)
				ereport(ERROR,
						(errcode(ERRCODE_T_R_SERIALIZATION_FAILURE),
						 errmsg("could not serialize access due to concurrent update")));
			else if (!ItemPointerEquals(tupleid, &update_ctid))
			{
				TupleTableSlot *epqslot;

				epqslot = EvalPlanQual(estate,
									   resultRelInfo->ri_RangeTableIndex,
									   &update_ctid,
									   update_xmax);
				if (!TupIsNull(epqslot))
				{
					*tupleid = update_ctid;
					slot = ExecFilterJunk(estate->es_junkFilter, epqslot);
					tuple = ExecMaterializeSlot(slot);
					goto lreplace;
				}
			}
			/* tuple already deleted; nothing to do */
			return;

		default:
			elog(ERROR, "unrecognized heap_update status: %u", result);
			return;
	}

	IncrReplaced();
	(estate->es_processed)++;

	/*
	 * Note: instead of having to update the old index tuples associated with
	 * the heap tuple, all we do is form and insert new index tuples. This is
	 * because UPDATEs are actually DELETEs and INSERTs, and index tuple
	 * deletion is done later by VACUUM (see notes in ExecDelete).	All we do
	 * here is insert new index tuples.  -cim 9/27/89
	 */

	/*
	 * insert index entries for tuple
	 *
	 * Note: heap_update returns the tid (location) of the new tuple in the
	 * t_self field.
	 *
	 * If it's a HOT update, we mustn't insert new index entries.
	 */
	if (resultRelInfo->ri_NumIndices > 0 && !HeapTupleIsHeapOnly(tuple))
		ExecInsertIndexTuples(slot, &(tuple->t_self), estate, false);

	/* AFTER ROW UPDATE Triggers */
	ExecARUpdateTriggers(estate, resultRelInfo, tupleid, tuple);

	/* Process RETURNING if present */
	if (resultRelInfo->ri_projectReturning)
		ExecProcessReturning(resultRelInfo->ri_projectReturning,
							 slot, planSlot, dest);
}

/*
 * ExecRelCheck --- check that tuple meets constraints for result relation
 */
static const char *
ExecRelCheck(ResultRelInfo *resultRelInfo,
			 TupleTableSlot *slot, EState *estate)
{
	Relation	rel = resultRelInfo->ri_RelationDesc;
	int			ncheck = rel->rd_att->constr->num_check;
	ConstrCheck *check = rel->rd_att->constr->check;
	ExprContext *econtext;
	MemoryContext oldContext;
	List	   *qual;
	int			i;

	/*
	 * If first time through for this result relation, build expression
	 * nodetrees for rel's constraint expressions.  Keep them in the per-query
	 * memory context so they'll survive throughout the query.
	 */
	if (resultRelInfo->ri_ConstraintExprs == NULL)
	{
		oldContext = MemoryContextSwitchTo(estate->es_query_cxt);
		resultRelInfo->ri_ConstraintExprs =
			(List **) palloc(ncheck * sizeof(List *));
		for (i = 0; i < ncheck; i++)
		{
			/* ExecQual wants implicit-AND form */
			qual = make_ands_implicit(stringToNode(check[i].ccbin));
			resultRelInfo->ri_ConstraintExprs[i] = (List *)
				ExecPrepareExpr((Expr *) qual, estate);
		}
		MemoryContextSwitchTo(oldContext);
	}

	/*
	 * We will use the EState's per-tuple context for evaluating constraint
	 * expressions (creating it if it's not already there).
	 */
	econtext = GetPerTupleExprContext(estate);

	/* Arrange for econtext's scan tuple to be the tuple under test */
	econtext->ecxt_scantuple = slot;

	/* And evaluate the constraints */
	for (i = 0; i < ncheck; i++)
	{
		qual = resultRelInfo->ri_ConstraintExprs[i];

		/*
		 * NOTE: SQL92 specifies that a NULL result from a constraint
		 * expression is not to be treated as a failure.  Therefore, tell
		 * ExecQual to return TRUE for NULL.
		 */
		if (!ExecQual(qual, econtext, true))
			return check[i].ccname;
	}

	/* NULL result means no error */
	return NULL;
}

void
ExecConstraints(ResultRelInfo *resultRelInfo,
				TupleTableSlot *slot, EState *estate)
{
	Relation	rel = resultRelInfo->ri_RelationDesc;
	TupleConstr *constr = rel->rd_att->constr;

	Assert(constr);

	if (constr->has_not_null)
	{
		int			natts = rel->rd_att->natts;
		int			attrChk;

		for (attrChk = 1; attrChk <= natts; attrChk++)
		{
			if (rel->rd_att->attrs[attrChk - 1]->attnotnull &&
				slot_attisnull(slot, attrChk))
				ereport(ERROR,
						(errcode(ERRCODE_NOT_NULL_VIOLATION),
						 errmsg("null value in column \"%s\" violates not-null constraint",
						NameStr(rel->rd_att->attrs[attrChk - 1]->attname))));
		}
	}

	if (constr->num_check > 0)
	{
		const char *failed;

		if ((failed = ExecRelCheck(resultRelInfo, slot, estate)) != NULL)
			ereport(ERROR,
					(errcode(ERRCODE_CHECK_VIOLATION),
					 errmsg("new row for relation \"%s\" violates check constraint \"%s\"",
							RelationGetRelationName(rel), failed)));
	}
}

/*
 * ExecProcessReturning --- evaluate a RETURNING list and send to dest
 *
 * projectReturning: RETURNING projection info for current result rel
 * tupleSlot: slot holding tuple actually inserted/updated/deleted
 * planSlot: slot holding tuple returned by top plan node
 * dest: where to send the output
 */
static void
ExecProcessReturning(ProjectionInfo *projectReturning,
					 TupleTableSlot *tupleSlot,
					 TupleTableSlot *planSlot,
					 DestReceiver *dest)
{
	ExprContext *econtext = projectReturning->pi_exprContext;
	TupleTableSlot *retSlot;

	/*
	 * Reset per-tuple memory context to free any expression evaluation
	 * storage allocated in the previous cycle.
	 */
	ResetExprContext(econtext);

	/* Make tuple and any needed join variables available to ExecProject */
	econtext->ecxt_scantuple = tupleSlot;
	econtext->ecxt_outertuple = planSlot;

	/* Compute the RETURNING expressions */
	retSlot = ExecProject(projectReturning, NULL);

	/* Send to dest */
	(*dest->receiveSlot) (retSlot, dest);

	ExecClearTuple(retSlot);
}

/*
 * Check a modified tuple to see if we want to process its updated version
 * under READ COMMITTED rules.
 *
 * See backend/executor/README for some info about how this works.
 *
 *	estate - executor state data
 *	rti - rangetable index of table containing tuple
 *	*tid - t_ctid from the outdated tuple (ie, next updated version)
 *	priorXmax - t_xmax from the outdated tuple
 *
 * *tid is also an output parameter: it's modified to hold the TID of the
 * latest version of the tuple (note this may be changed even on failure)
 *
 * Returns a slot containing the new candidate update/delete tuple, or
 * NULL if we determine we shouldn't process the row.
 */
TupleTableSlot *
EvalPlanQual(EState *estate, Index rti,
			 ItemPointer tid, TransactionId priorXmax)
{
	evalPlanQual *epq;
	EState	   *epqstate;
	Relation	relation;
	HeapTupleData tuple;
	HeapTuple	copyTuple = NULL;
	SnapshotData SnapshotDirty;
	bool		endNode;

	Assert(rti != 0);

	/*
	 * find relation containing target tuple
	 */
	if (estate->es_result_relation_info != NULL &&
		estate->es_result_relation_info->ri_RangeTableIndex == rti)
		relation = estate->es_result_relation_info->ri_RelationDesc;
	else
	{
		ListCell   *l;

		relation = NULL;
		foreach(l, estate->es_rowMarks)
		{
			ExecRowMark *erm = lfirst(l);

			if (erm->rti == rti)
			{
				relation = erm->relation;
				break;
			}
		}
		if (relation == NULL)
			elog(ERROR, "could not find RowMark for RT index %u", rti);
	}

	/*
	 * fetch tid tuple
	 *
	 * Loop here to deal with updated or busy tuples
	 */
	InitDirtySnapshot(SnapshotDirty);
	tuple.t_self = *tid;
	for (;;)
	{
		Buffer		buffer;

		if (heap_fetch(relation, &SnapshotDirty, &tuple, &buffer, true, NULL))
		{
			/*
			 * If xmin isn't what we're expecting, the slot must have been
			 * recycled and reused for an unrelated tuple.	This implies that
			 * the latest version of the row was deleted, so we need do
			 * nothing.  (Should be safe to examine xmin without getting
			 * buffer's content lock, since xmin never changes in an existing
			 * tuple.)
			 */
			if (!TransactionIdEquals(HeapTupleHeaderGetXmin(tuple.t_data),
									 priorXmax))
			{
				ReleaseBuffer(buffer);
				return NULL;
			}

			/* otherwise xmin should not be dirty... */
			if (TransactionIdIsValid(SnapshotDirty.xmin))
				elog(ERROR, "t_xmin is uncommitted in tuple to be updated");

			/*
			 * If tuple is being updated by other transaction then we have to
			 * wait for its commit/abort.
			 */
			if (TransactionIdIsValid(SnapshotDirty.xmax))
			{
				ReleaseBuffer(buffer);
				XactLockTableWait(SnapshotDirty.xmax);
				continue;		/* loop back to repeat heap_fetch */
			}

			/*
			 * If tuple was inserted by our own transaction, we have to check
			 * cmin against es_output_cid: cmin >= current CID means our
			 * command cannot see the tuple, so we should ignore it.  Without
			 * this we are open to the "Halloween problem" of indefinitely
			 * re-updating the same tuple. (We need not check cmax because
			 * HeapTupleSatisfiesDirty will consider a tuple deleted by our
			 * transaction dead, regardless of cmax.)  We just checked that
			 * priorXmax == xmin, so we can test that variable instead of
			 * doing HeapTupleHeaderGetXmin again.
			 */
			if (TransactionIdIsCurrentTransactionId(priorXmax) &&
				HeapTupleHeaderGetCmin(tuple.t_data) >= estate->es_output_cid)
			{
				ReleaseBuffer(buffer);
				return NULL;
			}

			/*
			 * We got tuple - now copy it for use by recheck query.
			 */
			copyTuple = heap_copytuple(&tuple);
			ReleaseBuffer(buffer);
			break;
		}

		/*
		 * If the referenced slot was actually empty, the latest version of
		 * the row must have been deleted, so we need do nothing.
		 */
		if (tuple.t_data == NULL)
		{
			ReleaseBuffer(buffer);
			return NULL;
		}

		/*
		 * As above, if xmin isn't what we're expecting, do nothing.
		 */
		if (!TransactionIdEquals(HeapTupleHeaderGetXmin(tuple.t_data),
								 priorXmax))
		{
			ReleaseBuffer(buffer);
			return NULL;
		}

		/*
		 * If we get here, the tuple was found but failed SnapshotDirty.
		 * Assuming the xmin is either a committed xact or our own xact (as it
		 * certainly should be if we're trying to modify the tuple), this must
		 * mean that the row was updated or deleted by either a committed xact
		 * or our own xact.  If it was deleted, we can ignore it; if it was
		 * updated then chain up to the next version and repeat the whole
		 * test.
		 *
		 * As above, it should be safe to examine xmax and t_ctid without the
		 * buffer content lock, because they can't be changing.
		 */
		if (ItemPointerEquals(&tuple.t_self, &tuple.t_data->t_ctid))
		{
			/* deleted, so forget about it */
			ReleaseBuffer(buffer);
			return NULL;
		}

		/* updated, so look at the updated row */
		tuple.t_self = tuple.t_data->t_ctid;
		/* updated row should have xmin matching this xmax */
		priorXmax = HeapTupleHeaderGetXmax(tuple.t_data);
		ReleaseBuffer(buffer);
		/* loop back to fetch next in chain */
	}

	/*
	 * For UPDATE/DELETE we have to return tid of actual row we're executing
	 * PQ for.
	 */
	*tid = tuple.t_self;

	/*
	 * Need to run a recheck subquery.	Find or create a PQ stack entry.
	 */
	epq = estate->es_evalPlanQual;
	endNode = true;

	if (epq != NULL && epq->rti == 0)
	{
		/* Top PQ stack entry is idle, so re-use it */
		Assert(!(estate->es_useEvalPlan) && epq->next == NULL);
		epq->rti = rti;
		endNode = false;
	}

	/*
	 * If this is request for another RTE - Ra, - then we have to check wasn't
	 * PlanQual requested for Ra already and if so then Ra' row was updated
	 * again and we have to re-start old execution for Ra and forget all what
	 * we done after Ra was suspended. Cool? -:))
	 */
	if (epq != NULL && epq->rti != rti &&
		epq->estate->es_evTuple[rti - 1] != NULL)
	{
		do
		{
			evalPlanQual *oldepq;

			/* stop execution */
			EvalPlanQualStop(epq);
			/* pop previous PlanQual from the stack */
			oldepq = epq->next;
			Assert(oldepq && oldepq->rti != 0);
			/* push current PQ to freePQ stack */
			oldepq->free = epq;
			epq = oldepq;
			estate->es_evalPlanQual = epq;
		} while (epq->rti != rti);
	}

	/*
	 * If we are requested for another RTE then we have to suspend execution
	 * of current PlanQual and start execution for new one.
	 */
	if (epq == NULL || epq->rti != rti)
	{
		/* try to reuse plan used previously */
		evalPlanQual *newepq = (epq != NULL) ? epq->free : NULL;

		if (newepq == NULL)		/* first call or freePQ stack is empty */
		{
			newepq = (evalPlanQual *) palloc0(sizeof(evalPlanQual));
			newepq->free = NULL;
			newepq->estate = NULL;
			newepq->planstate = NULL;
		}
		else
		{
			/* recycle previously used PlanQual */
			Assert(newepq->estate == NULL);
			epq->free = NULL;
		}
		/* push current PQ to the stack */
		newepq->next = epq;
		epq = newepq;
		estate->es_evalPlanQual = epq;
		epq->rti = rti;
		endNode = false;
	}

	Assert(epq->rti == rti);

	/*
	 * Ok - we're requested for the same RTE.  Unfortunately we still have to
	 * end and restart execution of the plan, because ExecReScan wouldn't
	 * ensure that upper plan nodes would reset themselves.  We could make
	 * that work if insertion of the target tuple were integrated with the
	 * Param mechanism somehow, so that the upper plan nodes know that their
	 * children's outputs have changed.
	 *
	 * Note that the stack of free evalPlanQual nodes is quite useless at the
	 * moment, since it only saves us from pallocing/releasing the
	 * evalPlanQual nodes themselves.  But it will be useful once we implement
	 * ReScan instead of end/restart for re-using PlanQual nodes.
	 */
	if (endNode)
	{
		/* stop execution */
		EvalPlanQualStop(epq);
	}

	/*
	 * Initialize new recheck query.
	 *
	 * Note: if we were re-using PlanQual plans via ExecReScan, we'd need to
	 * instead copy down changeable state from the top plan (including
	 * es_result_relation_info, es_junkFilter) and reset locally changeable
	 * state in the epq (including es_param_exec_vals, es_evTupleNull).
	 */
	EvalPlanQualStart(epq, estate, epq->next);

	/*
	 * free old RTE' tuple, if any, and store target tuple where relation's
	 * scan node will see it
	 */
	epqstate = epq->estate;
	if (epqstate->es_evTuple[rti - 1] != NULL)
		heap_freetuple(epqstate->es_evTuple[rti - 1]);
	epqstate->es_evTuple[rti - 1] = copyTuple;

	return EvalPlanQualNext(estate);
}

static TupleTableSlot *
EvalPlanQualNext(EState *estate)
{
	evalPlanQual *epq = estate->es_evalPlanQual;
	MemoryContext oldcontext;
	TupleTableSlot *slot;

	Assert(epq->rti != 0);

lpqnext:;
	oldcontext = MemoryContextSwitchTo(epq->estate->es_query_cxt);
	slot = ExecProcNode(epq->planstate);
	MemoryContextSwitchTo(oldcontext);

	/*
	 * No more tuples for this PQ. Continue previous one.
	 */
	if (TupIsNull(slot))
	{
		evalPlanQual *oldepq;

		/* stop execution */
		EvalPlanQualStop(epq);
		/* pop old PQ from the stack */
		oldepq = epq->next;
		if (oldepq == NULL)
		{
			/* this is the first (oldest) PQ - mark as free */
			epq->rti = 0;
			estate->es_useEvalPlan = false;
			/* and continue Query execution */
			return NULL;
		}
		Assert(oldepq->rti != 0);
		/* push current PQ to freePQ stack */
		oldepq->free = epq;
		epq = oldepq;
		estate->es_evalPlanQual = epq;
		goto lpqnext;
	}

	return slot;
}

static void
EndEvalPlanQual(EState *estate)
{
	evalPlanQual *epq = estate->es_evalPlanQual;

	if (epq->rti == 0)			/* plans already shutdowned */
	{
		Assert(epq->next == NULL);
		return;
	}

	for (;;)
	{
		evalPlanQual *oldepq;

		/* stop execution */
		EvalPlanQualStop(epq);
		/* pop old PQ from the stack */
		oldepq = epq->next;
		if (oldepq == NULL)
		{
			/* this is the first (oldest) PQ - mark as free */
			epq->rti = 0;
			estate->es_useEvalPlan = false;
			break;
		}
		Assert(oldepq->rti != 0);
		/* push current PQ to freePQ stack */
		oldepq->free = epq;
		epq = oldepq;
		estate->es_evalPlanQual = epq;
	}
}

/*
 * Start execution of one level of PlanQual.
 *
 * This is a cut-down version of ExecutorStart(): we copy some state from
 * the top-level estate rather than initializing it fresh.
 */
static void
EvalPlanQualStart(evalPlanQual *epq, EState *estate, evalPlanQual *priorepq)
{
	EState	   *epqstate;
	int			rtsize;
	MemoryContext oldcontext;
	ListCell   *l;

	rtsize = list_length(estate->es_range_table);

	epq->estate = epqstate = CreateExecutorState();

	oldcontext = MemoryContextSwitchTo(epqstate->es_query_cxt);

	/*
	 * The epqstates share the top query's copy of unchanging state such as
	 * the snapshot, rangetable, result-rel info, and external Param info.
	 * They need their own copies of local state, including a tuple table,
	 * es_param_exec_vals, etc.
	 */
	epqstate->es_direction = ForwardScanDirection;
	epqstate->es_snapshot = estate->es_snapshot;
	epqstate->es_crosscheck_snapshot = estate->es_crosscheck_snapshot;
	epqstate->es_range_table = estate->es_range_table;
	epqstate->es_output_cid = estate->es_output_cid;
	epqstate->es_result_relations = estate->es_result_relations;
	epqstate->es_num_result_relations = estate->es_num_result_relations;
	epqstate->es_result_relation_info = estate->es_result_relation_info;
	epqstate->es_junkFilter = estate->es_junkFilter;
	/* es_trig_target_relations must NOT be copied */
	epqstate->es_param_list_info = estate->es_param_list_info;
	if (estate->es_plannedstmt->nParamExec > 0)
		epqstate->es_param_exec_vals = (ParamExecData *)
			palloc0(estate->es_plannedstmt->nParamExec * sizeof(ParamExecData));
	epqstate->es_rowMarks = estate->es_rowMarks;
	epqstate->es_instrument = estate->es_instrument;
	epqstate->es_select_into = estate->es_select_into;
	epqstate->es_into_oids = estate->es_into_oids;
	epqstate->es_plannedstmt = estate->es_plannedstmt;

	/*
	 * Each epqstate must have its own es_evTupleNull state, but all the stack
	 * entries share es_evTuple state.	This allows sub-rechecks to inherit
	 * the value being examined by an outer recheck.
	 */
	epqstate->es_evTupleNull = (bool *) palloc0(rtsize * sizeof(bool));
	if (priorepq == NULL)
		/* first PQ stack entry */
		epqstate->es_evTuple = (HeapTuple *)
			palloc0(rtsize * sizeof(HeapTuple));
	else
		/* later stack entries share the same storage */
		epqstate->es_evTuple = priorepq->estate->es_evTuple;

	/*
	 * Create sub-tuple-table; we needn't redo the CountSlots work though.
	 */
	epqstate->es_tupleTable =
		ExecCreateTupleTable(estate->es_tupleTable->size);

	/*
	 * Initialize private state information for each SubPlan.  We must do this
	 * before running ExecInitNode on the main query tree, since
	 * ExecInitSubPlan expects to be able to find these entries.
	 */
	Assert(epqstate->es_subplanstates == NIL);
	foreach(l, estate->es_plannedstmt->subplans)
	{
		Plan	   *subplan = (Plan *) lfirst(l);
		PlanState  *subplanstate;

		subplanstate = ExecInitNode(subplan, epqstate, 0);

		epqstate->es_subplanstates = lappend(epqstate->es_subplanstates,
											 subplanstate);
	}

	/*
	 * Initialize the private state information for all the nodes in the query
	 * tree.  This opens files, allocates storage and leaves us ready to start
	 * processing tuples.
	 */
	epq->planstate = ExecInitNode(estate->es_plannedstmt->planTree, epqstate, 0);

	MemoryContextSwitchTo(oldcontext);
}

/*
 * End execution of one level of PlanQual.
 *
 * This is a cut-down version of ExecutorEnd(); basically we want to do most
 * of the normal cleanup, but *not* close result relations (which we are
 * just sharing from the outer query).	We do, however, have to close any
 * trigger target relations that got opened, since those are not shared.
 */
static void
EvalPlanQualStop(evalPlanQual *epq)
{
	EState	   *epqstate = epq->estate;
	MemoryContext oldcontext;
	ListCell   *l;

	oldcontext = MemoryContextSwitchTo(epqstate->es_query_cxt);

	ExecEndNode(epq->planstate);

	foreach(l, epqstate->es_subplanstates)
	{
		PlanState  *subplanstate = (PlanState *) lfirst(l);

		ExecEndNode(subplanstate);
	}

	ExecDropTupleTable(epqstate->es_tupleTable, true);
	epqstate->es_tupleTable = NULL;

	if (epqstate->es_evTuple[epq->rti - 1] != NULL)
	{
		heap_freetuple(epqstate->es_evTuple[epq->rti - 1]);
		epqstate->es_evTuple[epq->rti - 1] = NULL;
	}

	foreach(l, epqstate->es_trig_target_relations)
	{
		ResultRelInfo *resultRelInfo = (ResultRelInfo *) lfirst(l);

		/* Close indices and then the relation itself */
		ExecCloseIndices(resultRelInfo);
		heap_close(resultRelInfo->ri_RelationDesc, NoLock);
	}

	MemoryContextSwitchTo(oldcontext);

	FreeExecutorState(epqstate);

	epq->estate = NULL;
	epq->planstate = NULL;
}

/*
 * ExecGetActivePlanTree --- get the active PlanState tree from a QueryDesc
 *
 * Ordinarily this is just the one mentioned in the QueryDesc, but if we
 * are looking at a row returned by the EvalPlanQual machinery, we need
 * to look at the subsidiary state instead.
 */
PlanState *
ExecGetActivePlanTree(QueryDesc *queryDesc)
{
	EState	   *estate = queryDesc->estate;

	if (estate && estate->es_useEvalPlan && estate->es_evalPlanQual != NULL)
		return estate->es_evalPlanQual->planstate;
	else
		return queryDesc->planstate;
}


/*
 * Support for SELECT INTO (a/k/a CREATE TABLE AS)
 *
 * We implement SELECT INTO by diverting SELECT's normal output with
 * a specialized DestReceiver type.
 */

typedef struct
{
	DestReceiver pub;			/* publicly-known function pointers */
	EState	   *estate;			/* EState we are working with */
	Relation	rel;			/* Relation to write to */
	int			hi_options;		/* heap_insert performance options */
	BulkInsertState bistate;	/* bulk insert state */
} DR_intorel;

/*
 * OpenIntoRel --- actually create the SELECT INTO target relation
 *
 * This also replaces QueryDesc->dest with the special DestReceiver for
 * SELECT INTO.  We assume that the correct result tuple type has already
 * been placed in queryDesc->tupDesc.
 */
static void
OpenIntoRel(QueryDesc *queryDesc)
{
	IntoClause *into = queryDesc->plannedstmt->intoClause;
	EState	   *estate = queryDesc->estate;
	Relation	intoRelationDesc;
	char	   *intoName;
	Oid			namespaceId;
	Oid			tablespaceId;
	Datum		reloptions;
	AclResult	aclresult;
	Oid			intoRelationId;
	TupleDesc	tupdesc;
	DR_intorel *myState;
	static char *validnsps[] = HEAP_RELOPT_NAMESPACES;

	Assert(into);

	/*
	 * Check consistency of arguments
	 */
	if (into->onCommit != ONCOMMIT_NOOP && !into->rel->istemp)
		ereport(ERROR,
				(errcode(ERRCODE_INVALID_TABLE_DEFINITION),
				 errmsg("ON COMMIT can only be used on temporary tables")));

	/*
	 * Find namespace to create in, check its permissions
	 */
	intoName = into->rel->relname;
	namespaceId = RangeVarGetCreationNamespace(into->rel);

	aclresult = pg_namespace_aclcheck(namespaceId, GetUserId(),
									  ACL_CREATE);
	if (aclresult != ACLCHECK_OK)
		aclcheck_error(aclresult, ACL_KIND_NAMESPACE,
					   get_namespace_name(namespaceId));

	/*
	 * Select tablespace to use.  If not specified, use default tablespace
	 * (which may in turn default to database's default).
	 */
	if (into->tableSpaceName)
	{
		tablespaceId = get_tablespace_oid(into->tableSpaceName);
		if (!OidIsValid(tablespaceId))
			ereport(ERROR,
					(errcode(ERRCODE_UNDEFINED_OBJECT),
					 errmsg("tablespace \"%s\" does not exist",
							into->tableSpaceName)));
	}
	else
	{
		tablespaceId = GetDefaultTablespace(into->rel->istemp);
		/* note InvalidOid is OK in this case */
	}

	/* Check permissions except when using the database's default space */
	if (OidIsValid(tablespaceId) && tablespaceId != MyDatabaseTableSpace)
	{
		AclResult	aclresult;

		aclresult = pg_tablespace_aclcheck(tablespaceId, GetUserId(),
										   ACL_CREATE);

		if (aclresult != ACLCHECK_OK)
			aclcheck_error(aclresult, ACL_KIND_TABLESPACE,
						   get_tablespace_name(tablespaceId));
	}

	/* Parse and validate any reloptions */
	reloptions = transformRelOptions((Datum) 0,
									 into->options,
									 NULL,
									 validnsps,
									 true,
									 false);
	(void) heap_reloptions(RELKIND_RELATION, reloptions, true);

	/* Copy the tupdesc because heap_create_with_catalog modifies it */
	tupdesc = CreateTupleDescCopy(queryDesc->tupDesc);

	/* Now we can actually create the new relation */
	intoRelationId = heap_create_with_catalog(intoName,
											  namespaceId,
											  tablespaceId,
											  InvalidOid,
											  GetUserId(),
											  tupdesc,
											  NIL,
											  RELKIND_RELATION,
											  false,
											  true,
											  0,
											  into->onCommit,
											  reloptions,
											  allowSystemTableMods);

	FreeTupleDesc(tupdesc);

	/*
	 * Advance command counter so that the newly-created relation's catalog
	 * tuples will be visible to heap_open.
	 */
	CommandCounterIncrement();

	/*
	 * If necessary, create a TOAST table for the INTO relation. Note that
	 * AlterTableCreateToastTable ends with CommandCounterIncrement(), so that
	 * the TOAST table will be visible for insertion.
	 */
	reloptions = transformRelOptions((Datum) 0,
									 into->options,
									 "toast",
									 validnsps,
									 true,
									 false);

	(void) heap_reloptions(RELKIND_TOASTVALUE, reloptions, true);

	AlterTableCreateToastTable(intoRelationId, InvalidOid, reloptions, false);

	/*
	 * And open the constructed table for writing.
	 */
	intoRelationDesc = heap_open(intoRelationId, AccessExclusiveLock);

	/*
	 * Now replace the query's DestReceiver with one for SELECT INTO
	 */
	queryDesc->dest = CreateDestReceiver(DestIntoRel);
	myState = (DR_intorel *) queryDesc->dest;
	Assert(myState->pub.mydest == DestIntoRel);
	myState->estate = estate;
	myState->rel = intoRelationDesc;

	/*
	 * We can skip WAL-logging the insertions, unless PITR is in use.  We can
	 * skip the FSM in any case.
	 */
	myState->hi_options = HEAP_INSERT_SKIP_FSM |
		(XLogArchivingActive() ? 0 : HEAP_INSERT_SKIP_WAL);
	myState->bistate = GetBulkInsertState();

	/* Not using WAL requires rd_targblock be initially invalid */
	Assert(intoRelationDesc->rd_targblock == InvalidBlockNumber);
}

/*
 * CloseIntoRel --- clean up SELECT INTO at ExecutorEnd time
 */
static void
CloseIntoRel(QueryDesc *queryDesc)
{
	DR_intorel *myState = (DR_intorel *) queryDesc->dest;

	/* OpenIntoRel might never have gotten called */
	if (myState && myState->pub.mydest == DestIntoRel && myState->rel)
	{
		FreeBulkInsertState(myState->bistate);

		/* If we skipped using WAL, must heap_sync before commit */
		if (myState->hi_options & HEAP_INSERT_SKIP_WAL)
			heap_sync(myState->rel);

		/* close rel, but keep lock until commit */
		heap_close(myState->rel, NoLock);

		myState->rel = NULL;
	}
}

/*
 * CreateIntoRelDestReceiver -- create a suitable DestReceiver object
 */
DestReceiver *
CreateIntoRelDestReceiver(void)
{
	DR_intorel *self = (DR_intorel *) palloc0(sizeof(DR_intorel));

	self->pub.receiveSlot = intorel_receive;
	self->pub.rStartup = intorel_startup;
	self->pub.rShutdown = intorel_shutdown;
	self->pub.rDestroy = intorel_destroy;
	self->pub.mydest = DestIntoRel;

	/* private fields will be set by OpenIntoRel */

	return (DestReceiver *) self;
}

/*
 * intorel_startup --- executor startup
 */
static void
intorel_startup(DestReceiver *self, int operation, TupleDesc typeinfo)
{
	/* no-op */
}

/*
 * intorel_receive --- receive one tuple
 */
static void
intorel_receive(TupleTableSlot *slot, DestReceiver *self)
{
	DR_intorel *myState = (DR_intorel *) self;
	HeapTuple	tuple;

	/*
	 * get the heap tuple out of the tuple table slot, making sure we have a
	 * writable copy
	 */
	tuple = ExecMaterializeSlot(slot);

	/*
	 * force assignment of new OID (see comments in ExecInsert)
	 */
	if (myState->rel->rd_rel->relhasoids)
		HeapTupleSetOid(tuple, InvalidOid);

	heap_insert(myState->rel,
				tuple,
				myState->estate->es_output_cid,
				myState->hi_options,
				myState->bistate);

	/* We know this is a newly created relation, so there are no indexes */

	IncrAppended();
}

/*
 * intorel_shutdown --- executor end
 */
static void
intorel_shutdown(DestReceiver *self)
{
	/* no-op */
}

/*
 * intorel_destroy --- release DestReceiver object
 */
static void
intorel_destroy(DestReceiver *self)
{
	pfree(self);
}<|MERGE_RESOLUTION|>--- conflicted
+++ resolved
@@ -49,7 +49,6 @@
 #include "nodes/nodeFuncs.h"
 #include "optimizer/clauses.h"
 #include "parser/parse_clause.h"
-#include "parser/parse_expr.h"
 #include "parser/parsetree.h"
 #include "storage/bufmgr.h"
 #include "storage/lmgr.h"
@@ -78,14 +77,6 @@
 
 /* decls for local routines only used within this module */
 static void InitPlan(QueryDesc *queryDesc, int eflags);
-<<<<<<< HEAD
-static void initResultRelInfo(ResultRelInfo *resultRelInfo,
-				  Relation resultRelationDesc,
-				  Index resultRelationIndex,
-				  CmdType operation,
-				  bool doInstrument);
-=======
->>>>>>> 29b61b92
 static void ExecCheckPlanOutput(Relation resultRel, List *targetList);
 static void ExecEndPlan(PlanState *planstate, EState *estate);
 static void ExecutePlan(EState *estate, PlanState *planstate,
@@ -843,17 +834,9 @@
 
 	/*
 	 * Initialize the junk filter if needed.  SELECT and INSERT queries need a
-<<<<<<< HEAD
-	 * filter if there are any junk attrs in the tlist.  INSERT and SELECT
-	 * INTO also need a filter if the plan may return raw disk tuples (else
-	 * heap_insert will be scribbling on the source relation!). UPDATE and
-	 * DELETE always need a filter, since there's always a junk 'ctid'
-	 * attribute present --- no need to look first.
-=======
 	 * filter if there are any junk attrs in the tlist.  UPDATE and DELETE
 	 * always need a filter, since there's always a junk 'ctid' attribute
 	 * present --- no need to look first.
->>>>>>> 29b61b92
 	 *
 	 * This section of code is also a convenient place to verify that the
 	 * output of an INSERT or UPDATE matches the target table(s).
@@ -979,29 +962,19 @@
 						elog(ERROR, "could not find junk ctid column");
 				}
 
-<<<<<<< HEAD
-				/* For SELECT FOR UPDATE/SHARE, find the ctid attrs now */
-=======
 				/* For SELECT FOR UPDATE/SHARE, find the junk attrs now */
->>>>>>> 29b61b92
 				foreach(l, estate->es_rowMarks)
 				{
 					ExecRowMark *erm = (ExecRowMark *) lfirst(l);
 					char		resname[32];
 
-<<<<<<< HEAD
-					snprintf(resname, sizeof(resname), "ctid%u", erm->rti);
-=======
 					/* always need the ctid */
 					snprintf(resname, sizeof(resname), "ctid%u",
 							 erm->prti);
->>>>>>> 29b61b92
 					erm->ctidAttNo = ExecFindJunkAttribute(j, resname);
 					if (!AttributeNumberIsValid(erm->ctidAttNo))
 						elog(ERROR, "could not find junk \"%s\" column",
 							 resname);
-<<<<<<< HEAD
-=======
 					/* if child relation, need tableoid too */
 					if (erm->rti != erm->prti)
 					{
@@ -1012,7 +985,6 @@
 							elog(ERROR, "could not find junk \"%s\" column",
 								 resname);
 					}
->>>>>>> 29b61b92
 				}
 			}
 		}
@@ -1213,11 +1185,7 @@
 						 errdetail("Table has type %s at ordinal position %d, but query expects %s.",
 								   format_type_be(attr->atttypid),
 								   attno,
-<<<<<<< HEAD
-								   format_type_be(exprType((Node *) tle->expr)))));
-=======
 							 format_type_be(exprType((Node *) tle->expr)))));
->>>>>>> 29b61b92
 		}
 		else
 		{
@@ -1238,11 +1206,7 @@
 	if (attno != resultDesc->natts)
 		ereport(ERROR,
 				(errcode(ERRCODE_DATATYPE_MISMATCH),
-<<<<<<< HEAD
-				 errmsg("table row type and query-specified row type do not match"),
-=======
 		  errmsg("table row type and query-specified row type do not match"),
->>>>>>> 29b61b92
 				 errdetail("Query has too few columns.")));
 }
 
