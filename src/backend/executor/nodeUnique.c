/*-------------------------------------------------------------------------
 *
 * nodeUnique.c
 *	  Routines to handle unique'ing of queries where appropriate
 *
 * Unique is a very simple node type that just filters out duplicate
<<<<<<< HEAD
 * tuples from a stream of sorted tuples from its subplan.  It's essentially
=======
 * tuples from a stream of sorted tuples from its subplan.	It's essentially
>>>>>>> 29b61b92
 * a dumbed-down form of Group: the duplicate-removal functionality is
 * identical.  However, Unique doesn't do projection nor qual checking,
 * so it's marginally more efficient for cases where neither is needed.
 * (It's debatable whether the savings justifies carrying two plan node
 * types, though.)
 *
<<<<<<< HEAD
 * Portions Copyright (c) 1996-2008, PostgreSQL Global Development Group
=======
 * Portions Copyright (c) 1996-2009, PostgreSQL Global Development Group
>>>>>>> 29b61b92
 * Portions Copyright (c) 1994, Regents of the University of California
 *
 *
 * IDENTIFICATION
 *	  $PostgreSQL$
 *
 *-------------------------------------------------------------------------
 */
/*
 * INTERFACE ROUTINES
 *		ExecUnique		- generate a unique'd temporary relation
 *		ExecInitUnique	- initialize node and subnodes
 *		ExecEndUnique	- shutdown node and subnodes
 *
 * NOTES
 *		Assumes tuples returned from subplan arrive in
 *		sorted order.
 */

#include "postgres.h"

#include "executor/executor.h"
#include "executor/nodeUnique.h"
#include "utils/memutils.h"


/* ----------------------------------------------------------------
 *		ExecUnique
 * ----------------------------------------------------------------
 */
TupleTableSlot *				/* return: a tuple or NULL */
ExecUnique(UniqueState *node)
{
	Unique	   *plannode = (Unique *) node->ps.plan;
	TupleTableSlot *resultTupleSlot;
	TupleTableSlot *slot;
	PlanState  *outerPlan;

	/*
	 * get information from the node
	 */
	outerPlan = outerPlanState(node);
	resultTupleSlot = node->ps.ps_ResultTupleSlot;

	/*
	 * now loop, returning only non-duplicate tuples. We assume that the
<<<<<<< HEAD
	 * tuples arrive in sorted order so we can detect duplicates easily.
	 * The first tuple of each group is returned.
=======
	 * tuples arrive in sorted order so we can detect duplicates easily. The
	 * first tuple of each group is returned.
>>>>>>> 29b61b92
	 */
	for (;;)
	{
		/*
		 * fetch a tuple from the outer subplan
		 */
		slot = ExecProcNode(outerPlan);
		if (TupIsNull(slot))
		{
			/* end of subplan, so we're done */
			ExecClearTuple(resultTupleSlot);
			return NULL;
		}

		/*
		 * Always return the first tuple from the subplan.
		 */
		if (TupIsNull(resultTupleSlot))
			break;

		/*
		 * Else test if the new tuple and the previously returned tuple match.
		 * If so then we loop back and fetch another new tuple from the
		 * subplan.
		 */
		if (!execTuplesMatch(slot, resultTupleSlot,
							 plannode->numCols, plannode->uniqColIdx,
							 node->eqfunctions,
							 node->tempContext))
			break;
	}

	/*
	 * We have a new tuple different from the previous saved tuple (if any).
	 * Save it and return it.  We must copy it because the source subplan
	 * won't guarantee that this source tuple is still accessible after
	 * fetching the next source tuple.
	 */
	return ExecCopySlot(resultTupleSlot, slot);
}

/* ----------------------------------------------------------------
 *		ExecInitUnique
 *
 *		This initializes the unique node state structures and
 *		the node's subplan.
 * ----------------------------------------------------------------
 */
UniqueState *
ExecInitUnique(Unique *node, EState *estate, int eflags)
{
	UniqueState *uniquestate;

	/* check for unsupported flags */
	Assert(!(eflags & (EXEC_FLAG_BACKWARD | EXEC_FLAG_MARK)));

	/*
	 * create state structure
	 */
	uniquestate = makeNode(UniqueState);
	uniquestate->ps.plan = (Plan *) node;
	uniquestate->ps.state = estate;

	/*
	 * Miscellaneous initialization
	 *
	 * Unique nodes have no ExprContext initialization because they never call
	 * ExecQual or ExecProject.  But they do need a per-tuple memory context
	 * anyway for calling execTuplesMatch.
	 */
	uniquestate->tempContext =
		AllocSetContextCreate(CurrentMemoryContext,
							  "Unique",
							  ALLOCSET_DEFAULT_MINSIZE,
							  ALLOCSET_DEFAULT_INITSIZE,
							  ALLOCSET_DEFAULT_MAXSIZE);

#define UNIQUE_NSLOTS 1

	/*
	 * Tuple table initialization
	 */
	ExecInitResultTupleSlot(estate, &uniquestate->ps);

	/*
	 * then initialize outer plan
	 */
	outerPlanState(uniquestate) = ExecInitNode(outerPlan(node), estate, eflags);

	/*
	 * unique nodes do no projections, so initialize projection info for this
	 * node appropriately
	 */
	ExecAssignResultTypeFromTL(&uniquestate->ps);
	uniquestate->ps.ps_ProjInfo = NULL;

	/*
	 * Precompute fmgr lookup data for inner loop
	 */
	uniquestate->eqfunctions =
		execTuplesMatchPrepare(node->numCols,
							   node->uniqOperators);

	return uniquestate;
}

int
ExecCountSlotsUnique(Unique *node)
{
	return ExecCountSlotsNode(outerPlan(node)) +
		ExecCountSlotsNode(innerPlan(node)) +
		UNIQUE_NSLOTS;
}

/* ----------------------------------------------------------------
 *		ExecEndUnique
 *
 *		This shuts down the subplan and frees resources allocated
 *		to this node.
 * ----------------------------------------------------------------
 */
void
ExecEndUnique(UniqueState *node)
{
	/* clean up tuple table */
	ExecClearTuple(node->ps.ps_ResultTupleSlot);

	MemoryContextDelete(node->tempContext);

	ExecEndNode(outerPlanState(node));
}


void
ExecReScanUnique(UniqueState *node, ExprContext *exprCtxt)
{
	/* must clear result tuple so first input tuple is returned */
	ExecClearTuple(node->ps.ps_ResultTupleSlot);

	/*
	 * if chgParam of subnode is not null then plan will be re-scanned by
	 * first ExecProcNode.
	 */
	if (((PlanState *) node)->lefttree->chgParam == NULL)
		ExecReScan(((PlanState *) node)->lefttree, exprCtxt);
}<|MERGE_RESOLUTION|>--- conflicted
+++ resolved
@@ -4,22 +4,14 @@
  *	  Routines to handle unique'ing of queries where appropriate
  *
  * Unique is a very simple node type that just filters out duplicate
-<<<<<<< HEAD
- * tuples from a stream of sorted tuples from its subplan.  It's essentially
-=======
  * tuples from a stream of sorted tuples from its subplan.	It's essentially
->>>>>>> 29b61b92
  * a dumbed-down form of Group: the duplicate-removal functionality is
  * identical.  However, Unique doesn't do projection nor qual checking,
  * so it's marginally more efficient for cases where neither is needed.
  * (It's debatable whether the savings justifies carrying two plan node
  * types, though.)
  *
-<<<<<<< HEAD
- * Portions Copyright (c) 1996-2008, PostgreSQL Global Development Group
-=======
  * Portions Copyright (c) 1996-2009, PostgreSQL Global Development Group
->>>>>>> 29b61b92
  * Portions Copyright (c) 1994, Regents of the University of California
  *
  *
@@ -66,13 +58,8 @@
 
 	/*
 	 * now loop, returning only non-duplicate tuples. We assume that the
-<<<<<<< HEAD
-	 * tuples arrive in sorted order so we can detect duplicates easily.
-	 * The first tuple of each group is returned.
-=======
 	 * tuples arrive in sorted order so we can detect duplicates easily. The
 	 * first tuple of each group is returned.
->>>>>>> 29b61b92
 	 */
 	for (;;)
 	{
