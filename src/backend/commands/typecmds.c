--- conflicted
+++ resolved
@@ -536,11 +536,7 @@
 				   typeNamespace,		/* namespace */
 				   InvalidOid,	/* relation oid (n/a here) */
 				   0,			/* relation kind (ditto) */
-<<<<<<< HEAD
-				   GetUserId(),	/* owner's ID */
-=======
 				   GetUserId(), /* owner's ID */
->>>>>>> 29b61b92
 				   internalLength,		/* internal size */
 				   TYPTYPE_BASE,	/* type-type (base type) */
 				   category,	/* type-category */
@@ -1024,11 +1020,7 @@
 				   domainNamespace,		/* namespace */
 				   InvalidOid,	/* relation oid (n/a here) */
 				   0,			/* relation kind (ditto) */
-<<<<<<< HEAD
-				   GetUserId(),	/* owner's ID */
-=======
 				   GetUserId(), /* owner's ID */
->>>>>>> 29b61b92
 				   internalLength,		/* internal size */
 				   TYPTYPE_DOMAIN,		/* type-type (domain type) */
 				   category,	/* type-category */
@@ -1142,11 +1134,7 @@
 				   enumNamespace,		/* namespace */
 				   InvalidOid,	/* relation oid (n/a here) */
 				   0,			/* relation kind (ditto) */
-<<<<<<< HEAD
-				   GetUserId(),	/* owner's ID */
-=======
 				   GetUserId(), /* owner's ID */
->>>>>>> 29b61b92
 				   sizeof(Oid), /* internal size */
 				   TYPTYPE_ENUM,	/* type-type (enum type) */
 				   TYPCATEGORY_ENUM,	/* type-category (enum type) */
