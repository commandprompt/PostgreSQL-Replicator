/*-------------------------------------------------------------------------
 *
 * dbcommands.c
 *		Database management commands (create/drop database).
 *
 * Note: database creation/destruction commands use exclusive locks on
 * the database objects (as expressed by LockSharedObject()) to avoid
 * stepping on each others' toes.  Formerly we used table-level locks
 * on pg_database, but that's too coarse-grained.
 *
 * Portions Copyright (c) 1996-2009, PostgreSQL Global Development Group
 * Portions Copyright (c) 1994, Regents of the University of California
 *
 *
 * IDENTIFICATION
 *	  $PostgreSQL$
 *
 *-------------------------------------------------------------------------
 */
#include "postgres.h"

#include <fcntl.h>
#include <locale.h>
#include <unistd.h>
#include <sys/stat.h>

#include "access/genam.h"
#include "access/heapam.h"
#include "access/xact.h"
#include "access/xlogutils.h"
#include "catalog/catalog.h"
#include "catalog/dependency.h"
#include "catalog/indexing.h"
#include "catalog/pg_authid.h"
#include "catalog/pg_database.h"
#include "catalog/pg_tablespace.h"
#include "commands/comment.h"
#include "commands/dbcommands.h"
#include "commands/tablespace.h"
#include "mb/pg_wchar.h"
#include "miscadmin.h"
#include "pgstat.h"
#include "postmaster/bgwriter.h"
<<<<<<< HEAD
#include "storage/freespace.h"
=======
#include "storage/bufmgr.h"
#include "storage/fd.h"
#include "storage/lmgr.h"
>>>>>>> 29b61b92
#include "storage/ipc.h"
#include "storage/procarray.h"
#include "storage/smgr.h"
#include "utils/acl.h"
#include "utils/builtins.h"
#include "utils/flatfiles.h"
#include "utils/fmgroids.h"
#include "utils/guc.h"
#include "utils/lsyscache.h"
#include "utils/pg_locale.h"
#include "utils/snapmgr.h"
#include "utils/syscache.h"
#include "utils/tqual.h"


typedef struct
{
	Oid			src_dboid;		/* source (template) DB */
	Oid			dest_dboid;		/* DB we are trying to create */
} createdb_failure_params;

<<<<<<< HEAD
/* non-export function prototypes */
static void createdb_failure_callback(int code, Datum arg);
=======
typedef struct
{
	Oid			dest_dboid;		/* DB we are trying to move */
	Oid			dest_tsoid;		/* tablespace we are trying to move to */
} movedb_failure_params;

/* non-export function prototypes */
static void createdb_failure_callback(int code, Datum arg);
static void movedb(const char *dbname, const char *tblspcname);
static void movedb_failure_callback(int code, Datum arg);
>>>>>>> 29b61b92
static bool get_db_info(const char *name, LOCKMODE lockmode,
			Oid *dbIdP, Oid *ownerIdP,
			int *encodingP, bool *dbIsTemplateP, bool *dbAllowConnP,
			Oid *dbLastSysOidP, TransactionId *dbFrozenXidP,
			Oid *dbTablespace, char **dbCollate, char **dbCtype);
static bool have_createdb_privilege(void);
static void remove_dbtablespaces(Oid db_id);
static bool check_db_file_conflict(Oid db_id);
static int	errdetail_busy_db(int notherbackends, int npreparedxacts);


/*
 * CREATE DATABASE
 */
void
createdb(const CreatedbStmt *stmt)
{
	HeapScanDesc scan;
	Relation	rel;
	Oid			src_dboid;
	Oid			src_owner;
	int			src_encoding;
	char	   *src_collate;
	char	   *src_ctype;
	bool		src_istemplate;
	bool		src_allowconn;
	Oid			src_lastsysoid;
	TransactionId src_frozenxid;
	Oid			src_deftablespace;
	volatile Oid dst_deftablespace;
	Relation	pg_database_rel;
	HeapTuple	tuple;
	Datum		new_record[Natts_pg_database];
	bool		new_record_nulls[Natts_pg_database];
	Oid			dboid;
	Oid			datdba;
	ListCell   *option;
	DefElem    *dtablespacename = NULL;
	DefElem    *downer = NULL;
	DefElem    *dtemplate = NULL;
	DefElem    *dencoding = NULL;
	DefElem    *dcollate = NULL;
	DefElem    *dctype = NULL;
	DefElem    *dconnlimit = NULL;
	char	   *dbname = stmt->dbname;
	char	   *dbowner = NULL;
	const char *dbtemplate = NULL;
	char	   *dbcollate = NULL;
	char	   *dbctype = NULL;
	int			encoding = -1;
	int			dbconnlimit = -1;
	int			ctype_encoding;
<<<<<<< HEAD
=======
	int			collate_encoding;
	int			notherbackends;
	int			npreparedxacts;
>>>>>>> 29b61b92
	createdb_failure_params fparms;

	/* Extract options from the statement node tree */
	foreach(option, stmt->options)
	{
		DefElem    *defel = (DefElem *) lfirst(option);

		if (strcmp(defel->defname, "tablespace") == 0)
		{
			if (dtablespacename)
				ereport(ERROR,
						(errcode(ERRCODE_SYNTAX_ERROR),
						 errmsg("conflicting or redundant options")));
			dtablespacename = defel;
		}
		else if (strcmp(defel->defname, "owner") == 0)
		{
			if (downer)
				ereport(ERROR,
						(errcode(ERRCODE_SYNTAX_ERROR),
						 errmsg("conflicting or redundant options")));
			downer = defel;
		}
		else if (strcmp(defel->defname, "template") == 0)
		{
			if (dtemplate)
				ereport(ERROR,
						(errcode(ERRCODE_SYNTAX_ERROR),
						 errmsg("conflicting or redundant options")));
			dtemplate = defel;
		}
		else if (strcmp(defel->defname, "encoding") == 0)
		{
			if (dencoding)
				ereport(ERROR,
						(errcode(ERRCODE_SYNTAX_ERROR),
						 errmsg("conflicting or redundant options")));
			dencoding = defel;
		}
		else if (strcmp(defel->defname, "lc_collate") == 0)
		{
			if (dcollate)
				ereport(ERROR,
						(errcode(ERRCODE_SYNTAX_ERROR),
						 errmsg("conflicting or redundant options")));
			dcollate = defel;
		}
		else if (strcmp(defel->defname, "lc_ctype") == 0)
		{
			if (dctype)
				ereport(ERROR,
						(errcode(ERRCODE_SYNTAX_ERROR),
						 errmsg("conflicting or redundant options")));
			dctype = defel;
		}
		else if (strcmp(defel->defname, "connectionlimit") == 0)
		{
			if (dconnlimit)
				ereport(ERROR,
						(errcode(ERRCODE_SYNTAX_ERROR),
						 errmsg("conflicting or redundant options")));
			dconnlimit = defel;
		}
		else if (strcmp(defel->defname, "location") == 0)
		{
			ereport(WARNING,
					(errcode(ERRCODE_FEATURE_NOT_SUPPORTED),
					 errmsg("LOCATION is not supported anymore"),
					 errhint("Consider using tablespaces instead.")));
		}
		else
			elog(ERROR, "option \"%s\" not recognized",
				 defel->defname);
	}

	if (downer && downer->arg)
		dbowner = strVal(downer->arg);
	if (dtemplate && dtemplate->arg)
		dbtemplate = strVal(dtemplate->arg);
	if (dencoding && dencoding->arg)
	{
		const char *encoding_name;

		if (IsA(dencoding->arg, Integer))
		{
			encoding = intVal(dencoding->arg);
			encoding_name = pg_encoding_to_char(encoding);
			if (strcmp(encoding_name, "") == 0 ||
				pg_valid_server_encoding(encoding_name) < 0)
				ereport(ERROR,
						(errcode(ERRCODE_UNDEFINED_OBJECT),
						 errmsg("%d is not a valid encoding code",
								encoding)));
		}
		else if (IsA(dencoding->arg, String))
		{
			encoding_name = strVal(dencoding->arg);
			encoding = pg_valid_server_encoding(encoding_name);
			if (encoding < 0)
				ereport(ERROR,
						(errcode(ERRCODE_UNDEFINED_OBJECT),
						 errmsg("%s is not a valid encoding name",
								encoding_name)));
		}
		else
			elog(ERROR, "unrecognized node type: %d",
				 nodeTag(dencoding->arg));
	}
	if (dcollate && dcollate->arg)
		dbcollate = strVal(dcollate->arg);
	if (dctype && dctype->arg)
		dbctype = strVal(dctype->arg);

	if (dconnlimit && dconnlimit->arg)
	{
		dbconnlimit = intVal(dconnlimit->arg);
		if (dbconnlimit < -1)
			ereport(ERROR,
					(errcode(ERRCODE_INVALID_PARAMETER_VALUE),
					 errmsg("invalid connection limit: %d", dbconnlimit)));
	}

	/* obtain OID of proposed owner */
	if (dbowner)
		datdba = get_roleid_checked(dbowner);
	else
		datdba = GetUserId();

	/*
	 * To create a database, must have createdb privilege and must be able to
	 * become the target role (this does not imply that the target role itself
	 * must have createdb privilege).  The latter provision guards against
	 * "giveaway" attacks.	Note that a superuser will always have both of
	 * these privileges a fortiori.
	 */
	if (!have_createdb_privilege())
		ereport(ERROR,
				(errcode(ERRCODE_INSUFFICIENT_PRIVILEGE),
				 errmsg("permission denied to create database")));

	check_is_member_of_role(GetUserId(), datdba);

	/*
	 * Lookup database (template) to be cloned, and obtain share lock on it.
	 * ShareLock allows two CREATE DATABASEs to work from the same template
	 * concurrently, while ensuring no one is busy dropping it in parallel
	 * (which would be Very Bad since we'd likely get an incomplete copy
	 * without knowing it).  This also prevents any new connections from being
	 * made to the source until we finish copying it, so we can be sure it
	 * won't change underneath us.
	 */
	if (!dbtemplate)
		dbtemplate = "template1";		/* Default template database name */

	if (!get_db_info(dbtemplate, ShareLock,
					 &src_dboid, &src_owner, &src_encoding,
					 &src_istemplate, &src_allowconn, &src_lastsysoid,
					 &src_frozenxid, &src_deftablespace,
					 &src_collate, &src_ctype))
		ereport(ERROR,
				(errcode(ERRCODE_UNDEFINED_DATABASE),
				 errmsg("template database \"%s\" does not exist",
						dbtemplate)));

	/*
	 * Permission check: to copy a DB that's not marked datistemplate, you
	 * must be superuser or the owner thereof.
	 */
	if (!src_istemplate)
	{
		if (!pg_database_ownercheck(src_dboid, GetUserId()))
			ereport(ERROR,
					(errcode(ERRCODE_INSUFFICIENT_PRIVILEGE),
					 errmsg("permission denied to copy database \"%s\"",
							dbtemplate)));
	}

	/* If encoding or locales are defaulted, use source's setting */
	if (encoding < 0)
		encoding = src_encoding;
	if (dbcollate == NULL)
		dbcollate = src_collate;
	if (dbctype == NULL)
		dbctype = src_ctype;

	/* Some encodings are client only */
	if (!PG_VALID_BE_ENCODING(encoding))
		ereport(ERROR,
				(errcode(ERRCODE_WRONG_OBJECT_TYPE),
				 errmsg("invalid server encoding %d", encoding)));

	/* Check that the chosen locales are valid */
	if (!check_locale(LC_COLLATE, dbcollate))
		ereport(ERROR,
				(errcode(ERRCODE_WRONG_OBJECT_TYPE),
				 errmsg("invalid locale name %s", dbcollate)));
	if (!check_locale(LC_CTYPE, dbctype))
		ereport(ERROR,
				(errcode(ERRCODE_WRONG_OBJECT_TYPE),
				 errmsg("invalid locale name %s", dbctype)));

	/*
	 * Check whether chosen encoding matches chosen locale settings.  This
	 * restriction is necessary because libc's locale-specific code usually
	 * fails when presented with data in an encoding it's not expecting. We
	 * allow mismatch in three cases:
	 *
	 * 1. locale encoding = SQL_ASCII, which means either that the locale is
	 * C/POSIX which works with any encoding, or that we couldn't determine
	 * the locale's encoding and have to trust the user to get it right.
	 *
	 * 2. selected encoding is SQL_ASCII, but only if you're a superuser. This
	 * is risky but we have historically allowed it --- notably, the
	 * regression tests require it.
	 *
	 * 3. selected encoding is UTF8 and platform is win32. This is because
	 * UTF8 is a pseudo codepage that is supported in all locales since it's
	 * converted to UTF16 before being used.
	 *
	 * Note: if you change this policy, fix initdb to match.
	 */
	ctype_encoding = pg_get_encoding_from_locale(dbctype);
	collate_encoding = pg_get_encoding_from_locale(dbcollate);

	if (!(ctype_encoding == encoding ||
		  ctype_encoding == PG_SQL_ASCII ||
#ifdef WIN32
		  encoding == PG_UTF8 ||
#endif
		  (encoding == PG_SQL_ASCII && superuser())))
		ereport(ERROR,
				(errcode(ERRCODE_INVALID_PARAMETER_VALUE),
				 errmsg("encoding %s does not match locale %s",
						pg_encoding_to_char(encoding),
						dbctype),
			   errdetail("The chosen LC_CTYPE setting requires encoding %s.",
						 pg_encoding_to_char(ctype_encoding))));

	if (!(collate_encoding == encoding ||
		  collate_encoding == PG_SQL_ASCII ||
#ifdef WIN32
		  encoding == PG_UTF8 ||
#endif
		  (encoding == PG_SQL_ASCII && superuser())))
		ereport(ERROR,
				(errcode(ERRCODE_INVALID_PARAMETER_VALUE),
				 errmsg("encoding %s does not match locale %s",
						pg_encoding_to_char(encoding),
						dbcollate),
			 errdetail("The chosen LC_COLLATE setting requires encoding %s.",
					   pg_encoding_to_char(collate_encoding))));

	/*
	 * Check that the new encoding and locale settings match the source
	 * database.  We insist on this because we simply copy the source data ---
	 * any non-ASCII data would be wrongly encoded, and any indexes sorted
	 * according to the source locale would be wrong.
	 *
	 * However, we assume that template0 doesn't contain any non-ASCII data
	 * nor any indexes that depend on collation or ctype, so template0 can be
	 * used as template for creating a database with any encoding or locale.
	 */
	if (strcmp(dbtemplate, "template0") != 0)
	{
		if (encoding != src_encoding)
			ereport(ERROR,
					(errcode(ERRCODE_INVALID_PARAMETER_VALUE),
					 errmsg("new encoding (%s) is incompatible with the encoding of the template database (%s)",
							pg_encoding_to_char(encoding),
							pg_encoding_to_char(src_encoding)),
					 errhint("Use the same encoding as in the template database, or use template0 as template.")));

		if (strcmp(dbcollate, src_collate) != 0)
			ereport(ERROR,
					(errcode(ERRCODE_INVALID_PARAMETER_VALUE),
					 errmsg("new collation (%s) is incompatible with the collation of the template database (%s)",
							dbcollate, src_collate),
					 errhint("Use the same collation as in the template database, or use template0 as template.")));

		if (strcmp(dbctype, src_ctype) != 0)
			ereport(ERROR,
					(errcode(ERRCODE_INVALID_PARAMETER_VALUE),
					 errmsg("new LC_CTYPE (%s) is incompatible with the LC_CTYPE of the template database (%s)",
							dbctype, src_ctype),
					 errhint("Use the same LC_CTYPE as in the template database, or use template0 as template.")));
	}

	/* Resolve default tablespace for new database */
	if (dtablespacename && dtablespacename->arg)
	{
		char	   *tablespacename;
		AclResult	aclresult;

		tablespacename = strVal(dtablespacename->arg);
		dst_deftablespace = get_tablespace_oid(tablespacename);
		if (!OidIsValid(dst_deftablespace))
			ereport(ERROR,
					(errcode(ERRCODE_UNDEFINED_OBJECT),
					 errmsg("tablespace \"%s\" does not exist",
							tablespacename)));
		/* check permissions */
		aclresult = pg_tablespace_aclcheck(dst_deftablespace, GetUserId(),
										   ACL_CREATE);
		if (aclresult != ACLCHECK_OK)
			aclcheck_error(aclresult, ACL_KIND_TABLESPACE,
						   tablespacename);

		/* pg_global must never be the default tablespace */
		if (dst_deftablespace == GLOBALTABLESPACE_OID)
			ereport(ERROR,
					(errcode(ERRCODE_INVALID_PARAMETER_VALUE),
				  errmsg("pg_global cannot be used as default tablespace")));

		/*
		 * If we are trying to change the default tablespace of the template,
		 * we require that the template not have any files in the new default
		 * tablespace.	This is necessary because otherwise the copied
		 * database would contain pg_class rows that refer to its default
		 * tablespace both explicitly (by OID) and implicitly (as zero), which
		 * would cause problems.  For example another CREATE DATABASE using
		 * the copied database as template, and trying to change its default
		 * tablespace again, would yield outright incorrect results (it would
		 * improperly move tables to the new default tablespace that should
		 * stay in the same tablespace).
		 */
		if (dst_deftablespace != src_deftablespace)
		{
			char	   *srcpath;
			struct stat st;

			srcpath = GetDatabasePath(src_dboid, dst_deftablespace);

			if (stat(srcpath, &st) == 0 &&
				S_ISDIR(st.st_mode) &&
				!directory_is_empty(srcpath))
				ereport(ERROR,
						(errcode(ERRCODE_FEATURE_NOT_SUPPORTED),
						 errmsg("cannot assign new default tablespace \"%s\"",
								tablespacename),
						 errdetail("There is a conflict because database \"%s\" already has some tables in this tablespace.",
								   dbtemplate)));
			pfree(srcpath);
		}
	}
	else
	{
		/* Use template database's default tablespace */
		dst_deftablespace = src_deftablespace;
		/* Note there is no additional permission check in this path */
	}

	/*
	 * Check for db name conflict.	This is just to give a more friendly error
	 * message than "unique index violation".  There's a race condition but
	 * we're willing to accept the less friendly message in that case.
	 */
	if (OidIsValid(get_database_oid(dbname)))
		ereport(ERROR,
				(errcode(ERRCODE_DUPLICATE_DATABASE),
				 errmsg("database \"%s\" already exists", dbname)));

	/*
	 * The source DB can't have any active backends, except this one
	 * (exception is to allow CREATE DB while connected to template1).
	 * Otherwise we might copy inconsistent data.
	 *
	 * This should be last among the basic error checks, because it involves
	 * potential waiting; we may as well throw an error first if we're gonna
	 * throw one.
	 */
	if (CountOtherDBBackends(src_dboid, &notherbackends, &npreparedxacts))
		ereport(ERROR,
				(errcode(ERRCODE_OBJECT_IN_USE),
			errmsg("source database \"%s\" is being accessed by other users",
				   dbtemplate),
				 errdetail_busy_db(notherbackends, npreparedxacts)));

	/*
	 * Select an OID for the new database, checking that it doesn't have a
	 * filename conflict with anything already existing in the tablespace
	 * directories.
	 */
	pg_database_rel = heap_open(DatabaseRelationId, RowExclusiveLock);

	do
	{
		dboid = GetNewOid(pg_database_rel);
	} while (check_db_file_conflict(dboid));

	/*
	 * Insert a new tuple into pg_database.  This establishes our ownership of
	 * the new database name (anyone else trying to insert the same name will
	 * block on the unique index, and fail after we commit).
	 */

	/* Form tuple */
	MemSet(new_record, 0, sizeof(new_record));
	MemSet(new_record_nulls, false, sizeof(new_record_nulls));

	new_record[Anum_pg_database_datname - 1] =
		DirectFunctionCall1(namein, CStringGetDatum(dbname));
	new_record[Anum_pg_database_datdba - 1] = ObjectIdGetDatum(datdba);
	new_record[Anum_pg_database_encoding - 1] = Int32GetDatum(encoding);
	new_record[Anum_pg_database_datcollate - 1] =
		DirectFunctionCall1(namein, CStringGetDatum(dbcollate));
	new_record[Anum_pg_database_datctype - 1] =
		DirectFunctionCall1(namein, CStringGetDatum(dbctype));
	new_record[Anum_pg_database_datistemplate - 1] = BoolGetDatum(false);
	new_record[Anum_pg_database_datallowconn - 1] = BoolGetDatum(true);
	new_record[Anum_pg_database_datconnlimit - 1] = Int32GetDatum(dbconnlimit);
	new_record[Anum_pg_database_datlastsysoid - 1] = ObjectIdGetDatum(src_lastsysoid);
	new_record[Anum_pg_database_datfrozenxid - 1] = TransactionIdGetDatum(src_frozenxid);
	new_record[Anum_pg_database_dattablespace - 1] = ObjectIdGetDatum(dst_deftablespace);

	/*
	 * We deliberately set datconfig and datacl to defaults (NULL), rather
	 * than copying them from the template database.  Copying datacl would be
	 * a bad idea when the owner is not the same as the template's owner. It's
	 * more debatable whether datconfig should be copied.
	 */
	new_record_nulls[Anum_pg_database_datconfig - 1] = true;
	new_record_nulls[Anum_pg_database_datacl - 1] = true;

	tuple = heap_form_tuple(RelationGetDescr(pg_database_rel),
							new_record, new_record_nulls);

	HeapTupleSetOid(tuple, dboid);

	simple_heap_insert(pg_database_rel, tuple);

	/* Update indexes */
	CatalogUpdateIndexes(pg_database_rel, tuple);

	/*
	 * Now generate additional catalog entries associated with the new DB
	 */

	/* Register owner dependency */
	recordDependencyOnOwner(DatabaseRelationId, dboid, datdba);

	/* Create pg_shdepend entries for objects within database */
	copyTemplateDependencies(src_dboid, dboid);

	/*
	 * Force a checkpoint before starting the copy. This will force dirty
	 * buffers out to disk, to ensure source database is up-to-date on disk
	 * for the copy. FlushDatabaseBuffers() would suffice for that, but we
	 * also want to process any pending unlink requests. Otherwise, if a
	 * checkpoint happened while we're copying files, a file might be deleted
	 * just when we're about to copy it, causing the lstat() call in copydir()
	 * to fail with ENOENT.
	 */
	RequestCheckpoint(CHECKPOINT_IMMEDIATE | CHECKPOINT_FORCE | CHECKPOINT_WAIT);

	/*
	 * Once we start copying subdirectories, we need to be able to clean 'em
	 * up if we fail.  Use an ENSURE block to make sure this happens.  (This
	 * is not a 100% solution, because of the possibility of failure during
	 * transaction commit after we leave this routine, but it should handle
	 * most scenarios.)
	 */
	fparms.src_dboid = src_dboid;
	fparms.dest_dboid = dboid;
	PG_ENSURE_ERROR_CLEANUP(createdb_failure_callback,
							PointerGetDatum(&fparms));
	{
		/*
		 * Iterate through all tablespaces of the template database, and copy
		 * each one to the new database.
		 */
		rel = heap_open(TableSpaceRelationId, AccessShareLock);
		scan = heap_beginscan(rel, SnapshotNow, 0, NULL);
		while ((tuple = heap_getnext(scan, ForwardScanDirection)) != NULL)
		{
			Oid			srctablespace = HeapTupleGetOid(tuple);
			Oid			dsttablespace;
			char	   *srcpath;
			char	   *dstpath;
			struct stat st;

			/* No need to copy global tablespace */
			if (srctablespace == GLOBALTABLESPACE_OID)
				continue;

			srcpath = GetDatabasePath(src_dboid, srctablespace);

			if (stat(srcpath, &st) < 0 || !S_ISDIR(st.st_mode) ||
				directory_is_empty(srcpath))
			{
				/* Assume we can ignore it */
				pfree(srcpath);
				continue;
			}

			if (srctablespace == src_deftablespace)
				dsttablespace = dst_deftablespace;
			else
				dsttablespace = srctablespace;

			dstpath = GetDatabasePath(dboid, dsttablespace);

			/*
			 * Copy this subdirectory to the new location
			 *
			 * We don't need to copy subdirectories
			 */
			copydir(srcpath, dstpath, false);

			/* Record the filesystem change in XLOG */
			{
				xl_dbase_create_rec xlrec;
				XLogRecData rdata[1];

				xlrec.db_id = dboid;
				xlrec.tablespace_id = dsttablespace;
				xlrec.src_db_id = src_dboid;
				xlrec.src_tablespace_id = srctablespace;

				rdata[0].data = (char *) &xlrec;
				rdata[0].len = sizeof(xl_dbase_create_rec);
				rdata[0].buffer = InvalidBuffer;
				rdata[0].next = NULL;

				(void) XLogInsert(RM_DBASE_ID, XLOG_DBASE_CREATE, rdata);
			}
		}
		heap_endscan(scan);
		heap_close(rel, AccessShareLock);

		/*
		 * We force a checkpoint before committing.  This effectively means
		 * that committed XLOG_DBASE_CREATE operations will never need to be
		 * replayed (at least not in ordinary crash recovery; we still have to
		 * make the XLOG entry for the benefit of PITR operations). This
		 * avoids two nasty scenarios:
		 *
		 * #1: When PITR is off, we don't XLOG the contents of newly created
		 * indexes; therefore the drop-and-recreate-whole-directory behavior
		 * of DBASE_CREATE replay would lose such indexes.
		 *
		 * #2: Since we have to recopy the source database during DBASE_CREATE
		 * replay, we run the risk of copying changes in it that were
		 * committed after the original CREATE DATABASE command but before the
		 * system crash that led to the replay.  This is at least unexpected
		 * and at worst could lead to inconsistencies, eg duplicate table
		 * names.
		 *
		 * (Both of these were real bugs in releases 8.0 through 8.0.3.)
		 *
		 * In PITR replay, the first of these isn't an issue, and the second
		 * is only a risk if the CREATE DATABASE and subsequent template
		 * database change both occur while a base backup is being taken.
		 * There doesn't seem to be much we can do about that except document
		 * it as a limitation.
		 *
		 * Perhaps if we ever implement CREATE DATABASE in a less cheesy way,
		 * we can avoid this.
		 */
		RequestCheckpoint(CHECKPOINT_IMMEDIATE | CHECKPOINT_FORCE | CHECKPOINT_WAIT);

		/*
		 * Close pg_database, but keep lock till commit (this is important to
		 * prevent any risk of deadlock failure while updating flat file)
		 */
		heap_close(pg_database_rel, NoLock);

		/*
		 * Set flag to update flat database file at commit.  Note: this also
		 * forces synchronous commit, which minimizes the window between
		 * creation of the database files and commital of the transaction. If
		 * we crash before committing, we'll have a DB that's taking up disk
		 * space but is not in pg_database, which is not good.
		 */
		database_file_update_needed();
	}
	PG_END_ENSURE_ERROR_CLEANUP(createdb_failure_callback,
								PointerGetDatum(&fparms));
}

/* Error cleanup callback for createdb */
static void
createdb_failure_callback(int code, Datum arg)
{
	createdb_failure_params *fparms = (createdb_failure_params *) DatumGetPointer(arg);

	/*
<<<<<<< HEAD
	 * Release lock on source database before doing recursive remove.
	 * This is not essential but it seems desirable to release the lock
	 * as soon as possible.
=======
	 * Release lock on source database before doing recursive remove. This is
	 * not essential but it seems desirable to release the lock as soon as
	 * possible.
>>>>>>> 29b61b92
	 */
	UnlockSharedObject(DatabaseRelationId, fparms->src_dboid, 0, ShareLock);

	/* Throw away any successfully copied subdirectories */
	remove_dbtablespaces(fparms->dest_dboid);
}


/*
 * DROP DATABASE
 */
void
dropdb(const char *dbname, bool missing_ok)
{
	Oid			db_id;
	bool		db_istemplate;
	Relation	pgdbrel;
	HeapTuple	tup;
	int			notherbackends;
	int			npreparedxacts;

	/*
	 * Look up the target database's OID, and get exclusive lock on it. We
	 * need this to ensure that no new backend starts up in the target
	 * database while we are deleting it (see postinit.c), and that no one is
	 * using it as a CREATE DATABASE template or trying to delete it for
	 * themselves.
	 */
	pgdbrel = heap_open(DatabaseRelationId, RowExclusiveLock);

	if (!get_db_info(dbname, AccessExclusiveLock, &db_id, NULL, NULL,
					 &db_istemplate, NULL, NULL, NULL, NULL, NULL, NULL))
	{
		if (!missing_ok)
		{
			ereport(ERROR,
					(errcode(ERRCODE_UNDEFINED_DATABASE),
					 errmsg("database \"%s\" does not exist", dbname)));
		}
		else
		{
			/* Close pg_database, release the lock, since we changed nothing */
			heap_close(pgdbrel, RowExclusiveLock);
			ereport(NOTICE,
					(errmsg("database \"%s\" does not exist, skipping",
							dbname)));
			return;
		}
	}

	/*
	 * Permission checks
	 */
	if (!pg_database_ownercheck(db_id, GetUserId()))
		aclcheck_error(ACLCHECK_NOT_OWNER, ACL_KIND_DATABASE,
					   dbname);

	/*
	 * Disallow dropping a DB that is marked istemplate.  This is just to
	 * prevent people from accidentally dropping template0 or template1; they
	 * can do so if they're really determined ...
	 */
	if (db_istemplate)
		ereport(ERROR,
				(errcode(ERRCODE_WRONG_OBJECT_TYPE),
				 errmsg("cannot drop a template database")));

	/* Obviously can't drop my own database */
	if (db_id == MyDatabaseId)
		ereport(ERROR,
				(errcode(ERRCODE_OBJECT_IN_USE),
				 errmsg("cannot drop the currently open database")));

	/*
	 * Check for other backends in the target database.  (Because we hold the
	 * database lock, no new ones can start after this.)
	 *
	 * As in CREATE DATABASE, check this after other error conditions.
	 */
	if (CountOtherDBBackends(db_id, &notherbackends, &npreparedxacts))
		ereport(ERROR,
				(errcode(ERRCODE_OBJECT_IN_USE),
				 errmsg("database \"%s\" is being accessed by other users",
						dbname),
				 errdetail_busy_db(notherbackends, npreparedxacts)));

	/*
	 * Remove the database's tuple from pg_database.
	 */
	tup = SearchSysCache(DATABASEOID,
						 ObjectIdGetDatum(db_id),
						 0, 0, 0);
	if (!HeapTupleIsValid(tup))
		elog(ERROR, "cache lookup failed for database %u", db_id);

	simple_heap_delete(pgdbrel, &tup->t_self);

	ReleaseSysCache(tup);

	/*
	 * Delete any comments associated with the database.
	 */
	DeleteSharedComments(db_id, DatabaseRelationId);

	/*
	 * Remove shared dependency references for the database.
	 */
	dropDatabaseDependencies(db_id);

	/*
	 * Drop pages for this database that are in the shared buffer cache. This
	 * is important to ensure that no remaining backend tries to write out a
	 * dirty buffer to the dead database later...
	 */
	DropDatabaseBuffers(db_id);

	/*
	 * Tell the stats collector to forget it immediately, too.
	 */
	pgstat_drop_database(db_id);

	/*
	 * Tell bgwriter to forget any pending fsync and unlink requests for files
<<<<<<< HEAD
	 * in the database; else the fsyncs will fail at next checkpoint, or worse,
	 * it will delete files that belong to a newly created database with the
	 * same OID.
=======
	 * in the database; else the fsyncs will fail at next checkpoint, or
	 * worse, it will delete files that belong to a newly created database
	 * with the same OID.
>>>>>>> 29b61b92
	 */
	ForgetDatabaseFsyncRequests(db_id);

	/*
	 * Force a checkpoint to make sure the bgwriter has received the message
	 * sent by ForgetDatabaseFsyncRequests. On Windows, this also ensures that
	 * the bgwriter doesn't hold any open files, which would cause rmdir() to
	 * fail.
	 */
	RequestCheckpoint(CHECKPOINT_IMMEDIATE | CHECKPOINT_FORCE | CHECKPOINT_WAIT);

	/*
	 * Remove all tablespace subdirs belonging to the database.
	 */
	remove_dbtablespaces(db_id);

	/*
	 * Close pg_database, but keep lock till commit (this is important to
	 * prevent any risk of deadlock failure while updating flat file)
	 */
	heap_close(pgdbrel, NoLock);

	/*
	 * Set flag to update flat database file at commit.  Note: this also
	 * forces synchronous commit, which minimizes the window between removal
	 * of the database files and commital of the transaction. If we crash
	 * before committing, we'll have a DB that's gone on disk but still there
	 * according to pg_database, which is not good.
	 */
	database_file_update_needed();
}


/*
 * Rename database
 */
void
RenameDatabase(const char *oldname, const char *newname)
{
	Oid			db_id;
	HeapTuple	newtup;
	Relation	rel;
	int			notherbackends;
	int			npreparedxacts;

	/*
	 * Look up the target database's OID, and get exclusive lock on it. We
	 * need this for the same reasons as DROP DATABASE.
	 */
	rel = heap_open(DatabaseRelationId, RowExclusiveLock);

	if (!get_db_info(oldname, AccessExclusiveLock, &db_id, NULL, NULL,
					 NULL, NULL, NULL, NULL, NULL, NULL, NULL))
		ereport(ERROR,
				(errcode(ERRCODE_UNDEFINED_DATABASE),
				 errmsg("database \"%s\" does not exist", oldname)));

	/* must be owner */
	if (!pg_database_ownercheck(db_id, GetUserId()))
		aclcheck_error(ACLCHECK_NOT_OWNER, ACL_KIND_DATABASE,
					   oldname);

	/* must have createdb rights */
	if (!have_createdb_privilege())
		ereport(ERROR,
				(errcode(ERRCODE_INSUFFICIENT_PRIVILEGE),
				 errmsg("permission denied to rename database")));

	/*
	 * Make sure the new name doesn't exist.  See notes for same error in
	 * CREATE DATABASE.
	 */
	if (OidIsValid(get_database_oid(newname)))
		ereport(ERROR,
				(errcode(ERRCODE_DUPLICATE_DATABASE),
				 errmsg("database \"%s\" already exists", newname)));

	/*
	 * XXX Client applications probably store the current database somewhere,
	 * so renaming it could cause confusion.  On the other hand, there may not
	 * be an actual problem besides a little confusion, so think about this
	 * and decide.
	 */
	if (db_id == MyDatabaseId)
		ereport(ERROR,
				(errcode(ERRCODE_FEATURE_NOT_SUPPORTED),
				 errmsg("current database cannot be renamed")));

	/*
	 * Make sure the database does not have active sessions.  This is the same
	 * concern as above, but applied to other sessions.
	 *
	 * As in CREATE DATABASE, check this after other error conditions.
	 */
	if (CountOtherDBBackends(db_id, &notherbackends, &npreparedxacts))
		ereport(ERROR,
				(errcode(ERRCODE_OBJECT_IN_USE),
				 errmsg("database \"%s\" is being accessed by other users",
						oldname),
				 errdetail_busy_db(notherbackends, npreparedxacts)));

	/* rename */
	newtup = SearchSysCacheCopy(DATABASEOID,
								ObjectIdGetDatum(db_id),
								0, 0, 0);
	if (!HeapTupleIsValid(newtup))
		elog(ERROR, "cache lookup failed for database %u", db_id);
	namestrcpy(&(((Form_pg_database) GETSTRUCT(newtup))->datname), newname);
	simple_heap_update(rel, &newtup->t_self, newtup);
	CatalogUpdateIndexes(rel, newtup);

	/*
	 * Close pg_database, but keep lock till commit (this is important to
	 * prevent any risk of deadlock failure while updating flat file)
	 */
	heap_close(rel, NoLock);

	/*
	 * Set flag to update flat database file at commit.
	 */
	database_file_update_needed();
}


/*
 * ALTER DATABASE SET TABLESPACE
 */
static void
movedb(const char *dbname, const char *tblspcname)
{
	Oid			db_id;
	Relation	pgdbrel;
	int			notherbackends;
	int			npreparedxacts;
	HeapTuple	oldtuple,
				newtuple;
	Oid			src_tblspcoid,
				dst_tblspcoid;
	Datum		new_record[Natts_pg_database];
	bool		new_record_nulls[Natts_pg_database];
	bool		new_record_repl[Natts_pg_database];
	ScanKeyData scankey;
	SysScanDesc sysscan;
	AclResult	aclresult;
	char	   *src_dbpath;
	char	   *dst_dbpath;
	DIR		   *dstdir;
	struct dirent *xlde;
	movedb_failure_params fparms;

	/*
	 * Look up the target database's OID, and get exclusive lock on it. We
	 * need this to ensure that no new backend starts up in the database while
	 * we are moving it, and that no one is using it as a CREATE DATABASE
	 * template or trying to delete it.
	 */
	pgdbrel = heap_open(DatabaseRelationId, RowExclusiveLock);

	if (!get_db_info(dbname, AccessExclusiveLock, &db_id, NULL, NULL,
					 NULL, NULL, NULL, NULL, &src_tblspcoid, NULL, NULL))
		ereport(ERROR,
				(errcode(ERRCODE_UNDEFINED_DATABASE),
				 errmsg("database \"%s\" does not exist", dbname)));

	/*
	 * We actually need a session lock, so that the lock will persist across
	 * the commit/restart below.  (We could almost get away with letting the
	 * lock be released at commit, except that someone could try to move
	 * relations of the DB back into the old directory while we rmtree() it.)
	 */
	LockSharedObjectForSession(DatabaseRelationId, db_id, 0,
							   AccessExclusiveLock);

	/*
	 * Permission checks
	 */
	if (!pg_database_ownercheck(db_id, GetUserId()))
		aclcheck_error(ACLCHECK_NOT_OWNER, ACL_KIND_DATABASE,
					   dbname);

	/*
	 * Obviously can't move the tables of my own database
	 */
	if (db_id == MyDatabaseId)
		ereport(ERROR,
				(errcode(ERRCODE_OBJECT_IN_USE),
				 errmsg("cannot change the tablespace of the currently open database")));

	/*
	 * Get tablespace's oid
	 */
	dst_tblspcoid = get_tablespace_oid(tblspcname);
	if (dst_tblspcoid == InvalidOid)
		ereport(ERROR,
				(errcode(ERRCODE_UNDEFINED_DATABASE),
				 errmsg("tablespace \"%s\" does not exist", tblspcname)));

	/*
	 * Permission checks
	 */
	aclresult = pg_tablespace_aclcheck(dst_tblspcoid, GetUserId(),
									   ACL_CREATE);
	if (aclresult != ACLCHECK_OK)
		aclcheck_error(aclresult, ACL_KIND_TABLESPACE,
					   tblspcname);

	/*
	 * pg_global must never be the default tablespace
	 */
	if (dst_tblspcoid == GLOBALTABLESPACE_OID)
		ereport(ERROR,
				(errcode(ERRCODE_INVALID_PARAMETER_VALUE),
				 errmsg("pg_global cannot be used as default tablespace")));

	/*
	 * No-op if same tablespace
	 */
	if (src_tblspcoid == dst_tblspcoid)
	{
		heap_close(pgdbrel, NoLock);
		UnlockSharedObjectForSession(DatabaseRelationId, db_id, 0,
									 AccessExclusiveLock);
		return;
	}

	/*
	 * Check for other backends in the target database.  (Because we hold the
	 * database lock, no new ones can start after this.)
	 *
	 * As in CREATE DATABASE, check this after other error conditions.
	 */
	if (CountOtherDBBackends(db_id, &notherbackends, &npreparedxacts))
		ereport(ERROR,
				(errcode(ERRCODE_OBJECT_IN_USE),
				 errmsg("database \"%s\" is being accessed by other users",
						dbname),
				 errdetail_busy_db(notherbackends, npreparedxacts)));

	/*
	 * Get old and new database paths
	 */
	src_dbpath = GetDatabasePath(db_id, src_tblspcoid);
	dst_dbpath = GetDatabasePath(db_id, dst_tblspcoid);

	/*
	 * Force a checkpoint before proceeding. This will force dirty buffers out
	 * to disk, to ensure source database is up-to-date on disk for the copy.
	 * FlushDatabaseBuffers() would suffice for that, but we also want to
	 * process any pending unlink requests. Otherwise, the check for existing
	 * files in the target directory might fail unnecessarily, not to mention
	 * that the copy might fail due to source files getting deleted under it.
	 * On Windows, this also ensures that the bgwriter doesn't hold any open
	 * files, which would cause rmdir() to fail.
	 */
	RequestCheckpoint(CHECKPOINT_IMMEDIATE | CHECKPOINT_FORCE | CHECKPOINT_WAIT);

	/*
	 * Check for existence of files in the target directory, i.e., objects of
	 * this database that are already in the target tablespace.  We can't
	 * allow the move in such a case, because we would need to change those
	 * relations' pg_class.reltablespace entries to zero, and we don't have
	 * access to the DB's pg_class to do so.
	 */
	dstdir = AllocateDir(dst_dbpath);
	if (dstdir != NULL)
	{
		while ((xlde = ReadDir(dstdir, dst_dbpath)) != NULL)
		{
			if (strcmp(xlde->d_name, ".") == 0 ||
				strcmp(xlde->d_name, "..") == 0)
				continue;

			ereport(ERROR,
					(errcode(ERRCODE_OBJECT_NOT_IN_PREREQUISITE_STATE),
					 errmsg("some relations of database \"%s\" are already in tablespace \"%s\"",
							dbname, tblspcname),
					 errhint("You must move them back to the database's default tablespace before using this command.")));
		}

		FreeDir(dstdir);

		/*
		 * The directory exists but is empty. We must remove it before using
		 * the copydir function.
		 */
		if (rmdir(dst_dbpath) != 0)
			elog(ERROR, "could not remove directory \"%s\": %m",
				 dst_dbpath);
	}

	/*
	 * Use an ENSURE block to make sure we remove the debris if the copy fails
	 * (eg, due to out-of-disk-space).	This is not a 100% solution, because
	 * of the possibility of failure during transaction commit, but it should
	 * handle most scenarios.
	 */
	fparms.dest_dboid = db_id;
	fparms.dest_tsoid = dst_tblspcoid;
	PG_ENSURE_ERROR_CLEANUP(movedb_failure_callback,
							PointerGetDatum(&fparms));
	{
		/*
		 * Copy files from the old tablespace to the new one
		 */
		copydir(src_dbpath, dst_dbpath, false);

		/*
		 * Record the filesystem change in XLOG
		 */
		{
			xl_dbase_create_rec xlrec;
			XLogRecData rdata[1];

			xlrec.db_id = db_id;
			xlrec.tablespace_id = dst_tblspcoid;
			xlrec.src_db_id = db_id;
			xlrec.src_tablespace_id = src_tblspcoid;

			rdata[0].data = (char *) &xlrec;
			rdata[0].len = sizeof(xl_dbase_create_rec);
			rdata[0].buffer = InvalidBuffer;
			rdata[0].next = NULL;

			(void) XLogInsert(RM_DBASE_ID, XLOG_DBASE_CREATE, rdata);
		}

		/*
		 * Update the database's pg_database tuple
		 */
		ScanKeyInit(&scankey,
					Anum_pg_database_datname,
					BTEqualStrategyNumber, F_NAMEEQ,
					NameGetDatum(dbname));
		sysscan = systable_beginscan(pgdbrel, DatabaseNameIndexId, true,
									 SnapshotNow, 1, &scankey);
		oldtuple = systable_getnext(sysscan);
		if (!HeapTupleIsValid(oldtuple))		/* shouldn't happen... */
			ereport(ERROR,
					(errcode(ERRCODE_UNDEFINED_DATABASE),
					 errmsg("database \"%s\" does not exist", dbname)));

		MemSet(new_record, 0, sizeof(new_record));
		MemSet(new_record_nulls, false, sizeof(new_record_nulls));
		MemSet(new_record_repl, false, sizeof(new_record_repl));

		new_record[Anum_pg_database_dattablespace - 1] = ObjectIdGetDatum(dst_tblspcoid);
		new_record_repl[Anum_pg_database_dattablespace - 1] = true;

		newtuple = heap_modify_tuple(oldtuple, RelationGetDescr(pgdbrel),
									 new_record,
									 new_record_nulls, new_record_repl);
		simple_heap_update(pgdbrel, &oldtuple->t_self, newtuple);

		/* Update indexes */
		CatalogUpdateIndexes(pgdbrel, newtuple);

		systable_endscan(sysscan);

		/*
		 * Force another checkpoint here.  As in CREATE DATABASE, this is to
		 * ensure that we don't have to replay a committed XLOG_DBASE_CREATE
		 * operation, which would cause us to lose any unlogged operations
		 * done in the new DB tablespace before the next checkpoint.
		 */
		RequestCheckpoint(CHECKPOINT_IMMEDIATE | CHECKPOINT_FORCE | CHECKPOINT_WAIT);

		/*
		 * Set flag to update flat database file at commit.  Note: this also
		 * forces synchronous commit, which minimizes the window between
		 * copying the database files and commital of the transaction. If we
		 * crash before committing, we'll leave an orphaned set of files on
		 * disk, which is not fatal but not good either.
		 */
		database_file_update_needed();

		/*
		 * Close pg_database, but keep lock till commit (this is important to
		 * prevent any risk of deadlock failure while updating flat file)
		 */
		heap_close(pgdbrel, NoLock);
	}
	PG_END_ENSURE_ERROR_CLEANUP(movedb_failure_callback,
								PointerGetDatum(&fparms));

	/*
	 * Commit the transaction so that the pg_database update is committed. If
	 * we crash while removing files, the database won't be corrupt, we'll
	 * just leave some orphaned files in the old directory.
	 *
	 * (This is OK because we know we aren't inside a transaction block.)
	 *
	 * XXX would it be safe/better to do this inside the ensure block?	Not
	 * convinced it's a good idea; consider elog just after the transaction
	 * really commits.
	 */
	PopActiveSnapshot();
	CommitTransactionCommand();

	/* Start new transaction for the remaining work; don't need a snapshot */
	StartTransactionCommand();

	/*
	 * Remove files from the old tablespace
	 */
	if (!rmtree(src_dbpath, true))
		ereport(WARNING,
				(errmsg("some useless files may be left behind in old database directory \"%s\"",
						src_dbpath)));

	/*
	 * Record the filesystem change in XLOG
	 */
	{
		xl_dbase_drop_rec xlrec;
		XLogRecData rdata[1];

		xlrec.db_id = db_id;
		xlrec.tablespace_id = src_tblspcoid;

		rdata[0].data = (char *) &xlrec;
		rdata[0].len = sizeof(xl_dbase_drop_rec);
		rdata[0].buffer = InvalidBuffer;
		rdata[0].next = NULL;

		(void) XLogInsert(RM_DBASE_ID, XLOG_DBASE_DROP, rdata);
	}

	/* Now it's safe to release the database lock */
	UnlockSharedObjectForSession(DatabaseRelationId, db_id, 0,
								 AccessExclusiveLock);
}

/* Error cleanup callback for movedb */
static void
movedb_failure_callback(int code, Datum arg)
{
	movedb_failure_params *fparms = (movedb_failure_params *) DatumGetPointer(arg);
	char	   *dstpath;

	/* Get rid of anything we managed to copy to the target directory */
	dstpath = GetDatabasePath(fparms->dest_dboid, fparms->dest_tsoid);

	(void) rmtree(dstpath, true);
}


/*
 * ALTER DATABASE name ...
 */
void
AlterDatabase(AlterDatabaseStmt *stmt, bool isTopLevel)
{
	Relation	rel;
	HeapTuple	tuple,
				newtuple;
	ScanKeyData scankey;
	SysScanDesc scan;
	ListCell   *option;
	int			connlimit = -1;
	DefElem    *dconnlimit = NULL;
	DefElem    *dtablespace = NULL;
	Datum		new_record[Natts_pg_database];
	bool		new_record_nulls[Natts_pg_database];
	bool		new_record_repl[Natts_pg_database];

	/* Extract options from the statement node tree */
	foreach(option, stmt->options)
	{
		DefElem    *defel = (DefElem *) lfirst(option);

		if (strcmp(defel->defname, "connectionlimit") == 0)
		{
			if (dconnlimit)
				ereport(ERROR,
						(errcode(ERRCODE_SYNTAX_ERROR),
						 errmsg("conflicting or redundant options")));
			dconnlimit = defel;
		}
		else if (strcmp(defel->defname, "tablespace") == 0)
		{
			if (dtablespace)
				ereport(ERROR,
						(errcode(ERRCODE_SYNTAX_ERROR),
						 errmsg("conflicting or redundant options")));
			dtablespace = defel;
		}
		else
			elog(ERROR, "option \"%s\" not recognized",
				 defel->defname);
	}

	if (dtablespace)
	{
		/* currently, can't be specified along with any other options */
		Assert(!dconnlimit);
		/* this case isn't allowed within a transaction block */
		PreventTransactionChain(isTopLevel, "ALTER DATABASE SET TABLESPACE");
		movedb(stmt->dbname, strVal(dtablespace->arg));
		return;
	}

	if (dconnlimit)
	{
		connlimit = intVal(dconnlimit->arg);
		if (connlimit < -1)
			ereport(ERROR,
					(errcode(ERRCODE_INVALID_PARAMETER_VALUE),
					 errmsg("invalid connection limit: %d", connlimit)));
	}

	/*
	 * Get the old tuple.  We don't need a lock on the database per se,
	 * because we're not going to do anything that would mess up incoming
	 * connections.
	 */
	rel = heap_open(DatabaseRelationId, RowExclusiveLock);
	ScanKeyInit(&scankey,
				Anum_pg_database_datname,
				BTEqualStrategyNumber, F_NAMEEQ,
				NameGetDatum(stmt->dbname));
	scan = systable_beginscan(rel, DatabaseNameIndexId, true,
							  SnapshotNow, 1, &scankey);
	tuple = systable_getnext(scan);
	if (!HeapTupleIsValid(tuple))
		ereport(ERROR,
				(errcode(ERRCODE_UNDEFINED_DATABASE),
				 errmsg("database \"%s\" does not exist", stmt->dbname)));

	if (!pg_database_ownercheck(HeapTupleGetOid(tuple), GetUserId()))
		aclcheck_error(ACLCHECK_NOT_OWNER, ACL_KIND_DATABASE,
					   stmt->dbname);

	/*
	 * Build an updated tuple, perusing the information just obtained
	 */
	MemSet(new_record, 0, sizeof(new_record));
	MemSet(new_record_nulls, false, sizeof(new_record_nulls));
	MemSet(new_record_repl, false, sizeof(new_record_repl));

	if (dconnlimit)
	{
		new_record[Anum_pg_database_datconnlimit - 1] = Int32GetDatum(connlimit);
		new_record_repl[Anum_pg_database_datconnlimit - 1] = true;
	}

	newtuple = heap_modify_tuple(tuple, RelationGetDescr(rel), new_record,
								 new_record_nulls, new_record_repl);
	simple_heap_update(rel, &tuple->t_self, newtuple);

	/* Update indexes */
	CatalogUpdateIndexes(rel, newtuple);

	systable_endscan(scan);

	/* Close pg_database, but keep lock till commit */
	heap_close(rel, NoLock);

	/*
	 * We don't bother updating the flat file since the existing options for
	 * ALTER DATABASE don't affect it.
	 */
}


/*
 * ALTER DATABASE name SET ...
 */
void
AlterDatabaseSet(AlterDatabaseSetStmt *stmt)
{
	char	   *valuestr;
	HeapTuple	tuple,
				newtuple;
	Relation	rel;
	ScanKeyData scankey;
	SysScanDesc scan;
	Datum		repl_val[Natts_pg_database];
	bool		repl_null[Natts_pg_database];
	bool		repl_repl[Natts_pg_database];

	valuestr = ExtractSetVariableArgs(stmt->setstmt);

	/*
	 * Get the old tuple.  We don't need a lock on the database per se,
	 * because we're not going to do anything that would mess up incoming
	 * connections.
	 */
	rel = heap_open(DatabaseRelationId, RowExclusiveLock);
	ScanKeyInit(&scankey,
				Anum_pg_database_datname,
				BTEqualStrategyNumber, F_NAMEEQ,
				NameGetDatum(stmt->dbname));
	scan = systable_beginscan(rel, DatabaseNameIndexId, true,
							  SnapshotNow, 1, &scankey);
	tuple = systable_getnext(scan);
	if (!HeapTupleIsValid(tuple))
		ereport(ERROR,
				(errcode(ERRCODE_UNDEFINED_DATABASE),
				 errmsg("database \"%s\" does not exist", stmt->dbname)));

	if (!pg_database_ownercheck(HeapTupleGetOid(tuple), GetUserId()))
		aclcheck_error(ACLCHECK_NOT_OWNER, ACL_KIND_DATABASE,
					   stmt->dbname);

	memset(repl_repl, false, sizeof(repl_repl));
	repl_repl[Anum_pg_database_datconfig - 1] = true;

	if (stmt->setstmt->kind == VAR_RESET_ALL)
	{
		/* RESET ALL, so just set datconfig to null */
		repl_null[Anum_pg_database_datconfig - 1] = true;
		repl_val[Anum_pg_database_datconfig - 1] = (Datum) 0;
	}
	else
	{
		Datum		datum;
		bool		isnull;
		ArrayType  *a;

		repl_null[Anum_pg_database_datconfig - 1] = false;

		/* Extract old value of datconfig */
		datum = heap_getattr(tuple, Anum_pg_database_datconfig,
							 RelationGetDescr(rel), &isnull);
		a = isnull ? NULL : DatumGetArrayTypeP(datum);

		/* Update (valuestr is NULL in RESET cases) */
		if (valuestr)
			a = GUCArrayAdd(a, stmt->setstmt->name, valuestr);
		else
			a = GUCArrayDelete(a, stmt->setstmt->name);

		if (a)
			repl_val[Anum_pg_database_datconfig - 1] = PointerGetDatum(a);
		else
			repl_null[Anum_pg_database_datconfig - 1] = true;
	}

	newtuple = heap_modify_tuple(tuple, RelationGetDescr(rel),
								 repl_val, repl_null, repl_repl);
	simple_heap_update(rel, &tuple->t_self, newtuple);

	/* Update indexes */
	CatalogUpdateIndexes(rel, newtuple);

	systable_endscan(scan);

	/* Close pg_database, but keep lock till commit */
	heap_close(rel, NoLock);

	/*
	 * We don't bother updating the flat file since ALTER DATABASE SET doesn't
	 * affect it.
	 */
}


/*
 * ALTER DATABASE name OWNER TO newowner
 */
void
AlterDatabaseOwner(const char *dbname, Oid newOwnerId)
{
	HeapTuple	tuple;
	Relation	rel;
	ScanKeyData scankey;
	SysScanDesc scan;
	Form_pg_database datForm;

	/*
	 * Get the old tuple.  We don't need a lock on the database per se,
	 * because we're not going to do anything that would mess up incoming
	 * connections.
	 */
	rel = heap_open(DatabaseRelationId, RowExclusiveLock);
	ScanKeyInit(&scankey,
				Anum_pg_database_datname,
				BTEqualStrategyNumber, F_NAMEEQ,
				NameGetDatum(dbname));
	scan = systable_beginscan(rel, DatabaseNameIndexId, true,
							  SnapshotNow, 1, &scankey);
	tuple = systable_getnext(scan);
	if (!HeapTupleIsValid(tuple))
		ereport(ERROR,
				(errcode(ERRCODE_UNDEFINED_DATABASE),
				 errmsg("database \"%s\" does not exist", dbname)));

	datForm = (Form_pg_database) GETSTRUCT(tuple);

	/*
	 * If the new owner is the same as the existing owner, consider the
	 * command to have succeeded.  This is to be consistent with other
	 * objects.
	 */
	if (datForm->datdba != newOwnerId)
	{
		Datum		repl_val[Natts_pg_database];
		bool		repl_null[Natts_pg_database];
		bool		repl_repl[Natts_pg_database];
		Acl		   *newAcl;
		Datum		aclDatum;
		bool		isNull;
		HeapTuple	newtuple;

		/* Otherwise, must be owner of the existing object */
		if (!pg_database_ownercheck(HeapTupleGetOid(tuple), GetUserId()))
			aclcheck_error(ACLCHECK_NOT_OWNER, ACL_KIND_DATABASE,
						   dbname);

		/* Must be able to become new owner */
		check_is_member_of_role(GetUserId(), newOwnerId);

		/*
		 * must have createdb rights
		 *
		 * NOTE: This is different from other alter-owner checks in that the
		 * current user is checked for createdb privileges instead of the
		 * destination owner.  This is consistent with the CREATE case for
		 * databases.  Because superusers will always have this right, we need
		 * no special case for them.
		 */
		if (!have_createdb_privilege())
			ereport(ERROR,
					(errcode(ERRCODE_INSUFFICIENT_PRIVILEGE),
				   errmsg("permission denied to change owner of database")));

		memset(repl_null, false, sizeof(repl_null));
		memset(repl_repl, false, sizeof(repl_repl));

		repl_repl[Anum_pg_database_datdba - 1] = true;
		repl_val[Anum_pg_database_datdba - 1] = ObjectIdGetDatum(newOwnerId);

		/*
		 * Determine the modified ACL for the new owner.  This is only
		 * necessary when the ACL is non-null.
		 */
		aclDatum = heap_getattr(tuple,
								Anum_pg_database_datacl,
								RelationGetDescr(rel),
								&isNull);
		if (!isNull)
		{
			newAcl = aclnewowner(DatumGetAclP(aclDatum),
								 datForm->datdba, newOwnerId);
			repl_repl[Anum_pg_database_datacl - 1] = true;
			repl_val[Anum_pg_database_datacl - 1] = PointerGetDatum(newAcl);
		}

		newtuple = heap_modify_tuple(tuple, RelationGetDescr(rel), repl_val, repl_null, repl_repl);
		simple_heap_update(rel, &newtuple->t_self, newtuple);
		CatalogUpdateIndexes(rel, newtuple);

		heap_freetuple(newtuple);

		/* Update owner dependency reference */
		changeDependencyOnOwner(DatabaseRelationId, HeapTupleGetOid(tuple),
								newOwnerId);
	}

	systable_endscan(scan);

	/* Close pg_database, but keep lock till commit */
	heap_close(rel, NoLock);

	/*
	 * We don't bother updating the flat file since ALTER DATABASE OWNER
	 * doesn't affect it.
	 */
}


/*
 * Helper functions
 */

/*
 * Look up info about the database named "name".  If the database exists,
 * obtain the specified lock type on it, fill in any of the remaining
 * parameters that aren't NULL, and return TRUE.  If no such database,
 * return FALSE.
 */
static bool
get_db_info(const char *name, LOCKMODE lockmode,
			Oid *dbIdP, Oid *ownerIdP,
			int *encodingP, bool *dbIsTemplateP, bool *dbAllowConnP,
			Oid *dbLastSysOidP, TransactionId *dbFrozenXidP,
			Oid *dbTablespace, char **dbCollate, char **dbCtype)
{
	bool		result = false;
	Relation	relation;

	AssertArg(name);

	/* Caller may wish to grab a better lock on pg_database beforehand... */
	relation = heap_open(DatabaseRelationId, AccessShareLock);

	/*
	 * Loop covers the rare case where the database is renamed before we can
	 * lock it.  We try again just in case we can find a new one of the same
	 * name.
	 */
	for (;;)
	{
		ScanKeyData scanKey;
		SysScanDesc scan;
		HeapTuple	tuple;
		Oid			dbOid;

		/*
		 * there's no syscache for database-indexed-by-name, so must do it the
		 * hard way
		 */
		ScanKeyInit(&scanKey,
					Anum_pg_database_datname,
					BTEqualStrategyNumber, F_NAMEEQ,
					NameGetDatum(name));

		scan = systable_beginscan(relation, DatabaseNameIndexId, true,
								  SnapshotNow, 1, &scanKey);

		tuple = systable_getnext(scan);

		if (!HeapTupleIsValid(tuple))
		{
			/* definitely no database of that name */
			systable_endscan(scan);
			break;
		}

		dbOid = HeapTupleGetOid(tuple);

		systable_endscan(scan);

		/*
		 * Now that we have a database OID, we can try to lock the DB.
		 */
		if (lockmode != NoLock)
			LockSharedObject(DatabaseRelationId, dbOid, 0, lockmode);

		/*
		 * And now, re-fetch the tuple by OID.	If it's still there and still
		 * the same name, we win; else, drop the lock and loop back to try
		 * again.
		 */
		tuple = SearchSysCache(DATABASEOID,
							   ObjectIdGetDatum(dbOid),
							   0, 0, 0);
		if (HeapTupleIsValid(tuple))
		{
			Form_pg_database dbform = (Form_pg_database) GETSTRUCT(tuple);

			if (strcmp(name, NameStr(dbform->datname)) == 0)
			{
				/* oid of the database */
				if (dbIdP)
					*dbIdP = dbOid;
				/* oid of the owner */
				if (ownerIdP)
					*ownerIdP = dbform->datdba;
				/* character encoding */
				if (encodingP)
					*encodingP = dbform->encoding;
				/* allowed as template? */
				if (dbIsTemplateP)
					*dbIsTemplateP = dbform->datistemplate;
				/* allowing connections? */
				if (dbAllowConnP)
					*dbAllowConnP = dbform->datallowconn;
				/* last system OID used in database */
				if (dbLastSysOidP)
					*dbLastSysOidP = dbform->datlastsysoid;
				/* limit of frozen XIDs */
				if (dbFrozenXidP)
					*dbFrozenXidP = dbform->datfrozenxid;
				/* default tablespace for this database */
				if (dbTablespace)
					*dbTablespace = dbform->dattablespace;
				/* default locale settings for this database */
				if (dbCollate)
					*dbCollate = pstrdup(NameStr(dbform->datcollate));
				if (dbCtype)
					*dbCtype = pstrdup(NameStr(dbform->datctype));
				ReleaseSysCache(tuple);
				result = true;
				break;
			}
			/* can only get here if it was just renamed */
			ReleaseSysCache(tuple);
		}

		if (lockmode != NoLock)
			UnlockSharedObject(DatabaseRelationId, dbOid, 0, lockmode);
	}

	heap_close(relation, AccessShareLock);

	return result;
}

/* Check if current user has createdb privileges */
static bool
have_createdb_privilege(void)
{
	bool		result = false;
	HeapTuple	utup;

	/* Superusers can always do everything */
	if (superuser())
		return true;

	utup = SearchSysCache(AUTHOID,
						  ObjectIdGetDatum(GetUserId()),
						  0, 0, 0);
	if (HeapTupleIsValid(utup))
	{
		result = ((Form_pg_authid) GETSTRUCT(utup))->rolcreatedb;
		ReleaseSysCache(utup);
	}
	return result;
}

/*
 * Remove tablespace directories
 *
 * We don't know what tablespaces db_id is using, so iterate through all
 * tablespaces removing <tablespace>/db_id
 */
static void
remove_dbtablespaces(Oid db_id)
{
	Relation	rel;
	HeapScanDesc scan;
	HeapTuple	tuple;

	rel = heap_open(TableSpaceRelationId, AccessShareLock);
	scan = heap_beginscan(rel, SnapshotNow, 0, NULL);
	while ((tuple = heap_getnext(scan, ForwardScanDirection)) != NULL)
	{
		Oid			dsttablespace = HeapTupleGetOid(tuple);
		char	   *dstpath;
		struct stat st;

		/* Don't mess with the global tablespace */
		if (dsttablespace == GLOBALTABLESPACE_OID)
			continue;

		dstpath = GetDatabasePath(db_id, dsttablespace);

		if (lstat(dstpath, &st) < 0 || !S_ISDIR(st.st_mode))
		{
			/* Assume we can ignore it */
			pfree(dstpath);
			continue;
		}

		if (!rmtree(dstpath, true))
			ereport(WARNING,
					(errmsg("some useless files may be left behind in old database directory \"%s\"",
							dstpath)));

		/* Record the filesystem change in XLOG */
		{
			xl_dbase_drop_rec xlrec;
			XLogRecData rdata[1];

			xlrec.db_id = db_id;
			xlrec.tablespace_id = dsttablespace;

			rdata[0].data = (char *) &xlrec;
			rdata[0].len = sizeof(xl_dbase_drop_rec);
			rdata[0].buffer = InvalidBuffer;
			rdata[0].next = NULL;

			(void) XLogInsert(RM_DBASE_ID, XLOG_DBASE_DROP, rdata);
		}

		pfree(dstpath);
	}

	heap_endscan(scan);
	heap_close(rel, AccessShareLock);
}

/*
 * Check for existing files that conflict with a proposed new DB OID;
 * return TRUE if there are any
 *
 * If there were a subdirectory in any tablespace matching the proposed new
 * OID, we'd get a create failure due to the duplicate name ... and then we'd
 * try to remove that already-existing subdirectory during the cleanup in
 * remove_dbtablespaces.  Nuking existing files seems like a bad idea, so
 * instead we make this extra check before settling on the OID of the new
 * database.  This exactly parallels what GetNewRelFileNode() does for table
 * relfilenode values.
 */
static bool
check_db_file_conflict(Oid db_id)
{
	bool		result = false;
	Relation	rel;
	HeapScanDesc scan;
	HeapTuple	tuple;

	rel = heap_open(TableSpaceRelationId, AccessShareLock);
	scan = heap_beginscan(rel, SnapshotNow, 0, NULL);
	while ((tuple = heap_getnext(scan, ForwardScanDirection)) != NULL)
	{
		Oid			dsttablespace = HeapTupleGetOid(tuple);
		char	   *dstpath;
		struct stat st;

		/* Don't mess with the global tablespace */
		if (dsttablespace == GLOBALTABLESPACE_OID)
			continue;

		dstpath = GetDatabasePath(db_id, dsttablespace);

		if (lstat(dstpath, &st) == 0)
		{
			/* Found a conflicting file (or directory, whatever) */
			pfree(dstpath);
			result = true;
			break;
		}

		pfree(dstpath);
	}

	heap_endscan(scan);
	heap_close(rel, AccessShareLock);
	return result;
}

/*
 * Issue a suitable errdetail message for a busy database
 */
static int
errdetail_busy_db(int notherbackends, int npreparedxacts)
{
	/*
	 * We don't worry about singular versus plural here, since the English
	 * rules for that don't translate very well.  But we can at least avoid
	 * the case of zero items.
	 */
	if (notherbackends > 0 && npreparedxacts > 0)
		errdetail("There are %d other session(s) and %d prepared transaction(s) using the database.",
				  notherbackends, npreparedxacts);
	else if (notherbackends > 0)
		errdetail("There are %d other session(s) using the database.",
				  notherbackends);
	else
		errdetail("There are %d prepared transaction(s) using the database.",
				  npreparedxacts);
	return 0;					/* just to keep ereport macro happy */
}

/*
 * get_database_oid - given a database name, look up the OID
 *
 * Returns InvalidOid if database name not found.
 */
Oid
get_database_oid(const char *dbname)
{
	Relation	pg_database;
	ScanKeyData entry[1];
	SysScanDesc scan;
	HeapTuple	dbtuple;
	Oid			oid;

	/*
	 * There's no syscache for pg_database indexed by name, so we must look
	 * the hard way.
	 */
	pg_database = heap_open(DatabaseRelationId, AccessShareLock);
	ScanKeyInit(&entry[0],
				Anum_pg_database_datname,
				BTEqualStrategyNumber, F_NAMEEQ,
				CStringGetDatum(dbname));
	scan = systable_beginscan(pg_database, DatabaseNameIndexId, true,
							  SnapshotNow, 1, entry);

	dbtuple = systable_getnext(scan);

	/* We assume that there can be at most one matching tuple */
	if (HeapTupleIsValid(dbtuple))
		oid = HeapTupleGetOid(dbtuple);
	else
		oid = InvalidOid;

	systable_endscan(scan);
	heap_close(pg_database, AccessShareLock);

	return oid;
}


/*
 * get_database_name - given a database OID, look up the name
 *
 * Returns a palloc'd string, or NULL if no such database.
 */
char *
get_database_name(Oid dbid)
{
	HeapTuple	dbtuple;
	char	   *result;

	dbtuple = SearchSysCache(DATABASEOID,
							 ObjectIdGetDatum(dbid),
							 0, 0, 0);
	if (HeapTupleIsValid(dbtuple))
	{
		result = pstrdup(NameStr(((Form_pg_database) GETSTRUCT(dbtuple))->datname));
		ReleaseSysCache(dbtuple);
	}
	else
		result = NULL;

	return result;
}

/*
 * DATABASE resource manager's routines
 */
void
dbase_redo(XLogRecPtr lsn, XLogRecord *record)
{
	uint8		info = record->xl_info & ~XLR_INFO_MASK;

	/* Backup blocks are not used in dbase records */
	Assert(!(record->xl_info & XLR_BKP_BLOCK_MASK));

	if (info == XLOG_DBASE_CREATE)
	{
		xl_dbase_create_rec *xlrec = (xl_dbase_create_rec *) XLogRecGetData(record);
		char	   *src_path;
		char	   *dst_path;
		struct stat st;

		src_path = GetDatabasePath(xlrec->src_db_id, xlrec->src_tablespace_id);
		dst_path = GetDatabasePath(xlrec->db_id, xlrec->tablespace_id);

		/*
		 * Our theory for replaying a CREATE is to forcibly drop the target
		 * subdirectory if present, then re-copy the source data. This may be
		 * more work than needed, but it is simple to implement.
		 */
		if (stat(dst_path, &st) == 0 && S_ISDIR(st.st_mode))
		{
			if (!rmtree(dst_path, true))
				ereport(WARNING,
						(errmsg("some useless files may be left behind in old database directory \"%s\"",
								dst_path)));
		}

		/*
		 * Force dirty buffers out to disk, to ensure source database is
		 * up-to-date for the copy.
		 */
		FlushDatabaseBuffers(xlrec->src_db_id);

		/*
		 * Copy this subdirectory to the new location
		 *
		 * We don't need to copy subdirectories
		 */
		copydir(src_path, dst_path, false);
	}
	else if (info == XLOG_DBASE_DROP)
	{
		xl_dbase_drop_rec *xlrec = (xl_dbase_drop_rec *) XLogRecGetData(record);
		char	   *dst_path;

		dst_path = GetDatabasePath(xlrec->db_id, xlrec->tablespace_id);

		/* Drop pages for this database that are in the shared buffer cache */
		DropDatabaseBuffers(xlrec->db_id);

		/* Also, clean out any fsync requests that might be pending in md.c */
		ForgetDatabaseFsyncRequests(xlrec->db_id);

		/* Clean out the xlog relcache too */
		XLogDropDatabase(xlrec->db_id);

		/* And remove the physical files */
		if (!rmtree(dst_path, true))
			ereport(WARNING,
					(errmsg("some useless files may be left behind in old database directory \"%s\"",
							dst_path)));
	}
	else
		elog(PANIC, "dbase_redo: unknown op code %u", info);
}

void
dbase_desc(StringInfo buf, uint8 xl_info, char *rec)
{
	uint8		info = xl_info & ~XLR_INFO_MASK;

	if (info == XLOG_DBASE_CREATE)
	{
		xl_dbase_create_rec *xlrec = (xl_dbase_create_rec *) rec;

		appendStringInfo(buf, "create db: copy dir %u/%u to %u/%u",
						 xlrec->src_db_id, xlrec->src_tablespace_id,
						 xlrec->db_id, xlrec->tablespace_id);
	}
	else if (info == XLOG_DBASE_DROP)
	{
		xl_dbase_drop_rec *xlrec = (xl_dbase_drop_rec *) rec;

		appendStringInfo(buf, "drop db: dir %u/%u",
						 xlrec->db_id, xlrec->tablespace_id);
	}
	else
		appendStringInfo(buf, "UNKNOWN");
}<|MERGE_RESOLUTION|>--- conflicted
+++ resolved
@@ -41,13 +41,9 @@
 #include "miscadmin.h"
 #include "pgstat.h"
 #include "postmaster/bgwriter.h"
-<<<<<<< HEAD
-#include "storage/freespace.h"
-=======
 #include "storage/bufmgr.h"
 #include "storage/fd.h"
 #include "storage/lmgr.h"
->>>>>>> 29b61b92
 #include "storage/ipc.h"
 #include "storage/procarray.h"
 #include "storage/smgr.h"
@@ -69,10 +65,6 @@
 	Oid			dest_dboid;		/* DB we are trying to create */
 } createdb_failure_params;
 
-<<<<<<< HEAD
-/* non-export function prototypes */
-static void createdb_failure_callback(int code, Datum arg);
-=======
 typedef struct
 {
 	Oid			dest_dboid;		/* DB we are trying to move */
@@ -83,7 +75,6 @@
 static void createdb_failure_callback(int code, Datum arg);
 static void movedb(const char *dbname, const char *tblspcname);
 static void movedb_failure_callback(int code, Datum arg);
->>>>>>> 29b61b92
 static bool get_db_info(const char *name, LOCKMODE lockmode,
 			Oid *dbIdP, Oid *ownerIdP,
 			int *encodingP, bool *dbIsTemplateP, bool *dbAllowConnP,
@@ -136,12 +127,9 @@
 	int			encoding = -1;
 	int			dbconnlimit = -1;
 	int			ctype_encoding;
-<<<<<<< HEAD
-=======
 	int			collate_encoding;
 	int			notherbackends;
 	int			npreparedxacts;
->>>>>>> 29b61b92
 	createdb_failure_params fparms;
 
 	/* Extract options from the statement node tree */
@@ -728,15 +716,9 @@
 	createdb_failure_params *fparms = (createdb_failure_params *) DatumGetPointer(arg);
 
 	/*
-<<<<<<< HEAD
-	 * Release lock on source database before doing recursive remove.
-	 * This is not essential but it seems desirable to release the lock
-	 * as soon as possible.
-=======
 	 * Release lock on source database before doing recursive remove. This is
 	 * not essential but it seems desirable to release the lock as soon as
 	 * possible.
->>>>>>> 29b61b92
 	 */
 	UnlockSharedObject(DatabaseRelationId, fparms->src_dboid, 0, ShareLock);
 
@@ -860,15 +842,9 @@
 
 	/*
 	 * Tell bgwriter to forget any pending fsync and unlink requests for files
-<<<<<<< HEAD
-	 * in the database; else the fsyncs will fail at next checkpoint, or worse,
-	 * it will delete files that belong to a newly created database with the
-	 * same OID.
-=======
 	 * in the database; else the fsyncs will fail at next checkpoint, or
 	 * worse, it will delete files that belong to a newly created database
 	 * with the same OID.
->>>>>>> 29b61b92
 	 */
 	ForgetDatabaseFsyncRequests(db_id);
 
