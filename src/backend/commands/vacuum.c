--- conflicted
+++ resolved
@@ -216,13 +216,8 @@
 static List *get_rel_oids(Oid relid, const RangeVar *vacrel,
 			 const char *stmttype);
 static void vac_truncate_clog(TransactionId frozenXID);
-<<<<<<< HEAD
-static void vacuum_rel(Oid relid, VacuumStmt *vacstmt, char expected_relkind,
-					   bool for_wraparound);
-=======
 static void vacuum_rel(Oid relid, VacuumStmt *vacstmt, bool do_toast,
 		   bool for_wraparound, bool *scanned_all);
->>>>>>> 29b61b92
 static void full_vacuum_rel(Relation onerel, VacuumStmt *vacstmt);
 static void scan_heap(VRelStats *vacrelstats, Relation onerel,
 		  VacPageList vacuum_pages, VacPageList fraged_pages);
@@ -282,9 +277,6 @@
  * for_wraparound is used by autovacuum to let us know when it's forcing
  * a vacuum for wraparound, which should not be auto-cancelled.
  *
- * for_wraparound is used by autovacuum to let us know when it's forcing
- * a vacuum for wraparound, which should not be auto-cancelled.
- *
  * bstrategy is normally given as NULL, but in autovacuum it can be passed
  * in to use the same buffer strategy object across multiple vacuum() calls.
  *
@@ -295,11 +287,7 @@
  * at transaction commit.
  */
 void
-<<<<<<< HEAD
-vacuum(VacuumStmt *vacstmt, List *relids,
-=======
 vacuum(VacuumStmt *vacstmt, Oid relid, bool do_toast,
->>>>>>> 29b61b92
 	   BufferAccessStrategy bstrategy, bool for_wraparound, bool isTopLevel)
 {
 	const char *stmttype = vacstmt->vacuum ? "VACUUM" : "ANALYZE";
@@ -452,12 +440,8 @@
 			bool		scanned_all = false;
 
 			if (vacstmt->vacuum)
-<<<<<<< HEAD
-				vacuum_rel(relid, vacstmt, RELKIND_RELATION, for_wraparound);
-=======
 				vacuum_rel(relid, vacstmt, do_toast, for_wraparound,
 						   &scanned_all);
->>>>>>> 29b61b92
 
 			if (vacstmt->analyze)
 			{
@@ -1030,13 +1014,8 @@
  *		At entry and exit, we are not inside a transaction.
  */
 static void
-<<<<<<< HEAD
-vacuum_rel(Oid relid, VacuumStmt *vacstmt, char expected_relkind,
-		   bool for_wraparound)
-=======
 vacuum_rel(Oid relid, VacuumStmt *vacstmt, bool do_toast, bool for_wraparound,
 		   bool *scanned_all)
->>>>>>> 29b61b92
 {
 	LOCKMODE	lmode;
 	Relation	onerel;
@@ -1052,28 +1031,16 @@
 	StartTransactionCommand();
 
 	/*
-<<<<<<< HEAD
-	 * Functions in indexes may want a snapshot set. Also, setting
-	 * a snapshot ensures that RecentGlobalXmin is kept truly recent.
-	 */
-	ActiveSnapshot = CopySnapshot(GetTransactionSnapshot());
-=======
 	 * Functions in indexes may want a snapshot set.  Also, setting a snapshot
 	 * ensures that RecentGlobalXmin is kept truly recent.
 	 */
 	PushActiveSnapshot(GetTransactionSnapshot());
->>>>>>> 29b61b92
 
 	if (!vacstmt->full)
 	{
 		/*
-<<<<<<< HEAD
-		 * During a lazy VACUUM we can set the PROC_IN_VACUUM flag, which lets other
-		 * concurrent VACUUMs know that they can ignore this one while
-=======
 		 * In lazy vacuum, we can set the PROC_IN_VACUUM flag, which lets
 		 * other concurrent VACUUMs know that they can ignore this one while
->>>>>>> 29b61b92
 		 * determining their OldestXmin.  (The reason we don't set it during a
 		 * full VACUUM is exactly that we may have to run user- defined
 		 * functions for functional indexes, and we want to make sure that if
@@ -1082,21 +1049,12 @@
 		 * contents of other tables is arguably broken, but we won't break it
 		 * here by violating transaction semantics.)
 		 *
-<<<<<<< HEAD
-		 * We also set the VACUUM_FOR_WRAPAROUND flag, which is passed down
-		 * by autovacuum; it's used to avoid cancelling a vacuum that was
-		 * invoked in an emergency.
-		 *
-		 * Note: this flag remains set until CommitTransaction or
-		 * AbortTransaction.  We don't want to clear it until we reset
-=======
 		 * We also set the VACUUM_FOR_WRAPAROUND flag, which is passed down by
 		 * autovacuum; it's used to avoid cancelling a vacuum that was invoked
 		 * in an emergency.
 		 *
 		 * Note: these flags remain set until CommitTransaction or
 		 * AbortTransaction.  We don't want to clear them until we reset
->>>>>>> 29b61b92
 		 * MyProc->xid/xmin, else OldestXmin might appear to go backwards,
 		 * which is probably Not Good.
 		 */
@@ -1255,11 +1213,7 @@
 	 * totally unimportant for toast relations.
 	 */
 	if (toast_relid != InvalidOid)
-<<<<<<< HEAD
-		vacuum_rel(toast_relid, vacstmt, RELKIND_TOASTVALUE, for_wraparound);
-=======
 		vacuum_rel(toast_relid, vacstmt, false, for_wraparound, NULL);
->>>>>>> 29b61b92
 
 	/*
 	 * Now release the session-level lock on the master table.
