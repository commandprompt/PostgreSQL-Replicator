/*-------------------------------------------------------------------------
 *
 * tablecmds.c
 *	  Commands for creating and altering table structures and settings
 *
 * Portions Copyright (c) 1996-2009, PostgreSQL Global Development Group
 * Portions Copyright (c) 1994, Regents of the University of California
 *
 *
 * IDENTIFICATION
 *	  $PostgreSQL$
 *
 *-------------------------------------------------------------------------
 */
#include "postgres.h"

#include "access/genam.h"
#include "access/heapam.h"
#include "access/reloptions.h"
#include "access/relscan.h"
#include "access/sysattr.h"
#include "access/xact.h"
#include "catalog/catalog.h"
#include "catalog/dependency.h"
#include "catalog/heap.h"
#include "catalog/index.h"
#include "catalog/indexing.h"
#include "catalog/mammoth_indexing.h"
#include "catalog/namespace.h"
#include "catalog/pg_constraint.h"
#include "catalog/pg_depend.h"
#include "catalog/pg_inherits.h"
#include "catalog/pg_inherits_fn.h"
#include "catalog/pg_namespace.h"
#include "catalog/pg_opclass.h"
#include "catalog/pg_tablespace.h"
#include "catalog/pg_trigger.h"
#include "catalog/pg_type.h"
#include "catalog/pg_type_fn.h"
#include "catalog/storage.h"
#include "catalog/toasting.h"
#include "catalog/repl_relations.h"
#include "catalog/repl_slave_relations.h"
#include "catalog/repl_lo_columns.h"
#include "catalog/replication.h"
#include "commands/cluster.h"
#include "commands/defrem.h"
#include "commands/sequence.h"
#include "commands/tablecmds.h"
#include "commands/tablespace.h"
#include "commands/trigger.h"
#include "commands/typecmds.h"
#include "executor/executor.h"
#include "mammoth_r/collcommon.h"
#include "mammoth_r/pgr.h"
#include "miscadmin.h"
#include "nodes/makefuncs.h"
#include "nodes/nodeFuncs.h"
#include "nodes/parsenodes.h"
#include "optimizer/clauses.h"
#include "parser/gramparse.h"
#include "parser/parse_clause.h"
#include "parser/parse_coerce.h"
#include "parser/parse_expr.h"
#include "parser/parse_oper.h"
#include "parser/parse_relation.h"
#include "parser/parse_type.h"
#include "parser/parse_utilcmd.h"
#include "parser/parser.h"
#include "rewrite/rewriteDefine.h"
#include "postmaster/replication.h"
#include "rewrite/rewriteHandler.h"
#include "storage/bufmgr.h"
#include "storage/lmgr.h"
#include "storage/smgr.h"
#include "utils/acl.h"
#include "utils/builtins.h"
#include "utils/fmgroids.h"
#include "utils/inval.h"
#include "utils/lsyscache.h"
#include "utils/memutils.h"
#include "utils/relcache.h"
#include "utils/snapmgr.h"
#include "utils/syscache.h"
#include "utils/tqual.h"


/*
 * ON COMMIT action list
 */
typedef struct OnCommitItem
{
	Oid			relid;			/* relid of relation */
	OnCommitAction oncommit;	/* what to do at end of xact */

	/*
	 * If this entry was created during the current transaction,
	 * creating_subid is the ID of the creating subxact; if created in a prior
	 * transaction, creating_subid is zero.  If deleted during the current
	 * transaction, deleting_subid is the ID of the deleting subxact; if no
	 * deletion request is pending, deleting_subid is zero.
	 */
	SubTransactionId creating_subid;
	SubTransactionId deleting_subid;
} OnCommitItem;

static List *on_commits = NIL;


/*
 * State information for ALTER TABLE
 *
 * The pending-work queue for an ALTER TABLE is a List of AlteredTableInfo
 * structs, one for each table modified by the operation (the named table
 * plus any child tables that are affected).  We save lists of subcommands
 * to apply to this table (possibly modified by parse transformation steps);
 * these lists will be executed in Phase 2.  If a Phase 3 step is needed,
 * necessary information is stored in the constraints and newvals lists.
 *
 * Phase 2 is divided into multiple passes; subcommands are executed in
 * a pass determined by subcommand type.
 */

#define AT_PASS_DROP			0		/* DROP (all flavors) */
#define AT_PASS_ALTER_TYPE		1		/* ALTER COLUMN TYPE */
#define AT_PASS_OLD_INDEX		2		/* re-add existing indexes */
#define AT_PASS_OLD_CONSTR		3		/* re-add existing constraints */
#define AT_PASS_COL_ATTRS		4		/* set other column attributes */
/* We could support a RENAME COLUMN pass here, but not currently used */
#define AT_PASS_ADD_COL			5		/* ADD COLUMN */
#define AT_PASS_ADD_INDEX		6		/* ADD indexes */
#define AT_PASS_ADD_CONSTR		7		/* ADD constraints, defaults */
#define AT_PASS_MISC			8		/* other stuff */
#define AT_NUM_PASSES			9

typedef struct AlteredTableInfo
{
	/* Information saved before any work commences: */
	Oid			relid;			/* Relation to work on */
	char		relkind;		/* Its relkind */
	TupleDesc	oldDesc;		/* Pre-modification tuple descriptor */
	/* Information saved by Phase 1 for Phase 2: */
	List	   *subcmds[AT_NUM_PASSES]; /* Lists of AlterTableCmd */
	/* Information saved by Phases 1/2 for Phase 3: */
	List	   *constraints;	/* List of NewConstraint */
	List	   *newvals;		/* List of NewColumnValue */
	bool		new_notnull;	/* T if we added new NOT NULL constraints */
	bool		new_changeoids; /* T if we added/dropped the OID column */
	Oid			newTableSpace;	/* new tablespace; 0 means no change */
	/* Objects to rebuild after completing ALTER TYPE operations */
	List	   *changedConstraintOids;	/* OIDs of constraints to rebuild */
	List	   *changedConstraintDefs;	/* string definitions of same */
	List	   *changedIndexOids;		/* OIDs of indexes to rebuild */
	List	   *changedIndexDefs;		/* string definitions of same */
} AlteredTableInfo;

/* Struct describing one new constraint to check in Phase 3 scan */
/* Note: new NOT NULL constraints are handled elsewhere */
typedef struct NewConstraint
{
	char	   *name;			/* Constraint name, or NULL if none */
	ConstrType	contype;		/* CHECK or FOREIGN */
	Oid			refrelid;		/* PK rel, if FOREIGN */
	Oid			conid;			/* OID of pg_constraint entry, if FOREIGN */
	Node	   *qual;			/* Check expr or FkConstraint struct */
	List	   *qualstate;		/* Execution state for CHECK */
} NewConstraint;

/*
 * Struct describing one new column value that needs to be computed during
 * Phase 3 copy (this could be either a new column with a non-null default, or
 * a column that we're changing the type of).  Columns without such an entry
 * are just copied from the old table during ATRewriteTable.  Note that the
 * expr is an expression over *old* table values.
 */
typedef struct NewColumnValue
{
	AttrNumber	attnum;			/* which column */
	Expr	   *expr;			/* expression to compute */
	ExprState  *exprstate;		/* execution state */
} NewColumnValue;

/*
 * Error-reporting support for RemoveRelations
 */
struct dropmsgstrings
{
	char		kind;
	int			nonexistent_code;
	const char *nonexistent_msg;
	const char *skipping_msg;
	const char *nota_msg;
	const char *drophint_msg;
};

static const struct dropmsgstrings dropmsgstringarray[] = {
	{RELKIND_RELATION,
		ERRCODE_UNDEFINED_TABLE,
		gettext_noop("table \"%s\" does not exist"),
		gettext_noop("table \"%s\" does not exist, skipping"),
		gettext_noop("\"%s\" is not a table"),
	gettext_noop("Use DROP TABLE to remove a table.")},
	{RELKIND_SEQUENCE,
		ERRCODE_UNDEFINED_TABLE,
		gettext_noop("sequence \"%s\" does not exist"),
		gettext_noop("sequence \"%s\" does not exist, skipping"),
		gettext_noop("\"%s\" is not a sequence"),
	gettext_noop("Use DROP SEQUENCE to remove a sequence.")},
	{RELKIND_VIEW,
		ERRCODE_UNDEFINED_TABLE,
		gettext_noop("view \"%s\" does not exist"),
		gettext_noop("view \"%s\" does not exist, skipping"),
		gettext_noop("\"%s\" is not a view"),
	gettext_noop("Use DROP VIEW to remove a view.")},
	{RELKIND_INDEX,
		ERRCODE_UNDEFINED_OBJECT,
		gettext_noop("index \"%s\" does not exist"),
		gettext_noop("index \"%s\" does not exist, skipping"),
		gettext_noop("\"%s\" is not an index"),
	gettext_noop("Use DROP INDEX to remove an index.")},
	{RELKIND_COMPOSITE_TYPE,
		ERRCODE_UNDEFINED_OBJECT,
		gettext_noop("type \"%s\" does not exist"),
		gettext_noop("type \"%s\" does not exist, skipping"),
		gettext_noop("\"%s\" is not a type"),
	gettext_noop("Use DROP TYPE to remove a type.")},
	{'\0', 0, NULL, NULL, NULL, NULL}
};


static void truncate_check_rel(Relation rel);
static List *MergeAttributes(List *schema, List *supers, bool istemp,
				List **supOids, List **supconstr, int *supOidCount);
static bool MergeCheckConstraint(List *constraints, char *name, Node *expr);
static bool change_varattnos_walker(Node *node, const AttrNumber *newattno);
static void MergeAttributesIntoExisting(Relation child_rel, Relation parent_rel);
static void MergeConstraintsIntoExisting(Relation child_rel, Relation parent_rel);
static void StoreCatalogInheritance(Oid relationId, List *supers);
static void StoreCatalogInheritance1(Oid relationId, Oid parentOid,
						 int16 seqNumber, Relation inhRelation);
static int	findAttrByName(const char *attributeName, List *schema);
static void setRelhassubclassInRelation(Oid relationId, bool relhassubclass);
static void AlterIndexNamespaces(Relation classRel, Relation rel,
					 Oid oldNspOid, Oid newNspOid);
static void AlterSeqNamespaces(Relation classRel, Relation rel,
				   Oid oldNspOid, Oid newNspOid,
				   const char *newNspName);
static int transformColumnNameList(Oid relId, List *colList,
						int16 *attnums, Oid *atttypids);
static int transformFkeyGetPrimaryKey(Relation pkrel, Oid *indexOid,
						   List **attnamelist,
						   int16 *attnums, Oid *atttypids,
						   Oid *opclasses);
static Oid transformFkeyCheckAttrs(Relation pkrel,
						int numattrs, int16 *attnums,
						Oid *opclasses);
static void checkFkeyPermissions(Relation rel, int16 *attnums, int natts);
static void validateForeignKeyConstraint(FkConstraint *fkconstraint,
							 Relation rel, Relation pkrel, Oid constraintOid);
static void createForeignKeyTriggers(Relation rel, FkConstraint *fkconstraint,
						 Oid constraintOid);
static void ATController(Relation rel, List *cmds, bool recurse);
static void ATPrepCmd(List **wqueue, Relation rel, AlterTableCmd *cmd,
		  bool recurse, bool recursing);
static void ATRewriteCatalogs(List **wqueue);
static void ATExecCmd(List **wqueue, AlteredTableInfo *tab, Relation rel,
		  AlterTableCmd *cmd);
static void ATRewriteTables(List **wqueue);
static void ATRewriteTable(AlteredTableInfo *tab, Oid OIDNewHeap);
static AlteredTableInfo *ATGetQueueEntry(List **wqueue, Relation rel);
static void ATSimplePermissions(Relation rel, bool allowView);
static void ATSimplePermissionsRelationOrIndex(Relation rel);
static void ATSimpleRecursion(List **wqueue, Relation rel,
				  AlterTableCmd *cmd, bool recurse);
static void ATOneLevelRecursion(List **wqueue, Relation rel,
					AlterTableCmd *cmd);
static void ATPrepAddColumn(List **wqueue, Relation rel, bool recurse,
				AlterTableCmd *cmd);
static void ATExecAddColumn(AlteredTableInfo *tab, Relation rel,
				ColumnDef *colDef, bool isOid);
static void add_column_datatype_dependency(Oid relid, int32 attnum, Oid typid);
static void ATPrepAddOids(List **wqueue, Relation rel, bool recurse,
			  AlterTableCmd *cmd);
static void ATExecDropNotNull(Relation rel, const char *colName);
static void ATExecSetNotNull(AlteredTableInfo *tab, Relation rel,
				 const char *colName);
static void ATExecColumnDefault(Relation rel, const char *colName,
					Node *newDefault);
static void ATPrepSetStatistics(Relation rel, const char *colName,
					Node *flagValue);
static void ATExecSetStatistics(Relation rel, const char *colName,
					Node *newValue);
static void ATExecSetStorage(Relation rel, const char *colName,
				 Node *newValue);
<<<<<<< HEAD
static void ATExecSetLO(Relation rel, const char *colName, bool enable);
static void ATExecDropColumn(Relation rel, const char *colName,
=======
static void ATExecDropColumn(List **wqueue, Relation rel, const char *colName,
>>>>>>> 29b61b92
				 DropBehavior behavior,
				 bool recurse, bool recursing);
static void ATExecAddIndex(AlteredTableInfo *tab, Relation rel,
			   IndexStmt *stmt, bool is_rebuild);
static void ATExecAddConstraint(List **wqueue,
					AlteredTableInfo *tab, Relation rel,
					Node *newConstraint, bool recurse);
static void ATAddCheckConstraint(List **wqueue,
					 AlteredTableInfo *tab, Relation rel,
					 Constraint *constr,
					 bool recurse, bool recursing);
static void ATAddForeignKeyConstraint(AlteredTableInfo *tab, Relation rel,
						  FkConstraint *fkconstraint);
static void ATExecDropConstraint(Relation rel, const char *constrName,
					 DropBehavior behavior,
					 bool recurse, bool recursing);
static void ATPrepAlterColumnType(List **wqueue,
					  AlteredTableInfo *tab, Relation rel,
					  bool recurse, bool recursing,
					  AlterTableCmd *cmd);
static void ATExecAlterColumnType(AlteredTableInfo *tab, Relation rel,
					  const char *colName, TypeName *typename);
static void ATPostAlterTypeCleanup(List **wqueue, AlteredTableInfo *tab);
static void ATPostAlterTypeParse(char *cmd, List **wqueue);
static void change_owner_recurse_to_sequences(Oid relationOid,
								  Oid newOwnerId);
static void ATExecClusterOn(Relation rel, const char *indexName);
static void ATExecDropCluster(Relation rel);
static void ATExecSetReplication(Relation rel, bool enable);
static void ATExecSetSlaveReplication(Relation rel, bool enable, int slave);
static void ATPrepSetTableSpace(AlteredTableInfo *tab, Relation rel,
					char *tablespacename);
static void ATExecSetTableSpace(Oid tableOid, Oid newTableSpace);
static void ATExecSetRelOptions(Relation rel, List *defList, bool isReset);
static void ATExecEnableDisableTrigger(Relation rel, char *trigname,
						   char fires_when, bool skip_system);
static void ATExecEnableDisableRule(Relation rel, char *rulename,
						char fires_when);
static void ATExecAddInherit(Relation rel, RangeVar *parent);
static void ATExecDropInherit(Relation rel, RangeVar *parent);
<<<<<<< HEAD
static void copy_relation_data(Relation rel, SMgrRelation dst);
static void ReplicationVerifyPK(Relation rel);
static void ReplicationVerifyNotChild(Relation rel);
static void ATCheckReplication(Relation rel, AlterTableType subtype);
=======
static void copy_relation_data(SMgrRelation rel, SMgrRelation dst,
				   ForkNumber forkNum, bool istemp);
>>>>>>> 29b61b92


/* ----------------------------------------------------------------
 *		DefineRelation
 *				Creates a new relation.
 *
 * If successful, returns the OID of the new relation.
 * ----------------------------------------------------------------
 */
Oid
DefineRelation(CreateStmt *stmt, char relkind)
{
	char		relname[NAMEDATALEN];
	Oid			namespaceId;
	List	   *schema = stmt->tableElts;
	Oid			relationId;
	Oid			tablespaceId;
	Relation	rel;
	TupleDesc	descriptor;
	List	   *inheritOids;
	List	   *old_constraints;
	bool		localHasOids;
	int			parentOidCount;
	List	   *rawDefaults;
	List	   *cookedDefaults;
	Datum		reloptions;
	ListCell   *listptr;
	AttrNumber	attnum;
	static char *validnsps[] = HEAP_RELOPT_NAMESPACES;

	/*
	 * Truncate relname to appropriate length (probably a waste of time, as
	 * parser should have done this already).
	 */
	StrNCpy(relname, stmt->relation->relname, NAMEDATALEN);

	/*
	 * Check consistency of arguments
	 */
	if (stmt->oncommit != ONCOMMIT_NOOP && !stmt->relation->istemp)
		ereport(ERROR,
				(errcode(ERRCODE_INVALID_TABLE_DEFINITION),
				 errmsg("ON COMMIT can only be used on temporary tables")));

	/*
	 * Look up the namespace in which we are supposed to create the relation.
	 * Check we have permission to create there. Skip check if bootstrapping,
	 * since permissions machinery may not be working yet.
	 */
	namespaceId = RangeVarGetCreationNamespace(stmt->relation);

	if (!IsBootstrapProcessingMode())
	{
		AclResult	aclresult;

		aclresult = pg_namespace_aclcheck(namespaceId, GetUserId(),
										  ACL_CREATE);
		if (aclresult != ACLCHECK_OK)
			aclcheck_error(aclresult, ACL_KIND_NAMESPACE,
						   get_namespace_name(namespaceId));
	}

	/*
	 * Select tablespace to use.  If not specified, use default tablespace
	 * (which may in turn default to database's default).
	 */
	if (stmt->tablespacename)
	{
		tablespaceId = get_tablespace_oid(stmt->tablespacename);
		if (!OidIsValid(tablespaceId))
			ereport(ERROR,
					(errcode(ERRCODE_UNDEFINED_OBJECT),
					 errmsg("tablespace \"%s\" does not exist",
							stmt->tablespacename)));
	}
	else
	{
		tablespaceId = GetDefaultTablespace(stmt->relation->istemp);
		/* note InvalidOid is OK in this case */
	}

	/* Check permissions except when using database's default */
	if (OidIsValid(tablespaceId) && tablespaceId != MyDatabaseTableSpace)
	{
		AclResult	aclresult;

		aclresult = pg_tablespace_aclcheck(tablespaceId, GetUserId(),
										   ACL_CREATE);
		if (aclresult != ACLCHECK_OK)
			aclcheck_error(aclresult, ACL_KIND_TABLESPACE,
						   get_tablespace_name(tablespaceId));
	}

	/*
	 * Parse and validate reloptions, if any.
	 */
	reloptions = transformRelOptions((Datum) 0, stmt->options, NULL, validnsps,
									 true, false);

	(void) heap_reloptions(relkind, reloptions, true);

	/*
	 * Look up inheritance ancestors and generate relation schema, including
	 * inherited attributes.
	 */
	schema = MergeAttributes(schema, stmt->inhRelations,
							 stmt->relation->istemp,
							 &inheritOids, &old_constraints, &parentOidCount);

	/*
	 * Create a tuple descriptor from the relation schema.	Note that this
	 * deals with column names, types, and NOT NULL constraints, but not
	 * default values or CHECK constraints; we handle those below.
	 */
	descriptor = BuildDescForRelation(schema);

	localHasOids = interpretOidsOption(stmt->options);
	descriptor->tdhasoid = (localHasOids || parentOidCount > 0);

	/*
	 * Find columns with default values and prepare for insertion of the
	 * defaults.  Pre-cooked (that is, inherited) defaults go into a list of
	 * CookedConstraint structs that we'll pass to heap_create_with_catalog,
	 * while raw defaults go into a list of RawColumnDefault structs that will
	 * be processed by AddRelationNewConstraints.  (We can't deal with raw
	 * expressions until we can do transformExpr.)
	 *
	 * We can set the atthasdef flags now in the tuple descriptor; this just
	 * saves StoreAttrDefault from having to do an immediate update of the
	 * pg_attribute rows.
	 */
	rawDefaults = NIL;
	cookedDefaults = NIL;
	attnum = 0;

	foreach(listptr, schema)
	{
		ColumnDef  *colDef = lfirst(listptr);

		attnum++;

		if (colDef->raw_default != NULL)
		{
			RawColumnDefault *rawEnt;

			Assert(colDef->cooked_default == NULL);

			rawEnt = (RawColumnDefault *) palloc(sizeof(RawColumnDefault));
			rawEnt->attnum = attnum;
			rawEnt->raw_default = colDef->raw_default;
			rawDefaults = lappend(rawDefaults, rawEnt);
			descriptor->attrs[attnum - 1]->atthasdef = true;
		}
		else if (colDef->cooked_default != NULL)
		{
			CookedConstraint *cooked;

			cooked = (CookedConstraint *) palloc(sizeof(CookedConstraint));
			cooked->contype = CONSTR_DEFAULT;
			cooked->name = NULL;
			cooked->attnum = attnum;
			cooked->expr = colDef->cooked_default;
			cooked->is_local = true;	/* not used for defaults */
			cooked->inhcount = 0;		/* ditto */
			cookedDefaults = lappend(cookedDefaults, cooked);
			descriptor->attrs[attnum - 1]->atthasdef = true;
		}
	}

	/*
	 * Create the relation.  Inherited defaults and constraints are passed in
	 * for immediate handling --- since they don't need parsing, they can be
	 * stored immediately.
	 */
	relationId = heap_create_with_catalog(relname,
										  namespaceId,
										  tablespaceId,
										  InvalidOid,
										  GetUserId(),
										  descriptor,
										  list_concat(cookedDefaults,
													  old_constraints),
										  relkind,
										  false,
										  localHasOids,
										  parentOidCount,
										  stmt->oncommit,
										  reloptions,
										  allowSystemTableMods);

	StoreCatalogInheritance(relationId, inheritOids);

	/*
	 * We must bump the command counter to make the newly-created relation
	 * tuple visible for opening.
	 */
	CommandCounterIncrement();

	/*
	 * Open the new relation and acquire exclusive lock on it.	This isn't
	 * really necessary for locking out other backends (since they can't see
	 * the new rel anyway until we commit), but it keeps the lock manager from
	 * complaining about deadlock risks.
	 */
	rel = relation_open(relationId, AccessExclusiveLock);

	/*
	 * Now add any newly specified column default values and CHECK constraints
	 * to the new relation.  These are passed to us in the form of raw
	 * parsetrees; we need to transform them to executable expression trees
	 * before they can be added. The most convenient way to do that is to
	 * apply the parser's transformExpr routine, but transformExpr doesn't
	 * work unless we have a pre-existing relation. So, the transformation has
	 * to be postponed to this final step of CREATE TABLE.
	 */
	if (rawDefaults || stmt->constraints)
		AddRelationNewConstraints(rel, rawDefaults, stmt->constraints,
								  true, true);

	/*
	 * Clean up.  We keep lock on new relation (although it shouldn't be
	 * visible to anyone else anyway, until commit).
	 */
	relation_close(rel, NoLock);

	return relationId;
}

/*
 * Emit the right error or warning message for a "DROP" command issued on a
 * non-existent relation
 */
static void
DropErrorMsgNonExistent(const char *relname, char rightkind, bool missing_ok)
{
	const struct dropmsgstrings *rentry;

	for (rentry = dropmsgstringarray; rentry->kind != '\0'; rentry++)
	{
		if (rentry->kind == rightkind)
		{
			if (!missing_ok)
			{
				ereport(ERROR,
						(errcode(rentry->nonexistent_code),
						 errmsg(rentry->nonexistent_msg, relname)));
			}
			else
			{
				ereport(NOTICE, (errmsg(rentry->skipping_msg, relname)));
				break;
			}
		}
	}

	Assert(rentry->kind != '\0');		/* Should be impossible */
}

/*
 * Emit the right error message for a "DROP" command issued on a
 * relation of the wrong type
 */
static void
DropErrorMsgWrongType(const char *relname, char wrongkind, char rightkind)
{
	const struct dropmsgstrings *rentry;
	const struct dropmsgstrings *wentry;

	for (rentry = dropmsgstringarray; rentry->kind != '\0'; rentry++)
		if (rentry->kind == rightkind)
			break;
	Assert(rentry->kind != '\0');

	for (wentry = dropmsgstringarray; wentry->kind != '\0'; wentry++)
		if (wentry->kind == wrongkind)
			break;
	/* wrongkind could be something we don't have in our table... */

	ereport(ERROR,
			(errcode(ERRCODE_WRONG_OBJECT_TYPE),
			 errmsg(rentry->nota_msg, relname),
	   (wentry->kind != '\0') ? errhint("%s", _(wentry->drophint_msg)) : 0));
}

/*
 * RemoveRelations
 *		Implements DROP TABLE, DROP INDEX, DROP SEQUENCE, DROP VIEW
 */
void
RemoveRelations(DropStmt *drop)
{
	ObjectAddresses *objects;
	char		relkind;
	ListCell   *cell;

	/*
	 * First we identify all the relations, then we delete them in a single
	 * performMultipleDeletions() call.  This is to avoid unwanted DROP
	 * RESTRICT errors if one of the relations depends on another.
	 */

	/* Determine required relkind */
	switch (drop->removeType)
	{
		case OBJECT_TABLE:
			relkind = RELKIND_RELATION;
			break;

		case OBJECT_INDEX:
			relkind = RELKIND_INDEX;
			break;

		case OBJECT_SEQUENCE:
			relkind = RELKIND_SEQUENCE;
			break;

		case OBJECT_VIEW:
			relkind = RELKIND_VIEW;
			break;

		default:
			elog(ERROR, "unrecognized drop object type: %d",
				 (int) drop->removeType);
			relkind = 0;		/* keep compiler quiet */
			break;
	}

	/* Lock and validate each relation; build a list of object addresses */
	objects = new_object_addresses();

	foreach(cell, drop->objects)
	{
		RangeVar   *rel = makeRangeVarFromNameList((List *) lfirst(cell));
		Oid			relOid;
		HeapTuple	tuple;
		Form_pg_class classform;
		ObjectAddress obj;

		/*
		 * These next few steps are a great deal like relation_openrv, but we
		 * don't bother building a relcache entry since we don't need it.
		 *
		 * Check for shared-cache-inval messages before trying to access the
		 * relation.  This is needed to cover the case where the name
		 * identifies a rel that has been dropped and recreated since the
		 * start of our transaction: if we don't flush the old syscache entry,
		 * then we'll latch onto that entry and suffer an error later.
		 */
		AcceptInvalidationMessages();

		/* Look up the appropriate relation using namespace search */
		relOid = RangeVarGetRelid(rel, true);

		/* Not there? */
		if (!OidIsValid(relOid))
		{
			DropErrorMsgNonExistent(rel->relname, relkind, drop->missing_ok);
			continue;
		}

		/*
		 * In DROP INDEX, attempt to acquire lock on the parent table before
		 * locking the index.  index_drop() will need this anyway, and since
		 * regular queries lock tables before their indexes, we risk deadlock
		 * if we do it the other way around.  No error if we don't find a
		 * pg_index entry, though --- that most likely means it isn't an
		 * index, and we'll fail below.
		 */
		if (relkind == RELKIND_INDEX)
		{
			tuple = SearchSysCache(INDEXRELID,
								   ObjectIdGetDatum(relOid),
								   0, 0, 0);
			if (HeapTupleIsValid(tuple))
			{
				Form_pg_index index = (Form_pg_index) GETSTRUCT(tuple);

				LockRelationOid(index->indrelid, AccessExclusiveLock);
				ReleaseSysCache(tuple);
			}
		}

		/* Get the lock before trying to fetch the syscache entry */
		LockRelationOid(relOid, AccessExclusiveLock);

		tuple = SearchSysCache(RELOID,
							   ObjectIdGetDatum(relOid),
							   0, 0, 0);
		if (!HeapTupleIsValid(tuple))
			elog(ERROR, "cache lookup failed for relation %u", relOid);
		classform = (Form_pg_class) GETSTRUCT(tuple);

		if (classform->relkind != relkind)
			DropErrorMsgWrongType(rel->relname, classform->relkind, relkind);

		/* Allow DROP to either table owner or schema owner */
		if (!pg_class_ownercheck(relOid, GetUserId()) &&
			!pg_namespace_ownercheck(classform->relnamespace, GetUserId()))
			aclcheck_error(ACLCHECK_NOT_OWNER, ACL_KIND_CLASS,
						   rel->relname);

		if (!allowSystemTableMods && IsSystemClass(classform))
			ereport(ERROR,
					(errcode(ERRCODE_INSUFFICIENT_PRIVILEGE),
					 errmsg("permission denied: \"%s\" is a system catalog",
							rel->relname)));

		/* OK, we're ready to delete this one */
		obj.classId = RelationRelationId;
		obj.objectId = relOid;
		obj.objectSubId = 0;

		add_exact_object_address(&obj, objects);

		ReleaseSysCache(tuple);
	}

	performMultipleDeletions(objects, drop->behavior);

	free_object_addresses(objects);
}

/*
 * ExecuteTruncate
 *		Executes a TRUNCATE command.
 *
 * This is a multi-relation truncate.  We first open and grab exclusive
 * lock on all relations involved, checking permissions and otherwise
 * verifying that the relation is OK for truncation.  In CASCADE mode,
 * relations having FK references to the targeted relations are automatically
 * added to the group; in RESTRICT mode, we check that all FK references are
 * internal to the group that's being truncated.  Finally all the relations
 * are truncated and reindexed.
 */
void
ExecuteTruncate(TruncateStmt *stmt)
{
	List	   *rels = NIL;
	List	   *relids = NIL;
	List	   *seq_relids = NIL;
	EState	   *estate;
	ResultRelInfo *resultRelInfos;
	ResultRelInfo *resultRelInfo;
	ListCell   *cell;

	/*
	 * Open, exclusive-lock, and check all the explicitly-specified relations
	 */
	foreach(cell, stmt->relations)
	{
		RangeVar   *rv = lfirst(cell);
		Relation	rel;
		bool		recurse = interpretInhOption(rv->inhOpt);
		Oid			myrelid;

		rel = heap_openrv(rv, AccessExclusiveLock);
		myrelid = RelationGetRelid(rel);
		/* don't throw error for "TRUNCATE foo, foo" */
		if (list_member_oid(relids, myrelid))
		{
			heap_close(rel, AccessExclusiveLock);
			continue;
		}
		truncate_check_rel(rel);
		rels = lappend(rels, rel);
		relids = lappend_oid(relids, myrelid);

		if (recurse)
		{
			ListCell   *child;
			List	   *children;

			children = find_all_inheritors(myrelid, AccessExclusiveLock);

			foreach(child, children)
			{
				Oid			childrelid = lfirst_oid(child);

				if (list_member_oid(relids, childrelid))
					continue;

				/* find_all_inheritors already got lock */
				rel = heap_open(childrelid, NoLock);
				truncate_check_rel(rel);
				rels = lappend(rels, rel);
				relids = lappend_oid(relids, childrelid);
			}
		}
	}

	/*
	 * In CASCADE mode, suck in all referencing relations as well.	This
	 * requires multiple iterations to find indirectly-dependent relations. At
	 * each phase, we need to exclusive-lock new rels before looking for their
	 * dependencies, else we might miss something.	Also, we check each rel as
	 * soon as we open it, to avoid a faux pas such as holding lock for a long
	 * time on a rel we have no permissions for.
	 */
	if (stmt->behavior == DROP_CASCADE)
	{
		for (;;)
		{
			List	   *newrelids;

			newrelids = heap_truncate_find_FKs(relids);
			if (newrelids == NIL)
				break;			/* nothing else to add */

			foreach(cell, newrelids)
			{
				Oid			relid = lfirst_oid(cell);
				Relation	rel;

				rel = heap_open(relid, AccessExclusiveLock);
				ereport(NOTICE,
						(errmsg("truncate cascades to table \"%s\"",
								RelationGetRelationName(rel))));
				truncate_check_rel(rel);
				rels = lappend(rels, rel);
				relids = lappend_oid(relids, relid);
			}
		}
	}

	/*
	 * Check foreign key references.  In CASCADE mode, this should be
	 * unnecessary since we just pulled in all the references; but as a
	 * cross-check, do it anyway if in an Assert-enabled build.
	 */
#ifdef USE_ASSERT_CHECKING
	heap_truncate_check_FKs(rels, false);
#else
	if (stmt->behavior == DROP_RESTRICT)
		heap_truncate_check_FKs(rels, false);
#endif

	/*
	 * If we are asked to restart sequences, find all the sequences, lock them
	 * (we only need AccessShareLock because that's all that ALTER SEQUENCE
	 * takes), and check permissions.  We want to do this early since it's
	 * pointless to do all the truncation work only to fail on sequence
	 * permissions.
	 */
	if (stmt->restart_seqs)
	{
		foreach(cell, rels)
		{
			Relation	rel = (Relation) lfirst(cell);
			List	   *seqlist = getOwnedSequences(RelationGetRelid(rel));
			ListCell   *seqcell;

			foreach(seqcell, seqlist)
			{
				Oid			seq_relid = lfirst_oid(seqcell);
				Relation	seq_rel;

				seq_rel = relation_open(seq_relid, AccessShareLock);

				/* This check must match AlterSequence! */
				if (!pg_class_ownercheck(seq_relid, GetUserId()))
					aclcheck_error(ACLCHECK_NOT_OWNER, ACL_KIND_CLASS,
								   RelationGetRelationName(seq_rel));

				seq_relids = lappend_oid(seq_relids, seq_relid);

				relation_close(seq_rel, NoLock);
			}
		}
	}

	/* Prepare to catch AFTER triggers. */
	AfterTriggerBeginQuery();

	/*
	 * To fire triggers, we'll need an EState as well as a ResultRelInfo for
	 * each relation.
	 */
	estate = CreateExecutorState();
	resultRelInfos = (ResultRelInfo *)
		palloc(list_length(rels) * sizeof(ResultRelInfo));
	resultRelInfo = resultRelInfos;
	foreach(cell, rels)
	{
		Relation	rel = (Relation) lfirst(cell);

		InitResultRelInfo(resultRelInfo,
						  rel,
						  0,	/* dummy rangetable index */
						  CMD_DELETE,	/* don't need any index info */
						  false);
		resultRelInfo++;
	}
	estate->es_result_relations = resultRelInfos;
	estate->es_num_result_relations = list_length(rels);

	/*
	 * Process all BEFORE STATEMENT TRUNCATE triggers before we begin
	 * truncating (this is because one of them might throw an error). Also, if
	 * we were to allow them to prevent statement execution, that would need
	 * to be handled here.
	 */
	resultRelInfo = resultRelInfos;
	foreach(cell, rels)
	{
		estate->es_result_relation_info = resultRelInfo;
		ExecBSTruncateTriggers(estate, resultRelInfo);
		resultRelInfo++;
	}

	/*
	 * OK, truncate each table.
	 */
	foreach(cell, rels)
	{
		Relation	rel = (Relation) lfirst(cell);
		Oid			heap_relid;
		Oid			toast_relid;

		if (replication_enable && rel->rd_replicate && replication_master)
			PGRCollectTruncate(rel, GetCurrentCommandId(false));

		/*
		 * Create a new empty storage file for the relation, and assign it as
		 * the relfilenode value.	The old storage file is scheduled for
		 * deletion at commit.
		 */
		setNewRelfilenode(rel, RecentXmin);

		heap_relid = RelationGetRelid(rel);
		toast_relid = rel->rd_rel->reltoastrelid;

		/*
		 * The same for the toast table, if any.
		 */
		if (OidIsValid(toast_relid))
		{
			rel = relation_open(toast_relid, AccessExclusiveLock);
			setNewRelfilenode(rel, RecentXmin);
			heap_close(rel, NoLock);
		}

		/*
		 * Reconstruct the indexes to match, and we're done.
		 */
		reindex_relation(heap_relid, true);
	}

	/*
	 * Process all AFTER STATEMENT TRUNCATE triggers.
	 */
	resultRelInfo = resultRelInfos;
	foreach(cell, rels)
	{
		estate->es_result_relation_info = resultRelInfo;
		ExecASTruncateTriggers(estate, resultRelInfo);
		resultRelInfo++;
	}

	/* Handle queued AFTER triggers */
	AfterTriggerEndQuery(estate);

	/* We can clean up the EState now */
	FreeExecutorState(estate);

	/* And close the rels (can't do this while EState still holds refs) */
	foreach(cell, rels)
	{
		Relation	rel = (Relation) lfirst(cell);

		heap_close(rel, NoLock);
	}

	/*
	 * Lastly, restart any owned sequences if we were asked to.  This is done
	 * last because it's nontransactional: restarts will not roll back if we
	 * abort later.  Hence it's important to postpone them as long as
	 * possible.  (This is also a big reason why we locked and
	 * permission-checked the sequences beforehand.)
	 */
	if (stmt->restart_seqs)
	{
		List	   *options = list_make1(makeDefElem("restart", NULL));

		foreach(cell, seq_relids)
		{
			Oid			seq_relid = lfirst_oid(cell);

			AlterSequenceInternal(seq_relid, options);
		}
	}
}

/*
 * Check that a given rel is safe to truncate.	Subroutine for ExecuteTruncate
 */
static void
truncate_check_rel(Relation rel)
{
	AclResult	aclresult;

	/* Only allow truncate on regular tables */
	if (rel->rd_rel->relkind != RELKIND_RELATION)
		ereport(ERROR,
				(errcode(ERRCODE_WRONG_OBJECT_TYPE),
				 errmsg("\"%s\" is not a table",
						RelationGetRelationName(rel))));

	/* Permissions checks */
	aclresult = pg_class_aclcheck(RelationGetRelid(rel), GetUserId(),
								  ACL_TRUNCATE);
	if (aclresult != ACLCHECK_OK)
		aclcheck_error(aclresult, ACL_KIND_CLASS,
					   RelationGetRelationName(rel));

	if (!allowSystemTableMods && IsSystemRelation(rel))
		ereport(ERROR,
				(errcode(ERRCODE_INSUFFICIENT_PRIVILEGE),
				 errmsg("permission denied: \"%s\" is a system catalog",
						RelationGetRelationName(rel))));

	/*
	 * We can never allow truncation of shared or nailed-in-cache relations,
	 * because we can't support changing their relfilenode values.
	 */
	if (rel->rd_rel->relisshared || rel->rd_isnailed)
		ereport(ERROR,
				(errcode(ERRCODE_FEATURE_NOT_SUPPORTED),
				 errmsg("cannot truncate system relation \"%s\"",
						RelationGetRelationName(rel))));

	/*
	 * Don't allow truncate on temp tables of other backends ... their local
	 * buffer manager is not going to cope.
	 */
	if (RELATION_IS_OTHER_TEMP(rel))
		ereport(ERROR,
				(errcode(ERRCODE_FEATURE_NOT_SUPPORTED),
			  errmsg("cannot truncate temporary tables of other sessions")));

	/*
	 * Also check for active uses of the relation in the current transaction,
	 * including open scans and pending AFTER trigger events.
	 */
	CheckTableNotInUse(rel, "TRUNCATE");
	/* Disable truncating tables on slaves */
	if (replication_enable && rel->rd_replicate && replication_slave)
		ereport(ERROR,
				(errmsg("cannot truncate table \"%s\"",
						RelationGetRelationName(rel)),
				 errdetail("Relation is being replicated.")));
	/* 
	 * Forbid truncating a relation with a column that holds large object
	 * references.
	 */
	if (replication_enable && rel->rd_replicate)
	{
		List *lo_columns = get_relation_lo_columns(rel);
		if (lo_columns != NIL)
		{
			list_free(lo_columns);
			ereport(ERROR, 
					(errmsg("cannot truncate table \"%s\"", 
							RelationGetRelationName(rel)),
					 errdetail("LO replication is enabled for this relation"),
					 errhint("Disable LO replication for columns of this relation")));
		}
	}
}

/*----------
 * MergeAttributes
 *		Returns new schema given initial schema and superclasses.
 *
 * Input arguments:
 * 'schema' is the column/attribute definition for the table. (It's a list
 *		of ColumnDef's.) It is destructively changed.
 * 'supers' is a list of names (as RangeVar nodes) of parent relations.
 * 'istemp' is TRUE if we are creating a temp relation.
 *
 * Output arguments:
 * 'supOids' receives a list of the OIDs of the parent relations.
 * 'supconstr' receives a list of constraints belonging to the parents,
 *		updated as necessary to be valid for the child.
 * 'supOidCount' is set to the number of parents that have OID columns.
 *
 * Return value:
 * Completed schema list.
 *
 * Notes:
 *	  The order in which the attributes are inherited is very important.
 *	  Intuitively, the inherited attributes should come first. If a table
 *	  inherits from multiple parents, the order of those attributes are
 *	  according to the order of the parents specified in CREATE TABLE.
 *
 *	  Here's an example:
 *
 *		create table person (name text, age int4, location point);
 *		create table emp (salary int4, manager text) inherits(person);
 *		create table student (gpa float8) inherits (person);
 *		create table stud_emp (percent int4) inherits (emp, student);
 *
 *	  The order of the attributes of stud_emp is:
 *
 *							person {1:name, 2:age, 3:location}
 *							/	 \
 *			   {6:gpa}	student   emp {4:salary, 5:manager}
 *							\	 /
 *						   stud_emp {7:percent}
 *
 *	   If the same attribute name appears multiple times, then it appears
 *	   in the result table in the proper location for its first appearance.
 *
 *	   Constraints (including NOT NULL constraints) for the child table
 *	   are the union of all relevant constraints, from both the child schema
 *	   and parent tables.
 *
 *	   The default value for a child column is defined as:
 *		(1) If the child schema specifies a default, that value is used.
 *		(2) If neither the child nor any parent specifies a default, then
 *			the column will not have a default.
 *		(3) If conflicting defaults are inherited from different parents
 *			(and not overridden by the child), an error is raised.
 *		(4) Otherwise the inherited default is used.
 *		Rule (3) is new in Postgres 7.1; in earlier releases you got a
 *		rather arbitrary choice of which parent default to use.
 *----------
 */
static List *
MergeAttributes(List *schema, List *supers, bool istemp,
				List **supOids, List **supconstr, int *supOidCount)
{
	ListCell   *entry;
	List	   *inhSchema = NIL;
	List	   *parentOids = NIL;
	List	   *constraints = NIL;
	int			parentsWithOids = 0;
	bool		have_bogus_defaults = false;
	int			child_attno;
	static Node	bogus_marker = { 0 };		/* marks conflicting defaults */

	/*
	 * Check for and reject tables with too many columns. We perform this
	 * check relatively early for two reasons: (a) we don't run the risk of
	 * overflowing an AttrNumber in subsequent code (b) an O(n^2) algorithm is
	 * okay if we're processing <= 1600 columns, but could take minutes to
	 * execute if the user attempts to create a table with hundreds of
	 * thousands of columns.
	 *
	 * Note that we also need to check that any we do not exceed this figure
	 * after including columns from inherited relations.
	 */
	if (list_length(schema) > MaxHeapAttributeNumber)
		ereport(ERROR,
				(errcode(ERRCODE_TOO_MANY_COLUMNS),
				 errmsg("tables can have at most %d columns",
						MaxHeapAttributeNumber)));

	/*
	 * Check for duplicate names in the explicit list of attributes.
	 *
	 * Although we might consider merging such entries in the same way that we
	 * handle name conflicts for inherited attributes, it seems to make more
	 * sense to assume such conflicts are errors.
	 */
	foreach(entry, schema)
	{
		ColumnDef  *coldef = lfirst(entry);
		ListCell   *rest;

		for_each_cell(rest, lnext(entry))
		{
			ColumnDef  *restdef = lfirst(rest);

			if (strcmp(coldef->colname, restdef->colname) == 0)
				ereport(ERROR,
						(errcode(ERRCODE_DUPLICATE_COLUMN),
						 errmsg("column \"%s\" specified more than once",
								coldef->colname)));
		}
	}

	/*
	 * Scan the parents left-to-right, and merge their attributes to form a
	 * list of inherited attributes (inhSchema).  Also check to see if we need
	 * to inherit an OID column.
	 */
	child_attno = 0;
	foreach(entry, supers)
	{
		RangeVar   *parent = (RangeVar *) lfirst(entry);
		Relation	relation;
		TupleDesc	tupleDesc;
		TupleConstr *constr;
		AttrNumber *newattno;
		AttrNumber	parent_attno;

		relation = heap_openrv(parent, AccessShareLock);

		if (relation->rd_rel->relkind != RELKIND_RELATION)
			ereport(ERROR,
					(errcode(ERRCODE_WRONG_OBJECT_TYPE),
					 errmsg("inherited relation \"%s\" is not a table",
							parent->relname)));
		/* Permanent rels cannot inherit from temporary ones */
		if (!istemp && relation->rd_istemp)
			ereport(ERROR,
					(errcode(ERRCODE_WRONG_OBJECT_TYPE),
					 errmsg("cannot inherit from temporary relation \"%s\"",
							parent->relname)));

		/*
		 * We should have an UNDER permission flag for this, but for now,
		 * demand that creator of a child table own the parent.
		 */
		if (!pg_class_ownercheck(RelationGetRelid(relation), GetUserId()))
			aclcheck_error(ACLCHECK_NOT_OWNER, ACL_KIND_CLASS,
						   RelationGetRelationName(relation));

		/* New relations cannot inherit from replicated relations */
		if (relation->rd_replicate)
			ereport(ERROR,
					(errmsg("cannot inherit from replicated relation \"%s\"",
							parent->relname)));	
			
		/*
		 * Reject duplications in the list of parents.
		 */
		if (list_member_oid(parentOids, RelationGetRelid(relation)))
			ereport(ERROR,
					(errcode(ERRCODE_DUPLICATE_TABLE),
			 errmsg("relation \"%s\" would be inherited from more than once",
					parent->relname)));

		parentOids = lappend_oid(parentOids, RelationGetRelid(relation));

		if (relation->rd_rel->relhasoids)
			parentsWithOids++;

		tupleDesc = RelationGetDescr(relation);
		constr = tupleDesc->constr;

		/*
		 * newattno[] will contain the child-table attribute numbers for the
		 * attributes of this parent table.  (They are not the same for
		 * parents after the first one, nor if we have dropped columns.)
		 */
		newattno = (AttrNumber *)
			palloc(tupleDesc->natts * sizeof(AttrNumber));

		for (parent_attno = 1; parent_attno <= tupleDesc->natts;
			 parent_attno++)
		{
			Form_pg_attribute attribute = tupleDesc->attrs[parent_attno - 1];
			char	   *attributeName = NameStr(attribute->attname);
			int			exist_attno;
			ColumnDef  *def;

			/*
			 * Ignore dropped columns in the parent.
			 */
			if (attribute->attisdropped)
			{
				/*
				 * change_varattnos_of_a_node asserts that this is greater
				 * than zero, so if anything tries to use it, we should find
				 * out.
				 */
				newattno[parent_attno - 1] = 0;
				continue;
			}

			/*
			 * Does it conflict with some previously inherited column?
			 */
			exist_attno = findAttrByName(attributeName, inhSchema);
			if (exist_attno > 0)
			{
				Oid			defTypeId;
				int32		deftypmod;

				/*
				 * Yes, try to merge the two column definitions. They must
				 * have the same type and typmod.
				 */
				ereport(NOTICE,
						(errmsg("merging multiple inherited definitions of column \"%s\"",
								attributeName)));
				def = (ColumnDef *) list_nth(inhSchema, exist_attno - 1);
				defTypeId = typenameTypeId(NULL, def->typename, &deftypmod);
				if (defTypeId != attribute->atttypid ||
					deftypmod != attribute->atttypmod)
					ereport(ERROR,
							(errcode(ERRCODE_DATATYPE_MISMATCH),
						errmsg("inherited column \"%s\" has a type conflict",
							   attributeName),
							 errdetail("%s versus %s",
									   TypeNameToString(def->typename),
									   format_type_be(attribute->atttypid))));
				def->inhcount++;
				/* Merge of NOT NULL constraints = OR 'em together */
				def->is_not_null |= attribute->attnotnull;
				/* Default and other constraints are handled below */
				newattno[parent_attno - 1] = exist_attno;
			}
			else
			{
				/*
				 * No, create a new inherited column
				 */
				def = makeNode(ColumnDef);
				def->colname = pstrdup(attributeName);
				def->typename = makeTypeNameFromOid(attribute->atttypid,
													attribute->atttypmod);
				def->inhcount = 1;
				def->is_local = false;
				def->is_not_null = attribute->attnotnull;
				def->raw_default = NULL;
				def->cooked_default = NULL;
				def->constraints = NIL;
				inhSchema = lappend(inhSchema, def);
				newattno[parent_attno - 1] = ++child_attno;
			}

			/*
			 * Copy default if any
			 */
			if (attribute->atthasdef)
			{
				Node	   *this_default = NULL;
				AttrDefault *attrdef;
				int			i;

				/* Find default in constraint structure */
				Assert(constr != NULL);
				attrdef = constr->defval;
				for (i = 0; i < constr->num_defval; i++)
				{
					if (attrdef[i].adnum == parent_attno)
					{
						this_default = stringToNode(attrdef[i].adbin);
						break;
					}
				}
				Assert(this_default != NULL);

				/*
				 * If default expr could contain any vars, we'd need to fix
				 * 'em, but it can't; so default is ready to apply to child.
				 *
				 * If we already had a default from some prior parent, check
				 * to see if they are the same.  If so, no problem; if not,
				 * mark the column as having a bogus default. Below, we will
				 * complain if the bogus default isn't overridden by the child
				 * schema.
				 */
				Assert(def->raw_default == NULL);
				if (def->cooked_default == NULL)
					def->cooked_default = this_default;
				else if (!equal(def->cooked_default, this_default))
				{
					def->cooked_default = &bogus_marker;
					have_bogus_defaults = true;
				}
			}
		}

		/*
		 * Now copy the CHECK constraints of this parent, adjusting attnos
		 * using the completed newattno[] map.	Identically named constraints
		 * are merged if possible, else we throw error.
		 */
		if (constr && constr->num_check > 0)
		{
			ConstrCheck *check = constr->check;
			int			i;

			for (i = 0; i < constr->num_check; i++)
			{
				char	   *name = check[i].ccname;
				Node	   *expr;

				/* adjust varattnos of ccbin here */
				expr = stringToNode(check[i].ccbin);
				change_varattnos_of_a_node(expr, newattno);

				/* check for duplicate */
				if (!MergeCheckConstraint(constraints, name, expr))
				{
					/* nope, this is a new one */
					CookedConstraint *cooked;

					cooked = (CookedConstraint *) palloc(sizeof(CookedConstraint));
					cooked->contype = CONSTR_CHECK;
					cooked->name = pstrdup(name);
					cooked->attnum = 0; /* not used for constraints */
					cooked->expr = expr;
					cooked->is_local = false;
					cooked->inhcount = 1;
					constraints = lappend(constraints, cooked);
				}
			}
		}

		pfree(newattno);

		/*
		 * Close the parent rel, but keep our AccessShareLock on it until xact
		 * commit.	That will prevent someone else from deleting or ALTERing
		 * the parent before the child is committed.
		 */
		heap_close(relation, NoLock);
	}

	/*
	 * If we had no inherited attributes, the result schema is just the
	 * explicitly declared columns.  Otherwise, we need to merge the declared
	 * columns into the inherited schema list.
	 */
	if (inhSchema != NIL)
	{
		foreach(entry, schema)
		{
			ColumnDef  *newdef = lfirst(entry);
			char	   *attributeName = newdef->colname;
			int			exist_attno;

			/*
			 * Does it conflict with some previously inherited column?
			 */
			exist_attno = findAttrByName(attributeName, inhSchema);
			if (exist_attno > 0)
			{
				ColumnDef  *def;
				Oid			defTypeId,
							newTypeId;
				int32		deftypmod,
							newtypmod;

				/*
				 * Yes, try to merge the two column definitions. They must
				 * have the same type and typmod.
				 */
				ereport(NOTICE,
				   (errmsg("merging column \"%s\" with inherited definition",
						   attributeName)));
				def = (ColumnDef *) list_nth(inhSchema, exist_attno - 1);
				defTypeId = typenameTypeId(NULL, def->typename, &deftypmod);
				newTypeId = typenameTypeId(NULL, newdef->typename, &newtypmod);
				if (defTypeId != newTypeId || deftypmod != newtypmod)
					ereport(ERROR,
							(errcode(ERRCODE_DATATYPE_MISMATCH),
							 errmsg("column \"%s\" has a type conflict",
									attributeName),
							 errdetail("%s versus %s",
									   TypeNameToString(def->typename),
									   TypeNameToString(newdef->typename))));
				/* Mark the column as locally defined */
				def->is_local = true;
				/* Merge of NOT NULL constraints = OR 'em together */
				def->is_not_null |= newdef->is_not_null;
				/* If new def has a default, override previous default */
				if (newdef->raw_default != NULL)
				{
					def->raw_default = newdef->raw_default;
					def->cooked_default = newdef->cooked_default;
				}
			}
			else
			{
				/*
				 * No, attach new column to result schema
				 */
				inhSchema = lappend(inhSchema, newdef);
			}
		}

		schema = inhSchema;

		/*
		 * Check that we haven't exceeded the legal # of columns after merging
		 * in inherited columns.
		 */
		if (list_length(schema) > MaxHeapAttributeNumber)
			ereport(ERROR,
					(errcode(ERRCODE_TOO_MANY_COLUMNS),
					 errmsg("tables can have at most %d columns",
							MaxHeapAttributeNumber)));
	}

	/*
	 * If we found any conflicting parent default values, check to make sure
	 * they were overridden by the child.
	 */
	if (have_bogus_defaults)
	{
		foreach(entry, schema)
		{
			ColumnDef  *def = lfirst(entry);

			if (def->cooked_default == &bogus_marker)
				ereport(ERROR,
						(errcode(ERRCODE_INVALID_COLUMN_DEFINITION),
				  errmsg("column \"%s\" inherits conflicting default values",
						 def->colname),
						 errhint("To resolve the conflict, specify a default explicitly.")));
		}
	}

	*supOids = parentOids;
	*supconstr = constraints;
	*supOidCount = parentsWithOids;
	return schema;
}


/*
 * MergeCheckConstraint
 *		Try to merge an inherited CHECK constraint with previous ones
 *
 * If we inherit identically-named constraints from multiple parents, we must
 * merge them, or throw an error if they don't have identical definitions.
 *
 * constraints is a list of CookedConstraint structs for previous constraints.
 *
 * Returns TRUE if merged (constraint is a duplicate), or FALSE if it's
 * got a so-far-unique name, or throws error if conflict.
 */
static bool
MergeCheckConstraint(List *constraints, char *name, Node *expr)
{
	ListCell   *lc;

	foreach(lc, constraints)
	{
		CookedConstraint *ccon = (CookedConstraint *) lfirst(lc);

		Assert(ccon->contype == CONSTR_CHECK);

		/* Non-matching names never conflict */
		if (strcmp(ccon->name, name) != 0)
			continue;

		if (equal(expr, ccon->expr))
		{
			/* OK to merge */
			ccon->inhcount++;
			return true;
		}

		ereport(ERROR,
				(errcode(ERRCODE_DUPLICATE_OBJECT),
				 errmsg("check constraint name \"%s\" appears multiple times but with different expressions",
						name)));
	}

	return false;
}


/*
 * Replace varattno values in an expression tree according to the given
 * map array, that is, varattno N is replaced by newattno[N-1].  It is
 * caller's responsibility to ensure that the array is long enough to
 * define values for all user varattnos present in the tree.  System column
 * attnos remain unchanged.
 *
 * Note that the passed node tree is modified in-place!
 */
void
change_varattnos_of_a_node(Node *node, const AttrNumber *newattno)
{
	/* no setup needed, so away we go */
	(void) change_varattnos_walker(node, newattno);
}

static bool
change_varattnos_walker(Node *node, const AttrNumber *newattno)
{
	if (node == NULL)
		return false;
	if (IsA(node, Var))
	{
		Var		   *var = (Var *) node;

		if (var->varlevelsup == 0 && var->varno == 1 &&
			var->varattno > 0)
		{
			/*
			 * ??? the following may be a problem when the node is multiply
			 * referenced though stringToNode() doesn't create such a node
			 * currently.
			 */
			Assert(newattno[var->varattno - 1] > 0);
			var->varattno = var->varoattno = newattno[var->varattno - 1];
		}
		return false;
	}
	return expression_tree_walker(node, change_varattnos_walker,
								  (void *) newattno);
}

/*
 * Generate a map for change_varattnos_of_a_node from old and new TupleDesc's,
 * matching according to column name.
 */
AttrNumber *
varattnos_map(TupleDesc old, TupleDesc new)
{
	AttrNumber *attmap;
	int			i,
				j;

	attmap = (AttrNumber *) palloc0(sizeof(AttrNumber) * old->natts);
	for (i = 1; i <= old->natts; i++)
	{
		if (old->attrs[i - 1]->attisdropped)
			continue;			/* leave the entry as zero */

		for (j = 1; j <= new->natts; j++)
		{
			if (strcmp(NameStr(old->attrs[i - 1]->attname),
					   NameStr(new->attrs[j - 1]->attname)) == 0)
			{
				attmap[i - 1] = j;
				break;
			}
		}
	}
	return attmap;
}

/*
 * Generate a map for change_varattnos_of_a_node from a TupleDesc and a list
 * of ColumnDefs
 */
AttrNumber *
varattnos_map_schema(TupleDesc old, List *schema)
{
	AttrNumber *attmap;
	int			i;

	attmap = (AttrNumber *) palloc0(sizeof(AttrNumber) * old->natts);
	for (i = 1; i <= old->natts; i++)
	{
		if (old->attrs[i - 1]->attisdropped)
			continue;			/* leave the entry as zero */

		attmap[i - 1] = findAttrByName(NameStr(old->attrs[i - 1]->attname),
									   schema);
	}
	return attmap;
}


/*
 * StoreCatalogInheritance
 *		Updates the system catalogs with proper inheritance information.
 *
 * supers is a list of the OIDs of the new relation's direct ancestors.
 */
static void
StoreCatalogInheritance(Oid relationId, List *supers)
{
	Relation	relation;
	int16		seqNumber;
	ListCell   *entry;

	/*
	 * sanity checks
	 */
	AssertArg(OidIsValid(relationId));

	if (supers == NIL)
		return;

	/*
	 * Store INHERITS information in pg_inherits using direct ancestors only.
	 * Also enter dependencies on the direct ancestors, and make sure they are
	 * marked with relhassubclass = true.
	 *
	 * (Once upon a time, both direct and indirect ancestors were found here
	 * and then entered into pg_ipl.  Since that catalog doesn't exist
	 * anymore, there's no need to look for indirect ancestors.)
	 */
	relation = heap_open(InheritsRelationId, RowExclusiveLock);

	seqNumber = 1;
	foreach(entry, supers)
	{
		Oid			parentOid = lfirst_oid(entry);

		StoreCatalogInheritance1(relationId, parentOid, seqNumber, relation);
		seqNumber++;
	}

	heap_close(relation, RowExclusiveLock);
}

/*
 * Make catalog entries showing relationId as being an inheritance child
 * of parentOid.  inhRelation is the already-opened pg_inherits catalog.
 */
static void
StoreCatalogInheritance1(Oid relationId, Oid parentOid,
						 int16 seqNumber, Relation inhRelation)
{
	TupleDesc	desc = RelationGetDescr(inhRelation);
	Datum		datum[Natts_pg_inherits];
	bool		nullarr[Natts_pg_inherits];
	ObjectAddress childobject,
				parentobject;
	HeapTuple	tuple;

	/*
	 * Make the pg_inherits entry
	 */
	datum[0] = ObjectIdGetDatum(relationId);	/* inhrelid */
	datum[1] = ObjectIdGetDatum(parentOid);		/* inhparent */
	datum[2] = Int16GetDatum(seqNumber);		/* inhseqno */

	nullarr[0] = false;
	nullarr[1] = false;
	nullarr[2] = false;

	tuple = heap_form_tuple(desc, datum, nullarr);

	simple_heap_insert(inhRelation, tuple);

	CatalogUpdateIndexes(inhRelation, tuple);

	heap_freetuple(tuple);

	/*
	 * Store a dependency too
	 */
	parentobject.classId = RelationRelationId;
	parentobject.objectId = parentOid;
	parentobject.objectSubId = 0;
	childobject.classId = RelationRelationId;
	childobject.objectId = relationId;
	childobject.objectSubId = 0;

	recordDependencyOn(&childobject, &parentobject, DEPENDENCY_NORMAL);

	/*
	 * Mark the parent as having subclasses.
	 */
	setRelhassubclassInRelation(parentOid, true);
}

/*
 * Look for an existing schema entry with the given name.
 *
 * Returns the index (starting with 1) if attribute already exists in schema,
 * 0 if it doesn't.
 */
static int
findAttrByName(const char *attributeName, List *schema)
{
	ListCell   *s;
	int			i = 1;

	foreach(s, schema)
	{
		ColumnDef  *def = lfirst(s);

		if (strcmp(attributeName, def->colname) == 0)
			return i;

		i++;
	}
	return 0;
}

/*
 * Update a relation's pg_class.relhassubclass entry to the given value
 */
static void
setRelhassubclassInRelation(Oid relationId, bool relhassubclass)
{
	Relation	relationRelation;
	HeapTuple	tuple;
	Form_pg_class classtuple;

	/*
	 * Fetch a modifiable copy of the tuple, modify it, update pg_class.
	 *
	 * If the tuple already has the right relhassubclass setting, we don't
	 * need to update it, but we still need to issue an SI inval message.
	 */
	relationRelation = heap_open(RelationRelationId, RowExclusiveLock);
	tuple = SearchSysCacheCopy(RELOID,
							   ObjectIdGetDatum(relationId),
							   0, 0, 0);
	if (!HeapTupleIsValid(tuple))
		elog(ERROR, "cache lookup failed for relation %u", relationId);
	classtuple = (Form_pg_class) GETSTRUCT(tuple);

	if (classtuple->relhassubclass != relhassubclass)
	{
		classtuple->relhassubclass = relhassubclass;
		simple_heap_update(relationRelation, &tuple->t_self, tuple);

		/* keep the catalog indexes up to date */
		CatalogUpdateIndexes(relationRelation, tuple);
	}
	else
	{
		/* no need to change tuple, but force relcache rebuild anyway */
		CacheInvalidateRelcacheByTuple(tuple);
	}

	heap_freetuple(tuple);
	heap_close(relationRelation, RowExclusiveLock);
}


/*
 *		renameatt		- changes the name of a attribute in a relation
 *
 *		Attname attribute is changed in attribute catalog.
 *		No record of the previous attname is kept (correct?).
 *
 *		get proper relrelation from relation catalog (if not arg)
 *		scan attribute catalog
 *				for name conflict (within rel)
 *				for original attribute (if not arg)
 *		modify attname in attribute tuple
 *		insert modified attribute in attribute catalog
 *		delete original attribute from attribute catalog
 */
void
renameatt(Oid myrelid,
		  const char *oldattname,
		  const char *newattname,
		  bool recurse,
		  bool recursing)
{
	Relation	targetrelation;
	Relation	attrelation;
	HeapTuple	atttup;
	Form_pg_attribute attform;
	int			attnum;
	List	   *indexoidlist;
	ListCell   *indexoidscan;

	/*
	 * Grab an exclusive lock on the target table, which we will NOT release
	 * until end of transaction.
	 */
	targetrelation = relation_open(myrelid, AccessExclusiveLock);

	/*
	 * permissions checking.  this would normally be done in utility.c, but
	 * this particular routine is recursive.
	 *
	 * normally, only the owner of a class can change its schema.
	 */
	if (!pg_class_ownercheck(myrelid, GetUserId()))
		aclcheck_error(ACLCHECK_NOT_OWNER, ACL_KIND_CLASS,
					   RelationGetRelationName(targetrelation));
	if (!allowSystemTableMods && IsSystemRelation(targetrelation))
		ereport(ERROR,
				(errcode(ERRCODE_INSUFFICIENT_PRIVILEGE),
				 errmsg("permission denied: \"%s\" is a system catalog",
						RelationGetRelationName(targetrelation))));

	/*
	 * if the 'recurse' flag is set then we are supposed to rename this
	 * attribute in all classes that inherit from 'relname' (as well as in
	 * 'relname').
	 *
	 * any permissions or problems with duplicate attributes will cause the
	 * whole transaction to abort, which is what we want -- all or nothing.
	 */
	if (recurse)
	{
		ListCell   *child;
		List	   *children;

		children = find_all_inheritors(myrelid, AccessExclusiveLock);

		/*
		 * find_all_inheritors does the recursive search of the inheritance
		 * hierarchy, so all we have to do is process all of the relids in the
		 * list that it returns.
		 */
		foreach(child, children)
		{
			Oid			childrelid = lfirst_oid(child);

			if (childrelid == myrelid)
				continue;
			/* note we need not recurse again */
			renameatt(childrelid, oldattname, newattname, false, true);
		}
	}
	else
	{
		/*
		 * If we are told not to recurse, there had better not be any child
		 * tables; else the rename would put them out of step.
		 */
		if (!recursing &&
			find_inheritance_children(myrelid, NoLock) != NIL)
			ereport(ERROR,
					(errcode(ERRCODE_INVALID_TABLE_DEFINITION),
					 errmsg("inherited column \"%s\" must be renamed in child tables too",
							oldattname)));
	}

	attrelation = heap_open(AttributeRelationId, RowExclusiveLock);

	atttup = SearchSysCacheCopyAttName(myrelid, oldattname);
	if (!HeapTupleIsValid(atttup))
		ereport(ERROR,
				(errcode(ERRCODE_UNDEFINED_COLUMN),
				 errmsg("column \"%s\" does not exist",
						oldattname)));
	attform = (Form_pg_attribute) GETSTRUCT(atttup);

	attnum = attform->attnum;
	if (attnum <= 0)
		ereport(ERROR,
				(errcode(ERRCODE_FEATURE_NOT_SUPPORTED),
				 errmsg("cannot rename system column \"%s\"",
						oldattname)));

	/*
	 * if the attribute is inherited, forbid the renaming, unless we are
	 * already inside a recursive rename.
	 */
	if (attform->attinhcount > 0 && !recursing)
		ereport(ERROR,
				(errcode(ERRCODE_INVALID_TABLE_DEFINITION),
				 errmsg("cannot rename inherited column \"%s\"",
						oldattname)));

	/* should not already exist */
	/* this test is deliberately not attisdropped-aware */
	if (SearchSysCacheExists(ATTNAME,
							 ObjectIdGetDatum(myrelid),
							 PointerGetDatum(newattname),
							 0, 0))
		ereport(ERROR,
				(errcode(ERRCODE_DUPLICATE_COLUMN),
				 errmsg("column \"%s\" of relation \"%s\" already exists",
					  newattname, RelationGetRelationName(targetrelation))));

	namestrcpy(&(attform->attname), newattname);

	simple_heap_update(attrelation, &atttup->t_self, atttup);

	/* keep system catalog indexes current */
	CatalogUpdateIndexes(attrelation, atttup);

	heap_freetuple(atttup);

	/*
	 * Update column names of indexes that refer to the column being renamed.
	 */
	indexoidlist = RelationGetIndexList(targetrelation);

	foreach(indexoidscan, indexoidlist)
	{
		Oid			indexoid = lfirst_oid(indexoidscan);
		HeapTuple	indextup;
		Form_pg_index indexform;
		int			i;

		/*
		 * Scan through index columns to see if there's any simple index
		 * entries for this attribute.	We ignore expressional entries.
		 */
		indextup = SearchSysCache(INDEXRELID,
								  ObjectIdGetDatum(indexoid),
								  0, 0, 0);
		if (!HeapTupleIsValid(indextup))
			elog(ERROR, "cache lookup failed for index %u", indexoid);
		indexform = (Form_pg_index) GETSTRUCT(indextup);

		for (i = 0; i < indexform->indnatts; i++)
		{
			if (attnum != indexform->indkey.values[i])
				continue;

			/*
			 * Found one, rename it.
			 */
			atttup = SearchSysCacheCopy(ATTNUM,
										ObjectIdGetDatum(indexoid),
										Int16GetDatum(i + 1),
										0, 0);
			if (!HeapTupleIsValid(atttup))
				continue;		/* should we raise an error? */

			/*
			 * Update the (copied) attribute tuple.
			 */
			namestrcpy(&(((Form_pg_attribute) GETSTRUCT(atttup))->attname),
					   newattname);

			simple_heap_update(attrelation, &atttup->t_self, atttup);

			/* keep system catalog indexes current */
			CatalogUpdateIndexes(attrelation, atttup);

			heap_freetuple(atttup);
		}

		ReleaseSysCache(indextup);
	}

	list_free(indexoidlist);

	heap_close(attrelation, RowExclusiveLock);

	relation_close(targetrelation, NoLock);		/* close rel but keep lock */
}


/*
 * Execute ALTER TABLE/INDEX/SEQUENCE/VIEW RENAME
 *
 * Caller has already done permissions checks.
 */
void
RenameRelation(Oid myrelid, const char *newrelname, ObjectType reltype)
{
	Relation	targetrelation;
	Oid			namespaceId;
	char		relkind;

	/*
	 * Grab an exclusive lock on the target table, index, sequence or view,
	 * which we will NOT release until end of transaction.
	 */
	targetrelation = relation_open(myrelid, AccessExclusiveLock);

	namespaceId = RelationGetNamespace(targetrelation);
	relkind = targetrelation->rd_rel->relkind;

	/*
	 * For compatibility with prior releases, we don't complain if ALTER TABLE
	 * or ALTER INDEX is used to rename a sequence or view.
	 */
	if (reltype == OBJECT_SEQUENCE && relkind != RELKIND_SEQUENCE)
		ereport(ERROR,
				(errcode(ERRCODE_WRONG_OBJECT_TYPE),
				 errmsg("\"%s\" is not a sequence",
						RelationGetRelationName(targetrelation))));

	if (reltype == OBJECT_VIEW && relkind != RELKIND_VIEW)
		ereport(ERROR,
				(errcode(ERRCODE_WRONG_OBJECT_TYPE),
				 errmsg("\"%s\" is not a view",
						RelationGetRelationName(targetrelation))));

	/*
	 * Don't allow ALTER TABLE on composite types. We want people to use ALTER
	 * TYPE for that.
	 */
	if (relkind == RELKIND_COMPOSITE_TYPE)
		ereport(ERROR,
				(errcode(ERRCODE_WRONG_OBJECT_TYPE),
				 errmsg("\"%s\" is a composite type",
						RelationGetRelationName(targetrelation)),
				 errhint("Use ALTER TYPE instead.")));

	/* Do the work */
	RenameRelationInternal(myrelid, newrelname, namespaceId);

	/*
	 * Close rel, but keep exclusive lock!
	 */
	relation_close(targetrelation, NoLock);
}

/*
 *		RenameRelationInternal - change the name of a relation
 *
 *		XXX - When renaming sequences, we don't bother to modify the
 *			  sequence name that is stored within the sequence itself
 *			  (this would cause problems with MVCC). In the future,
 *			  the sequence name should probably be removed from the
 *			  sequence, AFAIK there's no need for it to be there.
 */
void
RenameRelationInternal(Oid myrelid, const char *newrelname, Oid namespaceId)
{
	Relation	targetrelation;
	Relation	relrelation;	/* for RELATION relation */
	HeapTuple	reltup;
	Form_pg_class relform;

	/*
	 * Grab an exclusive lock on the target table, index, sequence or view,
	 * which we will NOT release until end of transaction.
	 */
	targetrelation = relation_open(myrelid, AccessExclusiveLock);

	/*
	 * Find relation's pg_class tuple, and make sure newrelname isn't in use.
	 */
	relrelation = heap_open(RelationRelationId, RowExclusiveLock);

	reltup = SearchSysCacheCopy(RELOID,
								ObjectIdGetDatum(myrelid),
								0, 0, 0);
	if (!HeapTupleIsValid(reltup))		/* shouldn't happen */
		elog(ERROR, "cache lookup failed for relation %u", myrelid);
	relform = (Form_pg_class) GETSTRUCT(reltup);

	if (get_relname_relid(newrelname, namespaceId) != InvalidOid)
		ereport(ERROR,
				(errcode(ERRCODE_DUPLICATE_TABLE),
				 errmsg("relation \"%s\" already exists",
						newrelname)));

	/*
	 * Update pg_class tuple with new relname.	(Scribbling on reltup is OK
	 * because it's a copy...)
	 */
	namestrcpy(&(relform->relname), newrelname);

	simple_heap_update(relrelation, &reltup->t_self, reltup);

	/* keep the system catalog indexes current */
	CatalogUpdateIndexes(relrelation, reltup);

	heap_freetuple(reltup);
	heap_close(relrelation, RowExclusiveLock);

	/*
	 * Also rename the associated type, if any.
	 */
	if (OidIsValid(targetrelation->rd_rel->reltype))
		RenameTypeInternal(targetrelation->rd_rel->reltype,
						   newrelname, namespaceId);

	/*
	 * Also rename the associated constraint, if any.
	 */
	if (targetrelation->rd_rel->relkind == RELKIND_INDEX)
	{
		Oid			constraintId = get_index_constraint(myrelid);

		if (OidIsValid(constraintId))
			RenameConstraintById(constraintId, newrelname);
	}

	/*
	 * Close rel, but keep exclusive lock!
	 */
	relation_close(targetrelation, NoLock);
}

/*
 * Disallow ALTER TABLE (and similar commands) when the current backend has
 * any open reference to the target table besides the one just acquired by
 * the calling command; this implies there's an open cursor or active plan.
 * We need this check because our AccessExclusiveLock doesn't protect us
 * against stomping on our own foot, only other people's feet!
 *
 * For ALTER TABLE, the only case known to cause serious trouble is ALTER
 * COLUMN TYPE, and some changes are obviously pretty benign, so this could
 * possibly be relaxed to only error out for certain types of alterations.
 * But the use-case for allowing any of these things is not obvious, so we
 * won't work hard at it for now.
 *
 * We also reject these commands if there are any pending AFTER trigger events
 * for the rel.  This is certainly necessary for the rewriting variants of
 * ALTER TABLE, because they don't preserve tuple TIDs and so the pending
 * events would try to fetch the wrong tuples.	It might be overly cautious
 * in other cases, but again it seems better to err on the side of paranoia.
 *
 * REINDEX calls this with "rel" referencing the index to be rebuilt; here
 * we are worried about active indexscans on the index.  The trigger-event
 * check can be skipped, since we are doing no damage to the parent table.
 *
 * The statement name (eg, "ALTER TABLE") is passed for use in error messages.
 */
void
CheckTableNotInUse(Relation rel, const char *stmt)
{
	int			expected_refcnt;

	expected_refcnt = rel->rd_isnailed ? 2 : 1;
	if (rel->rd_refcnt != expected_refcnt)
		ereport(ERROR,
				(errcode(ERRCODE_OBJECT_IN_USE),
		/* translator: first %s is a SQL command, eg ALTER TABLE */
				 errmsg("cannot %s \"%s\" because "
						"it is being used by active queries in this session",
						stmt, RelationGetRelationName(rel))));

	if (rel->rd_rel->relkind != RELKIND_INDEX &&
		AfterTriggerPendingOnRel(RelationGetRelid(rel)))
		ereport(ERROR,
				(errcode(ERRCODE_OBJECT_IN_USE),
		/* translator: first %s is a SQL command, eg ALTER TABLE */
				 errmsg("cannot %s \"%s\" because "
						"it has pending trigger events",
						stmt, RelationGetRelationName(rel))));
}

/*
 * AlterTable
 *		Execute ALTER TABLE, which can be a list of subcommands
 *
 * ALTER TABLE is performed in three phases:
 *		1. Examine subcommands and perform pre-transformation checking.
 *		2. Update system catalogs.
 *		3. Scan table(s) to check new constraints, and optionally recopy
 *		   the data into new table(s).
 * Phase 3 is not performed unless one or more of the subcommands requires
 * it.	The intention of this design is to allow multiple independent
 * updates of the table schema to be performed with only one pass over the
 * data.
 *
 * ATPrepCmd performs phase 1.	A "work queue" entry is created for
 * each table to be affected (there may be multiple affected tables if the
 * commands traverse a table inheritance hierarchy).  Also we do preliminary
 * validation of the subcommands, including parse transformation of those
 * expressions that need to be evaluated with respect to the old table
 * schema.
 *
 * ATRewriteCatalogs performs phase 2 for each affected table.	(Note that
 * phases 2 and 3 normally do no explicit recursion, since phase 1 already
 * did it --- although some subcommands have to recurse in phase 2 instead.)
 * Certain subcommands need to be performed before others to avoid
 * unnecessary conflicts; for example, DROP COLUMN should come before
 * ADD COLUMN.	Therefore phase 1 divides the subcommands into multiple
 * lists, one for each logical "pass" of phase 2.
 *
 * ATRewriteTables performs phase 3 for those tables that need it.
 *
 * Thanks to the magic of MVCC, an error anywhere along the way rolls back
 * the whole operation; we don't have to do anything special to clean up.
 */
void
AlterTable(AlterTableStmt *stmt)
{
	Relation	rel = relation_openrv(stmt->relation, AccessExclusiveLock);

	CheckTableNotInUse(rel, "ALTER TABLE");

	/* Check relation type against type specified in the ALTER command */
	switch (stmt->relkind)
	{
		case OBJECT_TABLE:

			/*
			 * For mostly-historical reasons, we allow ALTER TABLE to apply to
			 * all relation types.
			 */
			break;

		case OBJECT_INDEX:
			if (rel->rd_rel->relkind != RELKIND_INDEX)
				ereport(ERROR,
						(errcode(ERRCODE_WRONG_OBJECT_TYPE),
						 errmsg("\"%s\" is not an index",
								RelationGetRelationName(rel))));
			break;

		case OBJECT_SEQUENCE:
			if (rel->rd_rel->relkind != RELKIND_SEQUENCE)
				ereport(ERROR,
						(errcode(ERRCODE_WRONG_OBJECT_TYPE),
						 errmsg("\"%s\" is not a sequence",
								RelationGetRelationName(rel))));
			break;

		case OBJECT_VIEW:
			if (rel->rd_rel->relkind != RELKIND_VIEW)
				ereport(ERROR,
						(errcode(ERRCODE_WRONG_OBJECT_TYPE),
						 errmsg("\"%s\" is not a view",
								RelationGetRelationName(rel))));
			break;

		default:
			elog(ERROR, "unrecognized object type: %d", (int) stmt->relkind);
	}

	ATController(rel, stmt->cmds, interpretInhOption(stmt->relation->inhOpt));
}

/*
 * AlterTableInternal
 *
 * ALTER TABLE with target specified by OID
 *
 * We do not reject if the relation is already open, because it's quite
 * likely that one or more layers of caller have it open.  That means it
 * is unsafe to use this entry point for alterations that could break
 * existing query plans.  On the assumption it's not used for such, we
 * don't have to reject pending AFTER triggers, either.
 */
void
AlterTableInternal(Oid relid, List *cmds, bool recurse)
{
	Relation	rel = relation_open(relid, AccessExclusiveLock);

	ATController(rel, cmds, recurse);
}

static void
ATController(Relation rel, List *cmds, bool recurse)
{
	List	   *wqueue = NIL;
	ListCell   *lcmd;

	/* Phase 1: preliminary examination of commands, create work queue */
	foreach(lcmd, cmds)
	{
		AlterTableCmd *cmd = (AlterTableCmd *) lfirst(lcmd);

		ATPrepCmd(&wqueue, rel, cmd, recurse, false);
	}

	/* Close the relation, but keep lock until commit */
	relation_close(rel, NoLock);

	/* Phase 2: update system catalogs */
	ATRewriteCatalogs(&wqueue);

	/* Phase 3: scan/rewrite tables as needed */
	ATRewriteTables(&wqueue);
}

/*
 * ATPrepCmd
 *
 * Traffic cop for ALTER TABLE Phase 1 operations, including simple
 * recursion and permission checks.
 *
 * Caller must have acquired AccessExclusiveLock on relation already.
 * This lock should be held until commit.
 */
static void
ATPrepCmd(List **wqueue, Relation rel, AlterTableCmd *cmd,
		  bool recurse, bool recursing)
{
	AlteredTableInfo *tab;
	int			pass;

	/* Find or create work queue entry for this table */
	tab = ATGetQueueEntry(wqueue, rel);

	/*
	 * Copy the original subcommand for each table.  This avoids conflicts
	 * when different child tables need to make different parse
	 * transformations (for example, the same column may have different column
	 * numbers in different children).
	 */
	cmd = copyObject(cmd);

	/* Check the command for replicated status */
	ATCheckReplication(rel, cmd->subtype);

	/*
	 * Do permissions checking, recursion to child tables if needed, and any
	 * additional phase-1 processing needed.
	 */
	switch (cmd->subtype)
	{
		case AT_AddColumn:		/* ADD COLUMN */
			ATSimplePermissions(rel, false);
			/* Performs own recursion */
			ATPrepAddColumn(wqueue, rel, recurse, cmd);
			pass = AT_PASS_ADD_COL;
			break;
		case AT_AddColumnToView:		/* add column via CREATE OR REPLACE
										 * VIEW */
			ATSimplePermissions(rel, true);
			/* Performs own recursion */
			ATPrepAddColumn(wqueue, rel, recurse, cmd);
			pass = AT_PASS_ADD_COL;
			break;
		case AT_ColumnDefault:	/* ALTER COLUMN DEFAULT */

			/*
			 * We allow defaults on views so that INSERT into a view can have
			 * default-ish behavior.  This works because the rewriter
			 * substitutes default values into INSERTs before it expands
			 * rules.
			 */
			ATSimplePermissions(rel, true);
			ATSimpleRecursion(wqueue, rel, cmd, recurse);
			/* No command-specific prep needed */
			pass = cmd->def ? AT_PASS_ADD_CONSTR : AT_PASS_DROP;
			break;
		case AT_DropNotNull:	/* ALTER COLUMN DROP NOT NULL */
			ATSimplePermissions(rel, false);
			ATSimpleRecursion(wqueue, rel, cmd, recurse);
			/* No command-specific prep needed */
			pass = AT_PASS_DROP;
			break;
		case AT_SetNotNull:		/* ALTER COLUMN SET NOT NULL */
			ATSimplePermissions(rel, false);
			ATSimpleRecursion(wqueue, rel, cmd, recurse);
			/* No command-specific prep needed */
			pass = AT_PASS_ADD_CONSTR;
			break;
		case AT_SetStatistics:	/* ALTER COLUMN STATISTICS */
			ATSimpleRecursion(wqueue, rel, cmd, recurse);
			/* Performs own permission checks */
			ATPrepSetStatistics(rel, cmd->name, cmd->def);
			pass = AT_PASS_COL_ATTRS;
			break;
		case AT_SetStorage:		/* ALTER COLUMN STORAGE */
			ATSimplePermissions(rel, false);
			ATSimpleRecursion(wqueue, rel, cmd, recurse);
			/* No command-specific prep needed */
			pass = AT_PASS_COL_ATTRS;
			break;
		case AT_EnableLO:	/* ALTER COLUMN ENABLE LO */
		case AT_DisableLO:	/* ALTER COLUMN DISABLE LO */
				/* These commands never recurse */
				if (!superuser())
					ereport(ERROR,
							(errcode(ERRCODE_INSUFFICIENT_PRIVILEGE),
						 	errmsg("must be superuser to change lo state of a column")));
				pass = AT_PASS_MISC;
				break;
		case AT_DropColumn:		/* DROP COLUMN */
			ATSimplePermissions(rel, false);
			/* Recursion occurs during execution phase */
			/* No command-specific prep needed except saving recurse flag */
			if (recurse)
				cmd->subtype = AT_DropColumnRecurse;
			pass = AT_PASS_DROP;
			break;
		case AT_AddIndex:		/* ADD INDEX */
			ATSimplePermissions(rel, false);
			/* This command never recurses */
			/* No command-specific prep needed */
			pass = AT_PASS_ADD_INDEX;
			break;
		case AT_AddConstraint:	/* ADD CONSTRAINT */
			ATSimplePermissions(rel, false);
			/* Recursion occurs during execution phase */
			/* No command-specific prep needed except saving recurse flag */
			if (recurse)
				cmd->subtype = AT_AddConstraintRecurse;
			pass = AT_PASS_ADD_CONSTR;
			break;
		case AT_DropConstraint:	/* DROP CONSTRAINT */
			ATSimplePermissions(rel, false);
			/* Recursion occurs during execution phase */
			/* No command-specific prep needed except saving recurse flag */
			if (recurse)
				cmd->subtype = AT_DropConstraintRecurse;
			pass = AT_PASS_DROP;
			break;
		case AT_AlterColumnType:		/* ALTER COLUMN TYPE */
			ATSimplePermissions(rel, false);
			/* Performs own recursion */
			ATPrepAlterColumnType(wqueue, tab, rel, recurse, recursing, cmd);
			pass = AT_PASS_ALTER_TYPE;
			break;
		case AT_ChangeOwner:	/* ALTER OWNER */
			/* This command never recurses */
			/* No command-specific prep needed */
			pass = AT_PASS_MISC;
			break;
		case AT_ClusterOn:		/* CLUSTER ON */
		case AT_DropCluster:	/* SET WITHOUT CLUSTER */
			ATSimplePermissions(rel, false);
			/* These commands never recurse */
			/* No command-specific prep needed */
			pass = AT_PASS_MISC;
			break;
		case AT_AddOids:		/* SET WITH OIDS */
			ATSimplePermissions(rel, false);
			/* Performs own recursion */
			if (!rel->rd_rel->relhasoids || recursing)
				ATPrepAddOids(wqueue, rel, recurse, cmd);
			pass = AT_PASS_ADD_COL;
			break;
		case AT_DropOids:		/* SET WITHOUT OIDS */
			ATSimplePermissions(rel, false);
			/* Performs own recursion */
			if (rel->rd_rel->relhasoids)
			{
				AlterTableCmd *dropCmd = makeNode(AlterTableCmd);

				dropCmd->subtype = AT_DropColumn;
				dropCmd->name = pstrdup("oid");
				dropCmd->behavior = cmd->behavior;
				ATPrepCmd(wqueue, rel, dropCmd, recurse, false);
			}
			pass = AT_PASS_DROP;
			break;
		case AT_DisableReplication:	/* DISABLE REPLICATION */
		case AT_DisableReplicationSlave:/* DISABLE REPLICATION ON SLAVE */
			if (!recursing)
				ReplicationVerifyNotChild(rel);
			/* fall through */
		case AT_EnableReplication:	/* ENABLE REPLICATION */
		case AT_EnableReplicationSlave:	/* ENABLE REPLICATION ON SLAVE */
			ATSimpleRecursion(wqueue, rel, cmd, recurse);
			/* ensure it's a table or sequence */
			if (rel->rd_rel->relkind != RELKIND_RELATION &&
				rel->rd_rel->relkind != RELKIND_SEQUENCE)
				ereport(ERROR,
						(errcode(ERRCODE_WRONG_OBJECT_TYPE),
						 errmsg("\"%s\" is not a table or sequence",
								RelationGetRelationName(rel))));
			if (!superuser())
				ereport(ERROR,
						(errcode(ERRCODE_INSUFFICIENT_PRIVILEGE),
						 errmsg("must be superuser to change replication status of a table")));
			ReplicationVerifyPK(rel);
			pass = AT_PASS_MISC;
			break;
		case AT_SetTableSpace:	/* SET TABLESPACE */
			ATSimplePermissionsRelationOrIndex(rel);
			/* This command never recurses */
			ATPrepSetTableSpace(tab, rel, cmd->name);
			pass = AT_PASS_MISC;	/* doesn't actually matter */
			break;
		case AT_SetRelOptions:	/* SET (...) */
		case AT_ResetRelOptions:		/* RESET (...) */
			ATSimplePermissionsRelationOrIndex(rel);
			/* This command never recurses */
			/* No command-specific prep needed */
			pass = AT_PASS_MISC;
			break;
		case AT_EnableTrig:		/* ENABLE TRIGGER variants */
		case AT_EnableAlwaysTrig:
		case AT_EnableReplicaTrig:
		case AT_EnableTrigAll:
		case AT_EnableTrigUser:
		case AT_DisableTrig:	/* DISABLE TRIGGER variants */
		case AT_DisableTrigAll:
		case AT_DisableTrigUser:
		case AT_EnableRule:		/* ENABLE/DISABLE RULE variants */
		case AT_EnableAlwaysRule:
		case AT_EnableReplicaRule:
		case AT_DisableRule:
		case AT_AddInherit:		/* INHERIT / NO INHERIT */
		case AT_DropInherit:
			ATSimplePermissions(rel, false);
			/* These commands never recurse */
			/* No command-specific prep needed */
			pass = AT_PASS_MISC;
			break;
		default:				/* oops */
			elog(ERROR, "unrecognized alter table type: %d",
				 (int) cmd->subtype);
			pass = 0;			/* keep compiler quiet */
			break;
	}

	/* Add the subcommand to the appropriate list for phase 2 */
	tab->subcmds[pass] = lappend(tab->subcmds[pass], cmd);
}

/*
 * Verify replication status of the relation.
 *
 * Mainly, disallow executing commands that cause a slave's copy to be
 * invalid.
 */
static void
ATCheckReplication(Relation rel, AlterTableType subtype)
{
	if (!replication_enable)
		return;

	if (!rel->rd_replicate)
		return;

	switch (subtype)
	{
		case AT_AddColumn:		/* ADD COLUMN */
			/* must be the same in master and slave */
			elog(ERROR, "cannot ADD COLUMN to a replicated table");
			break;
		case AT_ColumnDefault:	/* ALTER COLUMN DEFAULT */
			/* no problem */
			break;
		case AT_DropNotNull:	/* ALTER COLUMN DROP NOT NULL */
			/* OK on slave actually */
			elog(ERROR, "cannot DROP NOT NULL on a replicated table");
			break;
		case AT_SetNotNull:		/* ALTER COLUMN SET NOT NULL */
			/* OK on master */
			elog(ERROR, "cannot SET NOT NULL on a replicated table");
			break;
		case AT_SetStatistics:	/* ALTER COLUMN STATISTICS */
			/* no problem */
			break;
		case AT_SetStorage:		/* ALTER COLUMN STORAGE */
			/* no problem */
			break;
		case AT_EnableLO:	/* ALTER COLUMN ENABLE LO */
		case AT_DisableLO:	/* ALTER COLUMN DISABLE LO */
			/* OK on master */
			if (replication_master)
				break;
			elog(ERROR, "cannot ENABLE/DISABLE LO on a replication slave");
			break;
		case AT_DropColumn:		/* DROP COLUMN */
			elog(ERROR, "cannot DROP COLUMN on a replicated table");
			break;
		case AT_AddIndex:		/* ADD INDEX */
			/* no problem */
			break;
		case AT_AddConstraint:	/* ADD CONSTRAINT */
			/* OK on master actually */
			elog(ERROR, "cannot ADD CONSTRAINT on a replicated table");
			break;
		case AT_DropConstraint:	/* DROP CONSTRAINT */
			/* OK on slave actually */
			elog(ERROR, "cannot DROP CONSTRAINT on a replicated table");
			break;
		case AT_DropConstraintQuietly:	/* DROP CONSTRAINT for child */
			/* should not happen */
			elog(ERROR, "cannot DROP CONSTRAINT QUIETLY on a replicated table");
			break;
		case AT_AddInherit:		/* ADD INHERIT */
			/* no problem */
			break;
		case AT_DropInherit:	/* DROP INHERIT */
			/* no problem */
			break;
		case AT_AlterColumnType:		/* ALTER COLUMN TYPE */
			/* impossible */
			elog(ERROR, "cannot ALTER COLUMN TYPE on a replicated table");
			break;
		case AT_ChangeOwner:	/* ALTER OWNER */
			/* no problem */
			break;
		case AT_ClusterOn:		/* CLUSTER ON */
		case AT_DropCluster:	/* SET WITHOUT CLUSTER */
			/* no problem */
			break;
		case AT_DropOids:		/* SET WITHOUT OIDS */
			elog(ERROR, "cannot SET WITHOUT OIDS on a replicated table");
			break;
		case AT_DisableReplication:	/* DISABLE REPLICATION */
		case AT_DisableReplicationSlave:/* DISABLE REPLICATION ON SLAVE */
		case AT_EnableReplication:	/* ENABLE REPLICATION */
		case AT_EnableReplicationSlave:	/* ENABLE REPLICATION ON SLAVE */
			if (replication_slave)
				elog(ERROR, "cannot ENABLE/DISABLE REPLICATION on a replication slave");
			break;
		case AT_SetTableSpace:	/* SET TABLESPACE */
			/* no problem */
			break;
		case AT_EnableTrig:		/* ENABLE TRIGGER variants */
		case AT_EnableTrigAll:
		case AT_EnableTrigUser:
		case AT_DisableTrig:	/* DISABLE TRIGGER variants */
		case AT_DisableTrigAll:
		case AT_DisableTrigUser:
			/* no problem */
			break;
		default:				/* oops */
			elog(ERROR, "unrecognized alter table type: %d",
				 (int) subtype);
			break;
	}
}

/*
 * ATRewriteCatalogs
 *
 * Traffic cop for ALTER TABLE Phase 2 operations.	Subcommands are
 * dispatched in a "safe" execution order (designed to avoid unnecessary
 * conflicts).
 */
static void
ATRewriteCatalogs(List **wqueue)
{
	int			pass;
	ListCell   *ltab;

	/*
	 * We process all the tables "in parallel", one pass at a time.  This is
	 * needed because we may have to propagate work from one table to another
	 * (specifically, ALTER TYPE on a foreign key's PK has to dispatch the
	 * re-adding of the foreign key constraint to the other table).  Work can
	 * only be propagated into later passes, however.
	 */
	for (pass = 0; pass < AT_NUM_PASSES; pass++)
	{
		/* Go through each table that needs to be processed */
		foreach(ltab, *wqueue)
		{
			AlteredTableInfo *tab = (AlteredTableInfo *) lfirst(ltab);
			List	   *subcmds = tab->subcmds[pass];
			Relation	rel;
			ListCell   *lcmd;

			if (subcmds == NIL)
				continue;

			/*
			 * Exclusive lock was obtained by phase 1, needn't get it again
			 */
			rel = relation_open(tab->relid, NoLock);

			foreach(lcmd, subcmds)
				ATExecCmd(wqueue, tab, rel, (AlterTableCmd *) lfirst(lcmd));

			/*
			 * After the ALTER TYPE pass, do cleanup work (this is not done in
			 * ATExecAlterColumnType since it should be done only once if
			 * multiple columns of a table are altered).
			 */
			if (pass == AT_PASS_ALTER_TYPE)
				ATPostAlterTypeCleanup(wqueue, tab);

			relation_close(rel, NoLock);
		}
	}

	/*
	 * Check to see if a toast table must be added, if we executed any
	 * subcommands that might have added a column or changed column storage.
	 */
	foreach(ltab, *wqueue)
	{
		AlteredTableInfo *tab = (AlteredTableInfo *) lfirst(ltab);

		if (tab->relkind == RELKIND_RELATION &&
			(tab->subcmds[AT_PASS_ADD_COL] ||
			 tab->subcmds[AT_PASS_ALTER_TYPE] ||
			 tab->subcmds[AT_PASS_COL_ATTRS]))
			AlterTableCreateToastTable(tab->relid, InvalidOid,
									   (Datum) 0, false);
	}
}

/*
 * ATExecCmd: dispatch a subcommand to appropriate execution routine
 */
static void
ATExecCmd(List **wqueue, AlteredTableInfo *tab, Relation rel,
		  AlterTableCmd *cmd)
{
	switch (cmd->subtype)
	{
		case AT_AddColumn:		/* ADD COLUMN */
		case AT_AddColumnToView:		/* add column via CREATE OR REPLACE
										 * VIEW */
			ATExecAddColumn(tab, rel, (ColumnDef *) cmd->def, false);
			break;
		case AT_ColumnDefault:	/* ALTER COLUMN DEFAULT */
			ATExecColumnDefault(rel, cmd->name, cmd->def);
			break;
		case AT_DropNotNull:	/* ALTER COLUMN DROP NOT NULL */
			ATExecDropNotNull(rel, cmd->name);
			break;
		case AT_SetNotNull:		/* ALTER COLUMN SET NOT NULL */
			ATExecSetNotNull(tab, rel, cmd->name);
			break;
		case AT_SetStatistics:	/* ALTER COLUMN STATISTICS */
			ATExecSetStatistics(rel, cmd->name, cmd->def);
			break;
		case AT_SetStorage:		/* ALTER COLUMN STORAGE */
			ATExecSetStorage(rel, cmd->name, cmd->def);
			break;
		case AT_EnableLO:
			ATExecSetLO(rel, cmd->name, true); /* ALTER COLUMN ENABLE LO */
			break;
		case AT_DisableLO:
			ATExecSetLO(rel, cmd->name, false); /* ALTER COLUMN DISABLE LO */
			break;
		case AT_DropColumn:		/* DROP COLUMN */
			ATExecDropColumn(wqueue, rel, cmd->name,
							 cmd->behavior, false, false);
			break;
		case AT_DropColumnRecurse:		/* DROP COLUMN with recursion */
			ATExecDropColumn(wqueue, rel, cmd->name,
							 cmd->behavior, true, false);
			break;
		case AT_AddIndex:		/* ADD INDEX */
			ATExecAddIndex(tab, rel, (IndexStmt *) cmd->def, false);
			break;
		case AT_ReAddIndex:		/* ADD INDEX */
			ATExecAddIndex(tab, rel, (IndexStmt *) cmd->def, true);
			break;
		case AT_AddConstraint:	/* ADD CONSTRAINT */
			ATExecAddConstraint(wqueue, tab, rel, cmd->def, false);
			break;
		case AT_AddConstraintRecurse:	/* ADD CONSTRAINT with recursion */
			ATExecAddConstraint(wqueue, tab, rel, cmd->def, true);
			break;
		case AT_DropConstraint:	/* DROP CONSTRAINT */
			ATExecDropConstraint(rel, cmd->name, cmd->behavior, false, false);
			break;
		case AT_DropConstraintRecurse:	/* DROP CONSTRAINT with recursion */
			ATExecDropConstraint(rel, cmd->name, cmd->behavior, true, false);
			break;
		case AT_AlterColumnType:		/* ALTER COLUMN TYPE */
			ATExecAlterColumnType(tab, rel, cmd->name, (TypeName *) cmd->def);
			break;
		case AT_ChangeOwner:	/* ALTER OWNER */
			ATExecChangeOwner(RelationGetRelid(rel),
							  get_roleid_checked(cmd->name),
							  false);
			break;
		case AT_ClusterOn:		/* CLUSTER ON */
			ATExecClusterOn(rel, cmd->name);
			break;
		case AT_DropCluster:	/* SET WITHOUT CLUSTER */
			ATExecDropCluster(rel);
			break;
		case AT_AddOids:		/* SET WITH OIDS */
			/* Use the ADD COLUMN code, unless prep decided to do nothing */
			if (cmd->def != NULL)
				ATExecAddColumn(tab, rel, (ColumnDef *) cmd->def, true);
			break;
		case AT_DropOids:		/* SET WITHOUT OIDS */

			/*
			 * Nothing to do here; we'll have generated a DropColumn
			 * subcommand to do the real work
			 */
			break;
		case AT_EnableReplication:
			ATExecSetReplication(rel, true);
			break;
		case AT_DisableReplication:
			ATExecSetReplication(rel, false);
			break;
		case AT_EnableReplicationSlave:
			ATExecSetSlaveReplication(rel, true, intVal(cmd->def));
			break;
		case AT_DisableReplicationSlave:
			ATExecSetSlaveReplication(rel, false, intVal(cmd->def));
			break;
		case AT_SetTableSpace:	/* SET TABLESPACE */

			/*
			 * Nothing to do here; Phase 3 does the work
			 */
			break;
		case AT_SetRelOptions:	/* SET (...) */
			ATExecSetRelOptions(rel, (List *) cmd->def, false);
			break;
		case AT_ResetRelOptions:		/* RESET (...) */
			ATExecSetRelOptions(rel, (List *) cmd->def, true);
			break;

		case AT_EnableTrig:		/* ENABLE TRIGGER name */
			ATExecEnableDisableTrigger(rel, cmd->name,
									   TRIGGER_FIRES_ON_ORIGIN, false);
			break;
		case AT_EnableAlwaysTrig:		/* ENABLE ALWAYS TRIGGER name */
			ATExecEnableDisableTrigger(rel, cmd->name,
									   TRIGGER_FIRES_ALWAYS, false);
			break;
		case AT_EnableReplicaTrig:		/* ENABLE REPLICA TRIGGER name */
			ATExecEnableDisableTrigger(rel, cmd->name,
									   TRIGGER_FIRES_ON_REPLICA, false);
			break;
		case AT_DisableTrig:	/* DISABLE TRIGGER name */
			ATExecEnableDisableTrigger(rel, cmd->name,
									   TRIGGER_DISABLED, false);
			break;
		case AT_EnableTrigAll:	/* ENABLE TRIGGER ALL */
			ATExecEnableDisableTrigger(rel, NULL,
									   TRIGGER_FIRES_ON_ORIGIN, false);
			break;
		case AT_DisableTrigAll:	/* DISABLE TRIGGER ALL */
			ATExecEnableDisableTrigger(rel, NULL,
									   TRIGGER_DISABLED, false);
			break;
		case AT_EnableTrigUser:	/* ENABLE TRIGGER USER */
			ATExecEnableDisableTrigger(rel, NULL,
									   TRIGGER_FIRES_ON_ORIGIN, true);
			break;
		case AT_DisableTrigUser:		/* DISABLE TRIGGER USER */
			ATExecEnableDisableTrigger(rel, NULL,
									   TRIGGER_DISABLED, true);
			break;

		case AT_EnableRule:		/* ENABLE RULE name */
			ATExecEnableDisableRule(rel, cmd->name,
									RULE_FIRES_ON_ORIGIN);
			break;
		case AT_EnableAlwaysRule:		/* ENABLE ALWAYS RULE name */
			ATExecEnableDisableRule(rel, cmd->name,
									RULE_FIRES_ALWAYS);
			break;
		case AT_EnableReplicaRule:		/* ENABLE REPLICA RULE name */
			ATExecEnableDisableRule(rel, cmd->name,
									RULE_FIRES_ON_REPLICA);
			break;
		case AT_DisableRule:	/* DISABLE RULE name */
			ATExecEnableDisableRule(rel, cmd->name,
									RULE_DISABLED);
			break;

		case AT_AddInherit:
			ATExecAddInherit(rel, (RangeVar *) cmd->def);
			break;
		case AT_DropInherit:
			ATExecDropInherit(rel, (RangeVar *) cmd->def);
			break;
		default:				/* oops */
			elog(ERROR, "unrecognized alter table type: %d",
				 (int) cmd->subtype);
			break;
	}

	/*
	 * Bump the command counter to ensure the next subcommand in the sequence
	 * can see the changes so far
	 */
	CommandCounterIncrement();
}

/*
 * ATRewriteTables: ALTER TABLE phase 3
 */
static void
ATRewriteTables(List **wqueue)
{
	ListCell   *ltab;

	/* Go through each table that needs to be checked or rewritten */
	foreach(ltab, *wqueue)
	{
		AlteredTableInfo *tab = (AlteredTableInfo *) lfirst(ltab);

		/*
		 * We only need to rewrite the table if at least one column needs to
		 * be recomputed, or we are adding/removing the OID column.
		 */
		if (tab->newvals != NIL || tab->new_changeoids)
		{
			/* Build a temporary relation and copy data */
			Oid			OIDNewHeap;
			char		NewHeapName[NAMEDATALEN];
			Oid			NewTableSpace;
			Relation	OldHeap;
			ObjectAddress object;

			OldHeap = heap_open(tab->relid, NoLock);

			/*
			 * We can never allow rewriting of shared or nailed-in-cache
			 * relations, because we can't support changing their relfilenode
			 * values.
			 */
			if (OldHeap->rd_rel->relisshared || OldHeap->rd_isnailed)
				ereport(ERROR,
						(errcode(ERRCODE_FEATURE_NOT_SUPPORTED),
						 errmsg("cannot rewrite system relation \"%s\"",
								RelationGetRelationName(OldHeap))));

			/*
			 * Don't allow rewrite on temp tables of other backends ... their
			 * local buffer manager is not going to cope.
			 */
			if (RELATION_IS_OTHER_TEMP(OldHeap))
				ereport(ERROR,
						(errcode(ERRCODE_FEATURE_NOT_SUPPORTED),
				errmsg("cannot rewrite temporary tables of other sessions")));

			/*
			 * Select destination tablespace (same as original unless user
			 * requested a change)
			 */
			if (tab->newTableSpace)
				NewTableSpace = tab->newTableSpace;
			else
				NewTableSpace = OldHeap->rd_rel->reltablespace;

			heap_close(OldHeap, NoLock);

			/*
			 * Create the new heap, using a temporary name in the same
			 * namespace as the existing table.  NOTE: there is some risk of
			 * collision with user relnames.  Working around this seems more
			 * trouble than it's worth; in particular, we can't create the new
			 * heap in a different namespace from the old, or we will have
			 * problems with the TEMP status of temp tables.
			 */
			snprintf(NewHeapName, sizeof(NewHeapName),
					 "pg_temp_%u", tab->relid);

			OIDNewHeap = make_new_heap(tab->relid, NewHeapName, NewTableSpace);

			/*
			 * Copy the heap data into the new table with the desired
			 * modifications, and test the current data within the table
			 * against new constraints generated by ALTER TABLE commands.
			 */
			ATRewriteTable(tab, OIDNewHeap);

			/*
			 * Swap the physical files of the old and new heaps.  Since we are
			 * generating a new heap, we can use RecentXmin for the table's
			 * new relfrozenxid because we rewrote all the tuples on
			 * ATRewriteTable, so no older Xid remains on the table.
			 */
			swap_relation_files(tab->relid, OIDNewHeap, RecentXmin);

			CommandCounterIncrement();

			/* Destroy new heap with old filenode */
			object.classId = RelationRelationId;
			object.objectId = OIDNewHeap;
			object.objectSubId = 0;

			/*
			 * The new relation is local to our transaction and we know
			 * nothing depends on it, so DROP_RESTRICT should be OK.
			 */
			performDeletion(&object, DROP_RESTRICT);
			/* performDeletion does CommandCounterIncrement at end */

			/*
			 * Rebuild each index on the relation (but not the toast table,
			 * which is all-new anyway).  We do not need
			 * CommandCounterIncrement() because reindex_relation does it.
			 */
			reindex_relation(tab->relid, false);
		}
		else
		{
			/*
			 * Test the current data within the table against new constraints
			 * generated by ALTER TABLE commands, but don't rebuild data.
			 */
			if (tab->constraints != NIL || tab->new_notnull)
				ATRewriteTable(tab, InvalidOid);

			/*
			 * If we had SET TABLESPACE but no reason to reconstruct tuples,
			 * just do a block-by-block copy.
			 */
			if (tab->newTableSpace)
				ATExecSetTableSpace(tab->relid, tab->newTableSpace);
		}
	}

	/*
	 * Foreign key constraints are checked in a final pass, since (a) it's
	 * generally best to examine each one separately, and (b) it's at least
	 * theoretically possible that we have changed both relations of the
	 * foreign key, and we'd better have finished both rewrites before we try
	 * to read the tables.
	 */
	foreach(ltab, *wqueue)
	{
		AlteredTableInfo *tab = (AlteredTableInfo *) lfirst(ltab);
		Relation	rel = NULL;
		ListCell   *lcon;

		foreach(lcon, tab->constraints)
		{
			NewConstraint *con = lfirst(lcon);

			if (con->contype == CONSTR_FOREIGN)
			{
				FkConstraint *fkconstraint = (FkConstraint *) con->qual;
				Relation	refrel;

				if (rel == NULL)
				{
					/* Long since locked, no need for another */
					rel = heap_open(tab->relid, NoLock);
				}

				refrel = heap_open(con->refrelid, RowShareLock);

				validateForeignKeyConstraint(fkconstraint, rel, refrel,
											 con->conid);

				heap_close(refrel, NoLock);
			}
		}

		if (rel)
			heap_close(rel, NoLock);
	}
}

/*
 * ATRewriteTable: scan or rewrite one table
 *
 * OIDNewHeap is InvalidOid if we don't need to rewrite
 */
static void
ATRewriteTable(AlteredTableInfo *tab, Oid OIDNewHeap)
{
	Relation	oldrel;
	Relation	newrel;
	TupleDesc	oldTupDesc;
	TupleDesc	newTupDesc;
	bool		needscan = false;
	List	   *notnull_attrs;
	int			i;
	ListCell   *l;
	EState	   *estate;

	/*
	 * Open the relation(s).  We have surely already locked the existing
	 * table.
	 */
	oldrel = heap_open(tab->relid, NoLock);
	oldTupDesc = tab->oldDesc;
	newTupDesc = RelationGetDescr(oldrel);		/* includes all mods */

	if (OidIsValid(OIDNewHeap))
		newrel = heap_open(OIDNewHeap, AccessExclusiveLock);
	else
		newrel = NULL;

	/*
	 * If we need to rewrite the table, the operation has to be propagated to
	 * tables that use this table's rowtype as a column type.
	 *
	 * (Eventually this will probably become true for scans as well, but at
	 * the moment a composite type does not enforce any constraints, so it's
	 * not necessary/appropriate to enforce them just during ALTER.)
	 */
	if (newrel)
		find_composite_type_dependencies(oldrel->rd_rel->reltype,
										 RelationGetRelationName(oldrel),
										 NULL);

	/*
	 * Generate the constraint and default execution states
	 */

	estate = CreateExecutorState();

	/* Build the needed expression execution states */
	foreach(l, tab->constraints)
	{
		NewConstraint *con = lfirst(l);

		switch (con->contype)
		{
			case CONSTR_CHECK:
				needscan = true;
				con->qualstate = (List *)
					ExecPrepareExpr((Expr *) con->qual, estate);
				break;
			case CONSTR_FOREIGN:
				/* Nothing to do here */
				break;
			default:
				elog(ERROR, "unrecognized constraint type: %d",
					 (int) con->contype);
		}
	}

	foreach(l, tab->newvals)
	{
		NewColumnValue *ex = lfirst(l);

		ex->exprstate = ExecPrepareExpr((Expr *) ex->expr, estate);
	}

	notnull_attrs = NIL;
	if (newrel || tab->new_notnull)
	{
		/*
		 * If we are rebuilding the tuples OR if we added any new NOT NULL
		 * constraints, check all not-null constraints.  This is a bit of
		 * overkill but it minimizes risk of bugs, and heap_attisnull is a
		 * pretty cheap test anyway.
		 */
		for (i = 0; i < newTupDesc->natts; i++)
		{
			if (newTupDesc->attrs[i]->attnotnull &&
				!newTupDesc->attrs[i]->attisdropped)
				notnull_attrs = lappend_int(notnull_attrs, i);
		}
		if (notnull_attrs)
			needscan = true;
	}

	if (newrel || needscan)
	{
		ExprContext *econtext;
		Datum	   *values;
		bool	   *isnull;
		TupleTableSlot *oldslot;
		TupleTableSlot *newslot;
		HeapScanDesc scan;
		HeapTuple	tuple;
		MemoryContext oldCxt;
		List	   *dropped_attrs = NIL;
		ListCell   *lc;

		econtext = GetPerTupleExprContext(estate);

		/*
		 * Make tuple slots for old and new tuples.  Note that even when the
		 * tuples are the same, the tupDescs might not be (consider ADD COLUMN
		 * without a default).
		 */
		oldslot = MakeSingleTupleTableSlot(oldTupDesc);
		newslot = MakeSingleTupleTableSlot(newTupDesc);

		/* Preallocate values/isnull arrays */
		i = Max(newTupDesc->natts, oldTupDesc->natts);
		values = (Datum *) palloc(i * sizeof(Datum));
		isnull = (bool *) palloc(i * sizeof(bool));
		memset(values, 0, i * sizeof(Datum));
		memset(isnull, true, i * sizeof(bool));

		/*
		 * Any attributes that are dropped according to the new tuple
		 * descriptor can be set to NULL. We precompute the list of dropped
		 * attributes to avoid needing to do so in the per-tuple loop.
		 */
		for (i = 0; i < newTupDesc->natts; i++)
		{
			if (newTupDesc->attrs[i]->attisdropped)
				dropped_attrs = lappend_int(dropped_attrs, i);
		}

		/*
		 * Scan through the rows, generating a new row if needed and then
		 * checking all the constraints.
		 */
		scan = heap_beginscan(oldrel, SnapshotNow, 0, NULL);

		/*
		 * Switch to per-tuple memory context and reset it for each tuple
		 * produced, so we don't leak memory.
		 */
		oldCxt = MemoryContextSwitchTo(GetPerTupleMemoryContext(estate));

		while ((tuple = heap_getnext(scan, ForwardScanDirection)) != NULL)
		{
			if (newrel)
			{
				Oid			tupOid = InvalidOid;

				/* Extract data from old tuple */
				heap_deform_tuple(tuple, oldTupDesc, values, isnull);
				if (oldTupDesc->tdhasoid)
					tupOid = HeapTupleGetOid(tuple);

				/* Set dropped attributes to null in new tuple */
				foreach(lc, dropped_attrs)
					isnull[lfirst_int(lc)] = true;

				/*
				 * Process supplied expressions to replace selected columns.
				 * Expression inputs come from the old tuple.
				 */
				ExecStoreTuple(tuple, oldslot, InvalidBuffer, false);
				econtext->ecxt_scantuple = oldslot;

				foreach(l, tab->newvals)
				{
					NewColumnValue *ex = lfirst(l);

					values[ex->attnum - 1] = ExecEvalExpr(ex->exprstate,
														  econtext,
													 &isnull[ex->attnum - 1],
														  NULL);
				}

				/*
				 * Form the new tuple. Note that we don't explicitly pfree it,
				 * since the per-tuple memory context will be reset shortly.
				 */
				tuple = heap_form_tuple(newTupDesc, values, isnull);

				/* Preserve OID, if any */
				if (newTupDesc->tdhasoid)
					HeapTupleSetOid(tuple, tupOid);
			}

			/* Now check any constraints on the possibly-changed tuple */
			ExecStoreTuple(tuple, newslot, InvalidBuffer, false);
			econtext->ecxt_scantuple = newslot;

			foreach(l, notnull_attrs)
			{
				int			attn = lfirst_int(l);

				if (heap_attisnull(tuple, attn + 1))
					ereport(ERROR,
							(errcode(ERRCODE_NOT_NULL_VIOLATION),
							 errmsg("column \"%s\" contains null values",
								NameStr(newTupDesc->attrs[attn]->attname))));
			}

			foreach(l, tab->constraints)
			{
				NewConstraint *con = lfirst(l);

				switch (con->contype)
				{
					case CONSTR_CHECK:
						if (!ExecQual(con->qualstate, econtext, true))
							ereport(ERROR,
									(errcode(ERRCODE_CHECK_VIOLATION),
									 errmsg("check constraint \"%s\" is violated by some row",
											con->name)));
						break;
					case CONSTR_FOREIGN:
						/* Nothing to do here */
						break;
					default:
						elog(ERROR, "unrecognized constraint type: %d",
							 (int) con->contype);
				}
			}

			/* Write the tuple out to the new relation */
			if (newrel)
				simple_heap_insert(newrel, tuple);

			ResetExprContext(econtext);

			CHECK_FOR_INTERRUPTS();
		}

		MemoryContextSwitchTo(oldCxt);
		heap_endscan(scan);

		ExecDropSingleTupleTableSlot(oldslot);
		ExecDropSingleTupleTableSlot(newslot);
	}

	FreeExecutorState(estate);

	heap_close(oldrel, NoLock);
	if (newrel)
		heap_close(newrel, NoLock);
}

/*
 * ATGetQueueEntry: find or create an entry in the ALTER TABLE work queue
 */
static AlteredTableInfo *
ATGetQueueEntry(List **wqueue, Relation rel)
{
	Oid			relid = RelationGetRelid(rel);
	AlteredTableInfo *tab;
	ListCell   *ltab;

	foreach(ltab, *wqueue)
	{
		tab = (AlteredTableInfo *) lfirst(ltab);
		if (tab->relid == relid)
			return tab;
	}

	/*
	 * Not there, so add it.  Note that we make a copy of the relation's
	 * existing descriptor before anything interesting can happen to it.
	 */
	tab = (AlteredTableInfo *) palloc0(sizeof(AlteredTableInfo));
	tab->relid = relid;
	tab->relkind = rel->rd_rel->relkind;
	tab->oldDesc = CreateTupleDescCopy(RelationGetDescr(rel));

	*wqueue = lappend(*wqueue, tab);

	return tab;
}

/*
 * ATSimplePermissions
 *
 * - Ensure that it is a relation (or possibly a view)
 * - Ensure this user is the owner
 * - Ensure that it is not a system table
 */
static void
ATSimplePermissions(Relation rel, bool allowView)
{
	if (rel->rd_rel->relkind != RELKIND_RELATION)
	{
		if (allowView)
		{
			if (rel->rd_rel->relkind != RELKIND_VIEW)
				ereport(ERROR,
						(errcode(ERRCODE_WRONG_OBJECT_TYPE),
						 errmsg("\"%s\" is not a table or view",
								RelationGetRelationName(rel))));
		}
		else
			ereport(ERROR,
					(errcode(ERRCODE_WRONG_OBJECT_TYPE),
					 errmsg("\"%s\" is not a table",
							RelationGetRelationName(rel))));
	}

	/* Permissions checks */
	if (!pg_class_ownercheck(RelationGetRelid(rel), GetUserId()))
		aclcheck_error(ACLCHECK_NOT_OWNER, ACL_KIND_CLASS,
					   RelationGetRelationName(rel));

	if (!allowSystemTableMods && IsSystemRelation(rel))
		ereport(ERROR,
				(errcode(ERRCODE_INSUFFICIENT_PRIVILEGE),
				 errmsg("permission denied: \"%s\" is a system catalog",
						RelationGetRelationName(rel))));
}

/*
 * ATSimplePermissionsRelationOrIndex
 *
 * - Ensure that it is a relation or an index
 * - Ensure this user is the owner
 * - Ensure that it is not a system table
 */
static void
ATSimplePermissionsRelationOrIndex(Relation rel)
{
	if (rel->rd_rel->relkind != RELKIND_RELATION &&
		rel->rd_rel->relkind != RELKIND_INDEX)
		ereport(ERROR,
				(errcode(ERRCODE_WRONG_OBJECT_TYPE),
				 errmsg("\"%s\" is not a table or index",
						RelationGetRelationName(rel))));

	/* Permissions checks */
	if (!pg_class_ownercheck(RelationGetRelid(rel), GetUserId()))
		aclcheck_error(ACLCHECK_NOT_OWNER, ACL_KIND_CLASS,
					   RelationGetRelationName(rel));

	if (!allowSystemTableMods && IsSystemRelation(rel))
		ereport(ERROR,
				(errcode(ERRCODE_INSUFFICIENT_PRIVILEGE),
				 errmsg("permission denied: \"%s\" is a system catalog",
						RelationGetRelationName(rel))));
}

/*
 * ATSimpleRecursion
 *
 * Simple table recursion sufficient for most ALTER TABLE operations.
 * All direct and indirect children are processed in an unspecified order.
 * Note that if a child inherits from the original table via multiple
 * inheritance paths, it will be visited just once.
 */
static void
ATSimpleRecursion(List **wqueue, Relation rel,
				  AlterTableCmd *cmd, bool recurse)
{
	/*
	 * Propagate to children if desired.  Non-table relations never have
	 * children, so no need to search in that case.
	 */
	if (recurse && rel->rd_rel->relkind == RELKIND_RELATION)
	{
		Oid			relid = RelationGetRelid(rel);
		ListCell   *child;
		List	   *children;

		children = find_all_inheritors(relid, AccessExclusiveLock);

		/*
		 * find_all_inheritors does the recursive search of the inheritance
		 * hierarchy, so all we have to do is process all of the relids in the
		 * list that it returns.
		 */
		foreach(child, children)
		{
			Oid			childrelid = lfirst_oid(child);
			Relation	childrel;

			if (childrelid == relid)
				continue;
			/* find_all_inheritors already got lock */
			childrel = relation_open(childrelid, NoLock);
			CheckTableNotInUse(childrel, "ALTER TABLE");
			ATPrepCmd(wqueue, childrel, cmd, false, true);
			relation_close(childrel, NoLock);
		}
	}
}

/*
 * ATOneLevelRecursion
 *
 * Here, we visit only direct inheritance children.  It is expected that
 * the command's prep routine will recurse again to find indirect children.
 * When using this technique, a multiply-inheriting child will be visited
 * multiple times.
 */
static void
ATOneLevelRecursion(List **wqueue, Relation rel,
					AlterTableCmd *cmd)
{
	Oid			relid = RelationGetRelid(rel);
	ListCell   *child;
	List	   *children;

	children = find_inheritance_children(relid, AccessExclusiveLock);

	foreach(child, children)
	{
		Oid			childrelid = lfirst_oid(child);
		Relation	childrel;

		/* find_inheritance_children already got lock */
		childrel = relation_open(childrelid, NoLock);
		CheckTableNotInUse(childrel, "ALTER TABLE");
		ATPrepCmd(wqueue, childrel, cmd, true, true);
		relation_close(childrel, NoLock);
	}
}


/*
 * find_composite_type_dependencies
 *
 * Check to see if a composite type is being used as a column in some
 * other table (possibly nested several levels deep in composite types!).
 * Eventually, we'd like to propagate the check or rewrite operation
 * into other such tables, but for now, just error out if we find any.
 *
 * Caller should provide either a table name or a type name (not both) to
 * report in the error message, if any.
 *
 * We assume that functions and views depending on the type are not reasons
 * to reject the ALTER.  (How safe is this really?)
 */
void
find_composite_type_dependencies(Oid typeOid,
								 const char *origTblName,
								 const char *origTypeName)
{
	Relation	depRel;
	ScanKeyData key[2];
	SysScanDesc depScan;
	HeapTuple	depTup;
	Oid			arrayOid;

	/*
	 * We scan pg_depend to find those things that depend on the rowtype. (We
	 * assume we can ignore refobjsubid for a rowtype.)
	 */
	depRel = heap_open(DependRelationId, AccessShareLock);

	ScanKeyInit(&key[0],
				Anum_pg_depend_refclassid,
				BTEqualStrategyNumber, F_OIDEQ,
				ObjectIdGetDatum(TypeRelationId));
	ScanKeyInit(&key[1],
				Anum_pg_depend_refobjid,
				BTEqualStrategyNumber, F_OIDEQ,
				ObjectIdGetDatum(typeOid));

	depScan = systable_beginscan(depRel, DependReferenceIndexId, true,
								 SnapshotNow, 2, key);

	while (HeapTupleIsValid(depTup = systable_getnext(depScan)))
	{
		Form_pg_depend pg_depend = (Form_pg_depend) GETSTRUCT(depTup);
		Relation	rel;
		Form_pg_attribute att;

		/* Ignore dependees that aren't user columns of relations */
		/* (we assume system columns are never of rowtypes) */
		if (pg_depend->classid != RelationRelationId ||
			pg_depend->objsubid <= 0)
			continue;

		rel = relation_open(pg_depend->objid, AccessShareLock);
		att = rel->rd_att->attrs[pg_depend->objsubid - 1];

		if (rel->rd_rel->relkind == RELKIND_RELATION)
		{
			if (origTblName)
				ereport(ERROR,
						(errcode(ERRCODE_FEATURE_NOT_SUPPORTED),
						 errmsg("cannot alter table \"%s\" because column \"%s\".\"%s\" uses its rowtype",
								origTblName,
								RelationGetRelationName(rel),
								NameStr(att->attname))));
			else
				ereport(ERROR,
						(errcode(ERRCODE_FEATURE_NOT_SUPPORTED),
						 errmsg("cannot alter type \"%s\" because column \"%s\".\"%s\" uses it",
								origTypeName,
								RelationGetRelationName(rel),
								NameStr(att->attname))));
		}
		else if (OidIsValid(rel->rd_rel->reltype))
		{
			/*
			 * A view or composite type itself isn't a problem, but we must
			 * recursively check for indirect dependencies via its rowtype.
			 */
			find_composite_type_dependencies(rel->rd_rel->reltype,
											 origTblName, origTypeName);
		}

		relation_close(rel, AccessShareLock);
	}

	systable_endscan(depScan);

	relation_close(depRel, AccessShareLock);

	/*
	 * If there's an array type for the rowtype, must check for uses of it,
	 * too.
	 */
	arrayOid = get_array_type(typeOid);
	if (OidIsValid(arrayOid))
		find_composite_type_dependencies(arrayOid, origTblName, origTypeName);
}


/*
 * ALTER TABLE ADD COLUMN
 *
 * Adds an additional attribute to a relation making the assumption that
 * CHECK, NOT NULL, and FOREIGN KEY constraints will be removed from the
 * AT_AddColumn AlterTableCmd by parse_utilcmd.c and added as independent
 * AlterTableCmd's.
 */
static void
ATPrepAddColumn(List **wqueue, Relation rel, bool recurse,
				AlterTableCmd *cmd)
{
	/*
	 * Recurse to add the column to child classes, if requested.
	 *
	 * We must recurse one level at a time, so that multiply-inheriting
	 * children are visited the right number of times and end up with the
	 * right attinhcount.
	 */
	if (recurse)
	{
		AlterTableCmd *childCmd = copyObject(cmd);
		ColumnDef  *colDefChild = (ColumnDef *) childCmd->def;

		/* Child should see column as singly inherited */
		colDefChild->inhcount = 1;
		colDefChild->is_local = false;

		ATOneLevelRecursion(wqueue, rel, childCmd);
	}
	else
	{
		/*
		 * If we are told not to recurse, there had better not be any child
		 * tables; else the addition would put them out of step.
		 */
		if (find_inheritance_children(RelationGetRelid(rel), NoLock) != NIL)
			ereport(ERROR,
					(errcode(ERRCODE_INVALID_TABLE_DEFINITION),
					 errmsg("column must be added to child tables too")));
	}
}

static void
ATExecAddColumn(AlteredTableInfo *tab, Relation rel,
				ColumnDef *colDef, bool isOid)
{
	Oid			myrelid = RelationGetRelid(rel);
	Relation	pgclass,
				attrdesc;
	HeapTuple	reltup;
	FormData_pg_attribute attribute;
	int			newattnum;
	char		relkind;
	HeapTuple	typeTuple;
	Oid			typeOid;
	int32		typmod;
	Form_pg_type tform;
	Expr	   *defval;

	attrdesc = heap_open(AttributeRelationId, RowExclusiveLock);

	/*
	 * Are we adding the column to a recursion child?  If so, check whether to
	 * merge with an existing definition for the column.
	 */
	if (colDef->inhcount > 0)
	{
		HeapTuple	tuple;

		/* Does child already have a column by this name? */
		tuple = SearchSysCacheCopyAttName(myrelid, colDef->colname);
		if (HeapTupleIsValid(tuple))
		{
			Form_pg_attribute childatt = (Form_pg_attribute) GETSTRUCT(tuple);
			Oid			ctypeId;
			int32		ctypmod;

			/* Child column must match by type */
			ctypeId = typenameTypeId(NULL, colDef->typename, &ctypmod);
			if (ctypeId != childatt->atttypid ||
				ctypmod != childatt->atttypmod)
				ereport(ERROR,
						(errcode(ERRCODE_DATATYPE_MISMATCH),
						 errmsg("child table \"%s\" has different type for column \"%s\"",
							RelationGetRelationName(rel), colDef->colname)));

			/* If it's OID, child column must actually be OID */
			if (isOid && childatt->attnum != ObjectIdAttributeNumber)
				ereport(ERROR,
						(errcode(ERRCODE_DATATYPE_MISMATCH),
				 errmsg("child table \"%s\" has a conflicting \"%s\" column",
						RelationGetRelationName(rel), colDef->colname)));

			/* Bump the existing child att's inhcount */
			childatt->attinhcount++;
			simple_heap_update(attrdesc, &tuple->t_self, tuple);
			CatalogUpdateIndexes(attrdesc, tuple);

			heap_freetuple(tuple);

			/* Inform the user about the merge */
			ereport(NOTICE,
			  (errmsg("merging definition of column \"%s\" for child \"%s\"",
					  colDef->colname, RelationGetRelationName(rel))));

			heap_close(attrdesc, RowExclusiveLock);
			return;
		}
	}

	pgclass = heap_open(RelationRelationId, RowExclusiveLock);

	reltup = SearchSysCacheCopy(RELOID,
								ObjectIdGetDatum(myrelid),
								0, 0, 0);
	if (!HeapTupleIsValid(reltup))
		elog(ERROR, "cache lookup failed for relation %u", myrelid);
	relkind = ((Form_pg_class) GETSTRUCT(reltup))->relkind;

	/*
	 * this test is deliberately not attisdropped-aware, since if one tries to
	 * add a column matching a dropped column name, it's gonna fail anyway.
	 */
	if (SearchSysCacheExists(ATTNAME,
							 ObjectIdGetDatum(myrelid),
							 PointerGetDatum(colDef->colname),
							 0, 0))
		ereport(ERROR,
				(errcode(ERRCODE_DUPLICATE_COLUMN),
				 errmsg("column \"%s\" of relation \"%s\" already exists",
						colDef->colname, RelationGetRelationName(rel))));

	/* Determine the new attribute's number */
	if (isOid)
		newattnum = ObjectIdAttributeNumber;
	else
	{
		newattnum = ((Form_pg_class) GETSTRUCT(reltup))->relnatts + 1;
		if (newattnum > MaxHeapAttributeNumber)
			ereport(ERROR,
					(errcode(ERRCODE_TOO_MANY_COLUMNS),
					 errmsg("tables can have at most %d columns",
							MaxHeapAttributeNumber)));
	}

	typeTuple = typenameType(NULL, colDef->typename, &typmod);
	tform = (Form_pg_type) GETSTRUCT(typeTuple);
	typeOid = HeapTupleGetOid(typeTuple);

	/* make sure datatype is legal for a column */
	CheckAttributeType(colDef->colname, typeOid);

	/* construct new attribute's pg_attribute entry */
	attribute.attrelid = myrelid;
	namestrcpy(&(attribute.attname), colDef->colname);
	attribute.atttypid = typeOid;
	attribute.attstattarget = (newattnum > 0) ? -1 : 0;
	attribute.attlen = tform->typlen;
	attribute.attcacheoff = -1;
	attribute.atttypmod = typmod;
	attribute.attnum = newattnum;
	attribute.attbyval = tform->typbyval;
	attribute.attndims = list_length(colDef->typename->arrayBounds);
	attribute.attstorage = tform->typstorage;
	attribute.attalign = tform->typalign;
	attribute.attnotnull = colDef->is_not_null;
	attribute.atthasdef = false;
	attribute.attisdropped = false;
	attribute.attislocal = colDef->is_local;
	attribute.attinhcount = colDef->inhcount;
	/* attribute.attacl is handled by InsertPgAttributeTuple */

	ReleaseSysCache(typeTuple);

	InsertPgAttributeTuple(attrdesc, &attribute, NULL);

	heap_close(attrdesc, RowExclusiveLock);

	/*
	 * Update pg_class tuple as appropriate
	 */
	if (isOid)
		((Form_pg_class) GETSTRUCT(reltup))->relhasoids = true;
	else
		((Form_pg_class) GETSTRUCT(reltup))->relnatts = newattnum;

	simple_heap_update(pgclass, &reltup->t_self, reltup);

	/* keep catalog indexes current */
	CatalogUpdateIndexes(pgclass, reltup);

	heap_freetuple(reltup);

	heap_close(pgclass, RowExclusiveLock);

	/* Make the attribute's catalog entry visible */
	CommandCounterIncrement();

	/*
	 * Store the DEFAULT, if any, in the catalogs
	 */
	if (colDef->raw_default)
	{
		RawColumnDefault *rawEnt;

		rawEnt = (RawColumnDefault *) palloc(sizeof(RawColumnDefault));
		rawEnt->attnum = attribute.attnum;
		rawEnt->raw_default = copyObject(colDef->raw_default);

		/*
		 * This function is intended for CREATE TABLE, so it processes a
		 * _list_ of defaults, but we just do one.
		 */
		AddRelationNewConstraints(rel, list_make1(rawEnt), NIL, false, true);

		/* Make the additional catalog changes visible */
		CommandCounterIncrement();
	}

	/*
	 * Tell Phase 3 to fill in the default expression, if there is one.
	 *
	 * If there is no default, Phase 3 doesn't have to do anything, because
	 * that effectively means that the default is NULL.  The heap tuple access
	 * routines always check for attnum > # of attributes in tuple, and return
	 * NULL if so, so without any modification of the tuple data we will get
	 * the effect of NULL values in the new column.
	 *
	 * An exception occurs when the new column is of a domain type: the domain
	 * might have a NOT NULL constraint, or a check constraint that indirectly
	 * rejects nulls.  If there are any domain constraints then we construct
	 * an explicit NULL default value that will be passed through
	 * CoerceToDomain processing.  (This is a tad inefficient, since it causes
	 * rewriting the table which we really don't have to do, but the present
	 * design of domain processing doesn't offer any simple way of checking
	 * the constraints more directly.)
	 *
	 * Note: we use build_column_default, and not just the cooked default
	 * returned by AddRelationNewConstraints, so that the right thing happens
	 * when a datatype's default applies.
	 *
	 * We skip this step completely for views.	For a view, we can only get
	 * here from CREATE OR REPLACE VIEW, which historically doesn't set up
	 * defaults, not even for domain-typed columns.  And in any case we
	 * mustn't invoke Phase 3 on a view, since it has no storage.
	 */
	if (relkind != RELKIND_VIEW && attribute.attnum > 0)
	{
		defval = (Expr *) build_column_default(rel, attribute.attnum);

		if (!defval && GetDomainConstraints(typeOid) != NIL)
		{
			Oid			baseTypeId;
			int32		baseTypeMod;

			baseTypeMod = typmod;
			baseTypeId = getBaseTypeAndTypmod(typeOid, &baseTypeMod);
			defval = (Expr *) makeNullConst(baseTypeId, baseTypeMod);
			defval = (Expr *) coerce_to_target_type(NULL,
													(Node *) defval,
													baseTypeId,
													typeOid,
													typmod,
													COERCION_ASSIGNMENT,
													COERCE_IMPLICIT_CAST,
													-1);
			if (defval == NULL) /* should not happen */
				elog(ERROR, "failed to coerce base type to domain");
		}

		if (defval)
		{
			NewColumnValue *newval;

			newval = (NewColumnValue *) palloc0(sizeof(NewColumnValue));
			newval->attnum = attribute.attnum;
			newval->expr = defval;

			tab->newvals = lappend(tab->newvals, newval);
		}

		/*
		 * If the new column is NOT NULL, tell Phase 3 it needs to test that.
		 * (Note we don't do this for an OID column.  OID will be marked not
		 * null, but since it's filled specially, there's no need to test
		 * anything.)
		 */
		tab->new_notnull |= colDef->is_not_null;
	}

	/*
<<<<<<< HEAD
	 * If the new column is NOT NULL, tell Phase 3 it needs to test that.
	 */
	tab->new_notnull |= colDef->is_not_null;
=======
	 * If we are adding an OID column, we have to tell Phase 3 to rewrite the
	 * table to fix that.
	 */
	if (isOid)
		tab->new_changeoids = true;
>>>>>>> 29b61b92

	/*
	 * Add needed dependency entries for the new column.
	 */
	add_column_datatype_dependency(myrelid, newattnum, attribute.atttypid);
}

/*
 * Install a column's dependency on its datatype.
 */
static void
add_column_datatype_dependency(Oid relid, int32 attnum, Oid typid)
{
	ObjectAddress myself,
				referenced;

	myself.classId = RelationRelationId;
	myself.objectId = relid;
	myself.objectSubId = attnum;
	referenced.classId = TypeRelationId;
	referenced.objectId = typid;
	referenced.objectSubId = 0;
	recordDependencyOn(&myself, &referenced, DEPENDENCY_NORMAL);
}

/*
 * ALTER TABLE SET WITH OIDS
 *
 * Basically this is an ADD COLUMN for the special OID column.	We have
 * to cons up a ColumnDef node because the ADD COLUMN code needs one.
 */
static void
ATPrepAddOids(List **wqueue, Relation rel, bool recurse, AlterTableCmd *cmd)
{
	/* If we're recursing to a child table, the ColumnDef is already set up */
	if (cmd->def == NULL)
	{
		ColumnDef  *cdef = makeNode(ColumnDef);

		cdef->colname = pstrdup("oid");
		cdef->typename = makeTypeNameFromOid(OIDOID, -1);
		cdef->inhcount = 0;
		cdef->is_local = true;
		cdef->is_not_null = true;
		cmd->def = (Node *) cdef;
	}
	ATPrepAddColumn(wqueue, rel, recurse, cmd);
}

/*
 * ALTER TABLE ALTER COLUMN DROP NOT NULL
 */
static void
ATExecDropNotNull(Relation rel, const char *colName)
{
	HeapTuple	tuple;
	AttrNumber	attnum;
	Relation	attr_rel;
	List	   *indexoidlist;
	ListCell   *indexoidscan;

	/*
	 * lookup the attribute
	 */
	attr_rel = heap_open(AttributeRelationId, RowExclusiveLock);

	tuple = SearchSysCacheCopyAttName(RelationGetRelid(rel), colName);

	if (!HeapTupleIsValid(tuple))
		ereport(ERROR,
				(errcode(ERRCODE_UNDEFINED_COLUMN),
				 errmsg("column \"%s\" of relation \"%s\" does not exist",
						colName, RelationGetRelationName(rel))));

	attnum = ((Form_pg_attribute) GETSTRUCT(tuple))->attnum;

	/* Prevent them from altering a system attribute */
	if (attnum <= 0)
		ereport(ERROR,
				(errcode(ERRCODE_FEATURE_NOT_SUPPORTED),
				 errmsg("cannot alter system column \"%s\"",
						colName)));

	/*
	 * Check that the attribute is not in a primary key
	 */

	/* Loop over all indexes on the relation */
	indexoidlist = RelationGetIndexList(rel);

	foreach(indexoidscan, indexoidlist)
	{
		Oid			indexoid = lfirst_oid(indexoidscan);
		HeapTuple	indexTuple;
		Form_pg_index indexStruct;
		int			i;

		indexTuple = SearchSysCache(INDEXRELID,
									ObjectIdGetDatum(indexoid),
									0, 0, 0);
		if (!HeapTupleIsValid(indexTuple))
			elog(ERROR, "cache lookup failed for index %u", indexoid);
		indexStruct = (Form_pg_index) GETSTRUCT(indexTuple);

		/* If the index is not a primary key, skip the check */
		if (indexStruct->indisprimary)
		{
			/*
			 * Loop over each attribute in the primary key and see if it
			 * matches the to-be-altered attribute
			 */
			for (i = 0; i < indexStruct->indnatts; i++)
			{
				if (indexStruct->indkey.values[i] == attnum)
					ereport(ERROR,
							(errcode(ERRCODE_INVALID_TABLE_DEFINITION),
							 errmsg("column \"%s\" is in a primary key",
									colName)));
			}
		}

		ReleaseSysCache(indexTuple);
	}

	list_free(indexoidlist);

	/*
	 * Okay, actually perform the catalog change ... if needed
	 */
	if (((Form_pg_attribute) GETSTRUCT(tuple))->attnotnull)
	{
		((Form_pg_attribute) GETSTRUCT(tuple))->attnotnull = FALSE;

		simple_heap_update(attr_rel, &tuple->t_self, tuple);

		/* keep the system catalog indexes current */
		CatalogUpdateIndexes(attr_rel, tuple);
	}

	heap_close(attr_rel, RowExclusiveLock);
}

/*
 * ALTER TABLE ALTER COLUMN SET NOT NULL
 */
static void
ATExecSetNotNull(AlteredTableInfo *tab, Relation rel,
				 const char *colName)
{
	HeapTuple	tuple;
	AttrNumber	attnum;
	Relation	attr_rel;

	/*
	 * lookup the attribute
	 */
	attr_rel = heap_open(AttributeRelationId, RowExclusiveLock);

	tuple = SearchSysCacheCopyAttName(RelationGetRelid(rel), colName);

	if (!HeapTupleIsValid(tuple))
		ereport(ERROR,
				(errcode(ERRCODE_UNDEFINED_COLUMN),
				 errmsg("column \"%s\" of relation \"%s\" does not exist",
						colName, RelationGetRelationName(rel))));

	attnum = ((Form_pg_attribute) GETSTRUCT(tuple))->attnum;

	/* Prevent them from altering a system attribute */
	if (attnum <= 0)
		ereport(ERROR,
				(errcode(ERRCODE_FEATURE_NOT_SUPPORTED),
				 errmsg("cannot alter system column \"%s\"",
						colName)));

	/*
	 * Okay, actually perform the catalog change ... if needed
	 */
	if (!((Form_pg_attribute) GETSTRUCT(tuple))->attnotnull)
	{
		((Form_pg_attribute) GETSTRUCT(tuple))->attnotnull = TRUE;

		simple_heap_update(attr_rel, &tuple->t_self, tuple);

		/* keep the system catalog indexes current */
		CatalogUpdateIndexes(attr_rel, tuple);

		/* Tell Phase 3 it needs to test the constraint */
		tab->new_notnull = true;
	}

	heap_close(attr_rel, RowExclusiveLock);
}

/*
 * ALTER TABLE ALTER COLUMN SET/DROP DEFAULT
 */
static void
ATExecColumnDefault(Relation rel, const char *colName,
					Node *newDefault)
{
	AttrNumber	attnum;

	/*
	 * get the number of the attribute
	 */
	attnum = get_attnum(RelationGetRelid(rel), colName);
	if (attnum == InvalidAttrNumber)
		ereport(ERROR,
				(errcode(ERRCODE_UNDEFINED_COLUMN),
				 errmsg("column \"%s\" of relation \"%s\" does not exist",
						colName, RelationGetRelationName(rel))));

	/* Prevent them from altering a system attribute */
	if (attnum <= 0)
		ereport(ERROR,
				(errcode(ERRCODE_FEATURE_NOT_SUPPORTED),
				 errmsg("cannot alter system column \"%s\"",
						colName)));

	/*
	 * Remove any old default for the column.  We use RESTRICT here for
	 * safety, but at present we do not expect anything to depend on the
	 * default.
	 */
	RemoveAttrDefault(RelationGetRelid(rel), attnum, DROP_RESTRICT, false);

	if (newDefault)
	{
		/* SET DEFAULT */
		RawColumnDefault *rawEnt;

		rawEnt = (RawColumnDefault *) palloc(sizeof(RawColumnDefault));
		rawEnt->attnum = attnum;
		rawEnt->raw_default = newDefault;

		/*
		 * This function is intended for CREATE TABLE, so it processes a
		 * _list_ of defaults, but we just do one.
		 */
		AddRelationNewConstraints(rel, list_make1(rawEnt), NIL, false, true);
	}
}

/*
 * ALTER TABLE ALTER COLUMN SET STATISTICS
 */
static void
ATPrepSetStatistics(Relation rel, const char *colName, Node *flagValue)
{
	/*
	 * We do our own permission checking because (a) we want to allow SET
	 * STATISTICS on indexes (for expressional index columns), and (b) we want
	 * to allow SET STATISTICS on system catalogs without requiring
	 * allowSystemTableMods to be turned on.
	 */
	if (rel->rd_rel->relkind != RELKIND_RELATION &&
		rel->rd_rel->relkind != RELKIND_INDEX)
		ereport(ERROR,
				(errcode(ERRCODE_WRONG_OBJECT_TYPE),
				 errmsg("\"%s\" is not a table or index",
						RelationGetRelationName(rel))));

	/* Permissions checks */
	if (!pg_class_ownercheck(RelationGetRelid(rel), GetUserId()))
		aclcheck_error(ACLCHECK_NOT_OWNER, ACL_KIND_CLASS,
					   RelationGetRelationName(rel));
}

static void
ATExecSetStatistics(Relation rel, const char *colName, Node *newValue)
{
	int			newtarget;
	Relation	attrelation;
	HeapTuple	tuple;
	Form_pg_attribute attrtuple;

	Assert(IsA(newValue, Integer));
	newtarget = intVal(newValue);

	/*
	 * Limit target to a sane range
	 */
	if (newtarget < -1)
	{
		ereport(ERROR,
				(errcode(ERRCODE_INVALID_PARAMETER_VALUE),
				 errmsg("statistics target %d is too low",
						newtarget)));
	}
	else if (newtarget > 10000)
	{
		newtarget = 10000;
		ereport(WARNING,
				(errcode(ERRCODE_INVALID_PARAMETER_VALUE),
				 errmsg("lowering statistics target to %d",
						newtarget)));
	}

	attrelation = heap_open(AttributeRelationId, RowExclusiveLock);

	tuple = SearchSysCacheCopyAttName(RelationGetRelid(rel), colName);

	if (!HeapTupleIsValid(tuple))
		ereport(ERROR,
				(errcode(ERRCODE_UNDEFINED_COLUMN),
				 errmsg("column \"%s\" of relation \"%s\" does not exist",
						colName, RelationGetRelationName(rel))));
	attrtuple = (Form_pg_attribute) GETSTRUCT(tuple);

	if (attrtuple->attnum <= 0)
		ereport(ERROR,
				(errcode(ERRCODE_FEATURE_NOT_SUPPORTED),
				 errmsg("cannot alter system column \"%s\"",
						colName)));

	attrtuple->attstattarget = newtarget;

	simple_heap_update(attrelation, &tuple->t_self, tuple);

	/* keep system catalog indexes current */
	CatalogUpdateIndexes(attrelation, tuple);

	heap_freetuple(tuple);

	heap_close(attrelation, RowExclusiveLock);
}

/*
 * ALTER TABLE ALTER COLUMN SET STORAGE
 */
static void
ATExecSetStorage(Relation rel, const char *colName, Node *newValue)
{
	char	   *storagemode;
	char		newstorage;
	Relation	attrelation;
	HeapTuple	tuple;
	Form_pg_attribute attrtuple;

	Assert(IsA(newValue, String));
	storagemode = strVal(newValue);

	if (pg_strcasecmp(storagemode, "plain") == 0)
		newstorage = 'p';
	else if (pg_strcasecmp(storagemode, "external") == 0)
		newstorage = 'e';
	else if (pg_strcasecmp(storagemode, "extended") == 0)
		newstorage = 'x';
	else if (pg_strcasecmp(storagemode, "main") == 0)
		newstorage = 'm';
	else
	{
		ereport(ERROR,
				(errcode(ERRCODE_INVALID_PARAMETER_VALUE),
				 errmsg("invalid storage type \"%s\"",
						storagemode)));
		newstorage = 0;			/* keep compiler quiet */
	}

	attrelation = heap_open(AttributeRelationId, RowExclusiveLock);

	tuple = SearchSysCacheCopyAttName(RelationGetRelid(rel), colName);

	if (!HeapTupleIsValid(tuple))
		ereport(ERROR,
				(errcode(ERRCODE_UNDEFINED_COLUMN),
				 errmsg("column \"%s\" of relation \"%s\" does not exist",
						colName, RelationGetRelationName(rel))));
	attrtuple = (Form_pg_attribute) GETSTRUCT(tuple);

	if (attrtuple->attnum <= 0)
		ereport(ERROR,
				(errcode(ERRCODE_FEATURE_NOT_SUPPORTED),
				 errmsg("cannot alter system column \"%s\"",
						colName)));

	/*
	 * safety check: do not allow toasted storage modes unless column datatype
	 * is TOAST-aware.
	 */
	if (newstorage == 'p' || TypeIsToastable(attrtuple->atttypid))
		attrtuple->attstorage = newstorage;
	else
		ereport(ERROR,
				(errcode(ERRCODE_FEATURE_NOT_SUPPORTED),
				 errmsg("column data type %s can only have storage PLAIN",
						format_type_be(attrtuple->atttypid))));

	simple_heap_update(attrelation, &tuple->t_self, tuple);

	/* keep system catalog indexes current */
	CatalogUpdateIndexes(attrelation, tuple);

	heap_freetuple(tuple);

	heap_close(attrelation, RowExclusiveLock);
}

/*
 * ALTER TABLE ALTER COLUMN ENABLE/DISABLE LO
 */
static void
ATExecSetLO(Relation rel, const char *colName, bool enable)
{
	ScanKeyData	keys[2];
	Relation	repl_lo_columns,
				attrelation;
	HeapTuple	tuple,
				scantuple,
				newtuple;
	Oid			relid,
				nspid;
	int			i,
				j,
				non_dropped_colNo,
				colNo;
	SysScanDesc scan;
	Form_pg_attribute 	attrtuple;
	Form_pg_index 		pk_index_form;
	Relation 	pk_index_rel;
	TupleDesc	tupDesc;

	/*
	 * Refuse to work when replication is disabled, because we can't be
	 * sure that the pg_catalog.repl_* catalogs have been installed.
	 */
	if (!replication_enable)
		ereport(ERROR,
				(errcode(ERRCODE_FEATURE_NOT_SUPPORTED),
				 errmsg("cannot change table replication status"),
				 errdetail("Replication must be active.")));

	if (rel->rd_rel->relkind != RELKIND_RELATION)
		ereport(ERROR,
				(errcode(ERRCODE_WRONG_OBJECT_TYPE),
				 errmsg("\"%s\" is not a table",
						RelationGetRelationName(rel))));

	/* Current command alters replication state */
	current_is_tablecmd = true;

	repl_lo_columns = heap_open(ReplLoColumnsId, RowExclusiveLock);
	attrelation = heap_open(AttributeRelationId, RowExclusiveLock);

	/* find the column number by the column name */
	relid = RelationGetRelid(rel);
	nspid = RelationGetNamespace(rel);
	tupDesc = RelationGetDescr(rel);

	tuple = SearchSysCacheAttName(relid, colName);

	if (!HeapTupleIsValid(tuple))
		ereport(ERROR,
				(errcode(ERRCODE_UNDEFINED_COLUMN),
				 errmsg("column \"%s\" of relation \"%s\" does not exist",
						colName, RelationGetRelationName(rel))));

	attrtuple = (Form_pg_attribute) GETSTRUCT(tuple);

	/* The column must have oid type */
	if (attrtuple->atttypid != OIDOID)
		ereport(ERROR,
				(errcode(ERRCODE_DATATYPE_MISMATCH),
				 errmsg("cannot set large object replication for column \"%s\"",
						colName),
				 errdetail("Column is not of type Oid.")));
	
	colNo = attrtuple->attnum;
	ReleaseSysCache(tuple);

	/* get the attribute number, consider all non-dropped attributes */				
	for (i = 0, j = 0; i < colNo; i++)
	{
		if (tupDesc->attrs[i]->attisdropped)
			continue;
		j++;
	}
	non_dropped_colNo = j;

	/* Check whether the column is a part of primary key */
	pk_index_rel = PGRFindPK(rel, AccessShareLock);
	pk_index_form = pk_index_rel->rd_index;
	
	/* Traverse the list of primary key attributes */
	for (i = 0; i < pk_index_form->indnatts; i++)
	{
		if (pk_index_form->indkey.values[i] == colNo)
		{
			ereport(ERROR, 
					(errmsg("cannot set large object replication for column \"%s\"",
							colName),
					 errdetail("Column is a part of primary key.")));
		}
	}
	relation_close(pk_index_rel, AccessShareLock);

	if (!enable)
	{
		ObjectAddress	obj;

		/*
		 * The user issued a DISABLE LO.  Perform the deletion via the
		 * dependency mechanism, to be sure we don't leave the pg_depend tuple
		 * behind.  Note this also gets rid of the pg_catalog.repl_lo_columns
		 * tuple automatically, by calling StopLoReplication().
		 */
		obj.objectId = relid;
		obj.objectSubId = non_dropped_colNo;
		obj.classId = ReplLoColumnsId;

		performDeletion(&obj, DROP_RESTRICT);
	}
	else
	{
		char	   *nspname;
		char	   *relname;
		Datum		values[Natts_repl_lo_columns];
		char		nulls[Natts_repl_lo_columns];
		bool		register_dependency = false;

		relname = get_rel_name(relid);
		nspname = get_namespace_name(nspid);

		/*
		 * Create a new tuple for lo_columns -- it'll either replace an existing
		 * one, or, if there isn't one already, will be newly inserted.
		 */
		MemSet(nulls, ' ', sizeof(nulls));
		values[Anum_repl_lo_columns_relid - 1] =  ObjectIdGetDatum(relid);
		values[Anum_repl_lo_columns_namespace - 1] =
			NameGetDatum(DirectFunctionCall1(namein,
											 CStringGetDatum(nspname)));
		values[Anum_repl_lo_columns_relation - 1] =
			NameGetDatum(DirectFunctionCall1(namein,
											 CStringGetDatum(relname)));
		values[Anum_repl_lo_columns_attnum - 1] = 
										Int32GetDatum(non_dropped_colNo);
		values[Anum_repl_lo_columns_lo - 1] = BoolGetDatum(enable);

		newtuple = heap_formtuple(RelationGetDescr(repl_lo_columns),
								  values, nulls);

		/* Fetch the original tuple from lo_columns, if any */
		ScanKeyInit(&keys[0],
					Anum_repl_lo_columns_relid,
					BTEqualStrategyNumber, F_OIDEQ,
					ObjectIdGetDatum(relid));
		ScanKeyInit(&keys[1],
					Anum_repl_lo_columns_attnum,
					BTEqualStrategyNumber, F_INT4EQ,
					Int32GetDatum(non_dropped_colNo));
		scan = systable_beginscan(repl_lo_columns,
								  ReplLoColumnsRelidAttnumIndexId, true,
								  SnapshotNow, 2, keys);
		scantuple = systable_getnext(scan);

		/* Put the new tuple in, or replace an existing one */
		if (HeapTupleIsValid(scantuple))
			simple_heap_update(repl_lo_columns, &scantuple->t_self, newtuple);
		else
		{
			register_dependency = true;
			simple_heap_insert(repl_lo_columns, newtuple);
		}

		/* Register dependency on the replication status, if needed */
		if (register_dependency)
		{
			ObjectAddress	depender;
			ObjectAddress	referenced;

			depender.classId = ReplLoColumnsId;
			depender.objectId = RelationGetRelid(rel);
			depender.objectSubId = non_dropped_colNo;

			referenced.classId = RelationRelationId;
			referenced.objectId = RelationGetRelid(rel);
			referenced.objectSubId = 0;

			recordDependencyOn(&depender, &referenced, DEPENDENCY_NORMAL);
		}

		/* keep indexes current */
		CatalogUpdateIndexes(repl_lo_columns, newtuple);

		/* Clean up. */
		systable_endscan(scan);

		heap_freetuple(newtuple);
		pfree(relname);
		pfree(nspname);
	}

	/* turn off replication related alter table command indicator */
	current_is_tablecmd = false;

	heap_close(attrelation, RowExclusiveLock);
	heap_close(repl_lo_columns, RowExclusiveLock);
}

/*
 * ALTER TABLE DROP COLUMN
 *
 * DROP COLUMN cannot use the normal ALTER TABLE recursion mechanism,
 * because we have to decide at runtime whether to recurse or not depending
 * on whether attinhcount goes to zero or not.	(We can't check this in a
 * static pre-pass because it won't handle multiple inheritance situations
 * correctly.)
 */
static void
ATExecDropColumn(List **wqueue, Relation rel, const char *colName,
				 DropBehavior behavior,
				 bool recurse, bool recursing)
{
	HeapTuple	tuple;
	Form_pg_attribute targetatt;
	AttrNumber	attnum;
	List	   *children;
	ObjectAddress object;

	/* At top level, permission check was done in ATPrepCmd, else do it */
	if (recursing)
		ATSimplePermissions(rel, false);

	/*
	 * get the number of the attribute
	 */
	tuple = SearchSysCacheAttName(RelationGetRelid(rel), colName);
	if (!HeapTupleIsValid(tuple))
		ereport(ERROR,
				(errcode(ERRCODE_UNDEFINED_COLUMN),
				 errmsg("column \"%s\" of relation \"%s\" does not exist",
						colName, RelationGetRelationName(rel))));
	targetatt = (Form_pg_attribute) GETSTRUCT(tuple);

	attnum = targetatt->attnum;

	/* Can't drop a system attribute, except OID */
	if (attnum <= 0 && attnum != ObjectIdAttributeNumber)
		ereport(ERROR,
				(errcode(ERRCODE_FEATURE_NOT_SUPPORTED),
				 errmsg("cannot drop system column \"%s\"",
						colName)));

	/* Don't drop inherited columns */
	if (targetatt->attinhcount > 0 && !recursing)
		ereport(ERROR,
				(errcode(ERRCODE_INVALID_TABLE_DEFINITION),
				 errmsg("cannot drop inherited column \"%s\"",
						colName)));

	ReleaseSysCache(tuple);

	/*
	 * Propagate to children as appropriate.  Unlike most other ALTER
	 * routines, we have to do this one level of recursion at a time; we can't
	 * use find_all_inheritors to do it in one pass.
	 */
	children = find_inheritance_children(RelationGetRelid(rel),
										 AccessExclusiveLock);

	if (children)
	{
		Relation	attr_rel;
		ListCell   *child;

		attr_rel = heap_open(AttributeRelationId, RowExclusiveLock);
		foreach(child, children)
		{
			Oid			childrelid = lfirst_oid(child);
			Relation	childrel;
			Form_pg_attribute childatt;

			/* find_inheritance_children already got lock */
			childrel = heap_open(childrelid, NoLock);
			CheckTableNotInUse(childrel, "ALTER TABLE");

			tuple = SearchSysCacheCopyAttName(childrelid, colName);
			if (!HeapTupleIsValid(tuple))		/* shouldn't happen */
				elog(ERROR, "cache lookup failed for attribute \"%s\" of relation %u",
					 colName, childrelid);
			childatt = (Form_pg_attribute) GETSTRUCT(tuple);

			if (childatt->attinhcount <= 0)		/* shouldn't happen */
				elog(ERROR, "relation %u has non-inherited attribute \"%s\"",
					 childrelid, colName);

			if (recurse)
			{
				/*
				 * If the child column has other definition sources, just
				 * decrement its inheritance count; if not, recurse to delete
				 * it.
				 */
				if (childatt->attinhcount == 1 && !childatt->attislocal)
				{
					/* Time to delete this child column, too */
					ATExecDropColumn(wqueue, childrel, colName,
									 behavior, true, true);
				}
				else
				{
					/* Child column must survive my deletion */
					childatt->attinhcount--;

					simple_heap_update(attr_rel, &tuple->t_self, tuple);

					/* keep the system catalog indexes current */
					CatalogUpdateIndexes(attr_rel, tuple);

					/* Make update visible */
					CommandCounterIncrement();
				}
			}
			else
			{
				/*
				 * If we were told to drop ONLY in this table (no recursion),
				 * we need to mark the inheritors' attributes as locally
				 * defined rather than inherited.
				 */
				childatt->attinhcount--;
				childatt->attislocal = true;

				simple_heap_update(attr_rel, &tuple->t_self, tuple);

				/* keep the system catalog indexes current */
				CatalogUpdateIndexes(attr_rel, tuple);

				/* Make update visible */
				CommandCounterIncrement();
			}

			heap_freetuple(tuple);

			heap_close(childrel, NoLock);
		}
		heap_close(attr_rel, RowExclusiveLock);
	}

	/*
	 * Perform the actual column deletion
	 */
	object.classId = RelationRelationId;
	object.objectId = RelationGetRelid(rel);
	object.objectSubId = attnum;

	performDeletion(&object, behavior);

	/*
	 * If we dropped the OID column, must adjust pg_class.relhasoids and tell
	 * Phase 3 to physically get rid of the column.
	 */
	if (attnum == ObjectIdAttributeNumber)
	{
		Relation	class_rel;
		Form_pg_class tuple_class;
		AlteredTableInfo *tab;

		class_rel = heap_open(RelationRelationId, RowExclusiveLock);

		tuple = SearchSysCacheCopy(RELOID,
								   ObjectIdGetDatum(RelationGetRelid(rel)),
								   0, 0, 0);
		if (!HeapTupleIsValid(tuple))
			elog(ERROR, "cache lookup failed for relation %u",
				 RelationGetRelid(rel));
		tuple_class = (Form_pg_class) GETSTRUCT(tuple);

		tuple_class->relhasoids = false;
		simple_heap_update(class_rel, &tuple->t_self, tuple);

		/* Keep the catalog indexes up to date */
		CatalogUpdateIndexes(class_rel, tuple);

		heap_close(class_rel, RowExclusiveLock);

		/* Find or create work queue entry for this table */
		tab = ATGetQueueEntry(wqueue, rel);

		/* Tell Phase 3 to physically remove the OID column */
		tab->new_changeoids = true;
	}
}

/*
 * ALTER TABLE ADD INDEX
 *
 * There is no such command in the grammar, but parse_utilcmd.c converts
 * UNIQUE and PRIMARY KEY constraints into AT_AddIndex subcommands.  This lets
 * us schedule creation of the index at the appropriate time during ALTER.
 */
static void
ATExecAddIndex(AlteredTableInfo *tab, Relation rel,
			   IndexStmt *stmt, bool is_rebuild)
{
	bool		check_rights;
	bool		skip_build;
	bool		quiet;

	Assert(IsA(stmt, IndexStmt));

	/* suppress schema rights check when rebuilding existing index */
	check_rights = !is_rebuild;
	/* skip index build if phase 3 will have to rewrite table anyway */
	skip_build = (tab->newvals != NIL);
	/* suppress notices when rebuilding existing index */
	quiet = is_rebuild;

	/* The IndexStmt has already been through transformIndexStmt */

	DefineIndex(stmt->relation, /* relation */
				stmt->idxname,	/* index name */
				InvalidOid,		/* no predefined OID */
				stmt->accessMethod,		/* am name */
				stmt->tableSpace,
				stmt->indexParams,		/* parameters */
				(Expr *) stmt->whereClause,
				stmt->options,
				stmt->unique,
				stmt->primary,
				stmt->isconstraint,
				true,			/* is_alter_table */
				check_rights,
				skip_build,
				quiet,
				false);
}

/*
 * ALTER TABLE ADD CONSTRAINT
 */
static void
ATExecAddConstraint(List **wqueue, AlteredTableInfo *tab, Relation rel,
					Node *newConstraint, bool recurse)
{
	switch (nodeTag(newConstraint))
	{
		case T_Constraint:
			{
				Constraint *constr = (Constraint *) newConstraint;

				/*
				 * Currently, we only expect to see CONSTR_CHECK nodes
				 * arriving here (see the preprocessing done in
				 * parse_utilcmd.c).  Use a switch anyway to make it easier to
				 * add more code later.
				 */
				switch (constr->contype)
				{
					case CONSTR_CHECK:
						ATAddCheckConstraint(wqueue, tab, rel,
											 constr, recurse, false);
						break;
					default:
						elog(ERROR, "unrecognized constraint type: %d",
							 (int) constr->contype);
				}
				break;
			}
		case T_FkConstraint:
			{
				FkConstraint *fkconstraint = (FkConstraint *) newConstraint;

				/*
				 * Note that we currently never recurse for FK constraints, so
				 * the "recurse" flag is silently ignored.
				 *
				 * Assign or validate constraint name
				 */
				if (fkconstraint->constr_name)
				{
					if (ConstraintNameIsUsed(CONSTRAINT_RELATION,
											 RelationGetRelid(rel),
											 RelationGetNamespace(rel),
											 fkconstraint->constr_name))
						ereport(ERROR,
								(errcode(ERRCODE_DUPLICATE_OBJECT),
								 errmsg("constraint \"%s\" for relation \"%s\" already exists",
										fkconstraint->constr_name,
										RelationGetRelationName(rel))));
				}
				else
					fkconstraint->constr_name =
						ChooseConstraintName(RelationGetRelationName(rel),
									strVal(linitial(fkconstraint->fk_attrs)),
											 "fkey",
											 RelationGetNamespace(rel),
											 NIL);

				ATAddForeignKeyConstraint(tab, rel, fkconstraint);

				break;
			}
		default:
			elog(ERROR, "unrecognized node type: %d",
				 (int) nodeTag(newConstraint));
	}
}

/*
 * Add a check constraint to a single table and its children
 *
 * Subroutine for ATExecAddConstraint.
 *
 * We must recurse to child tables during execution, rather than using
 * ALTER TABLE's normal prep-time recursion.  The reason is that all the
 * constraints *must* be given the same name, else they won't be seen as
 * related later.  If the user didn't explicitly specify a name, then
 * AddRelationNewConstraints would normally assign different names to the
 * child constraints.  To fix that, we must capture the name assigned at
 * the parent table and pass that down.
 */
static void
ATAddCheckConstraint(List **wqueue, AlteredTableInfo *tab, Relation rel,
					 Constraint *constr, bool recurse, bool recursing)
{
	List	   *newcons;
	ListCell   *lcon;
	List	   *children;
	ListCell   *child;

	/* At top level, permission check was done in ATPrepCmd, else do it */
	if (recursing)
		ATSimplePermissions(rel, false);

	/*
	 * Call AddRelationNewConstraints to do the work, making sure it works on
	 * a copy of the Constraint so transformExpr can't modify the original. It
	 * returns a list of cooked constraints.
	 *
	 * If the constraint ends up getting merged with a pre-existing one, it's
	 * omitted from the returned list, which is what we want: we do not need
	 * to do any validation work.  That can only happen at child tables,
	 * though, since we disallow merging at the top level.
	 */
	newcons = AddRelationNewConstraints(rel, NIL,
										list_make1(copyObject(constr)),
										recursing, !recursing);

	/* Add each constraint to Phase 3's queue */
	foreach(lcon, newcons)
	{
		CookedConstraint *ccon = (CookedConstraint *) lfirst(lcon);
		NewConstraint *newcon;

		newcon = (NewConstraint *) palloc0(sizeof(NewConstraint));
		newcon->name = ccon->name;
		newcon->contype = ccon->contype;
		/* ExecQual wants implicit-AND format */
		newcon->qual = (Node *) make_ands_implicit((Expr *) ccon->expr);

		tab->constraints = lappend(tab->constraints, newcon);

		/* Save the actually assigned name if it was defaulted */
		if (constr->name == NULL)
			constr->name = ccon->name;
	}

	/* At this point we must have a locked-down name to use */
	Assert(constr->name != NULL);

	/* Advance command counter in case same table is visited multiple times */
	CommandCounterIncrement();

	/*
	 * Propagate to children as appropriate.  Unlike most other ALTER
	 * routines, we have to do this one level of recursion at a time; we can't
	 * use find_all_inheritors to do it in one pass.
	 */
	children = find_inheritance_children(RelationGetRelid(rel),
										 AccessExclusiveLock);

	/*
	 * If we are told not to recurse, there had better not be any child
	 * tables; else the addition would put them out of step.
	 */
	if (children && !recurse)
		ereport(ERROR,
				(errcode(ERRCODE_INVALID_TABLE_DEFINITION),
				 errmsg("constraint must be added to child tables too")));

	foreach(child, children)
	{
		Oid			childrelid = lfirst_oid(child);
		Relation	childrel;
		AlteredTableInfo *childtab;

		/* find_inheritance_children already got lock */
		childrel = heap_open(childrelid, NoLock);
		CheckTableNotInUse(childrel, "ALTER TABLE");

		/* Find or create work queue entry for this table */
		childtab = ATGetQueueEntry(wqueue, childrel);

		/* Recurse to child */
		ATAddCheckConstraint(wqueue, childtab, childrel,
							 constr, recurse, true);

		heap_close(childrel, NoLock);
	}
}

/*
 * Add a foreign-key constraint to a single table
 *
 * Subroutine for ATExecAddConstraint.	Must already hold exclusive
 * lock on the rel, and have done appropriate validity checks for it.
 * We do permissions checks here, however.
 */
static void
ATAddForeignKeyConstraint(AlteredTableInfo *tab, Relation rel,
						  FkConstraint *fkconstraint)
{
	Relation	pkrel;
	int16		pkattnum[INDEX_MAX_KEYS];
	int16		fkattnum[INDEX_MAX_KEYS];
	Oid			pktypoid[INDEX_MAX_KEYS];
	Oid			fktypoid[INDEX_MAX_KEYS];
	Oid			opclasses[INDEX_MAX_KEYS];
	Oid			pfeqoperators[INDEX_MAX_KEYS];
	Oid			ppeqoperators[INDEX_MAX_KEYS];
	Oid			ffeqoperators[INDEX_MAX_KEYS];
	int			i;
	int			numfks,
				numpks;
	Oid			indexOid;
	Oid			constrOid;

	/*
	 * Grab an exclusive lock on the pk table, so that someone doesn't delete
	 * rows out from under us. (Although a lesser lock would do for that
	 * purpose, we'll need exclusive lock anyway to add triggers to the pk
	 * table; trying to start with a lesser lock will just create a risk of
	 * deadlock.)
	 */
	pkrel = heap_openrv(fkconstraint->pktable, AccessExclusiveLock);

	/*
	 * Validity checks (permission checks wait till we have the column
	 * numbers)
	 */
	if (pkrel->rd_rel->relkind != RELKIND_RELATION)
		ereport(ERROR,
				(errcode(ERRCODE_WRONG_OBJECT_TYPE),
				 errmsg("referenced relation \"%s\" is not a table",
						RelationGetRelationName(pkrel))));

	if (!allowSystemTableMods && IsSystemRelation(pkrel))
		ereport(ERROR,
				(errcode(ERRCODE_INSUFFICIENT_PRIVILEGE),
				 errmsg("permission denied: \"%s\" is a system catalog",
						RelationGetRelationName(pkrel))));

	/*
	 * Disallow reference from permanent table to temp table or vice versa.
	 * (The ban on perm->temp is for fairly obvious reasons.  The ban on
	 * temp->perm is because other backends might need to run the RI triggers
	 * on the perm table, but they can't reliably see tuples the owning
	 * backend has created in the temp table, because non-shared buffers are
	 * used for temp tables.)
	 */
	if (pkrel->rd_istemp)
	{
		if (!rel->rd_istemp)
			ereport(ERROR,
					(errcode(ERRCODE_INVALID_TABLE_DEFINITION),
					 errmsg("cannot reference temporary table from permanent table constraint")));
	}
	else
	{
		if (rel->rd_istemp)
			ereport(ERROR,
					(errcode(ERRCODE_INVALID_TABLE_DEFINITION),
					 errmsg("cannot reference permanent table from temporary table constraint")));
	}

	/*
	 * Look up the referencing attributes to make sure they exist, and record
	 * their attnums and type OIDs.
	 */
	MemSet(pkattnum, 0, sizeof(pkattnum));
	MemSet(fkattnum, 0, sizeof(fkattnum));
	MemSet(pktypoid, 0, sizeof(pktypoid));
	MemSet(fktypoid, 0, sizeof(fktypoid));
	MemSet(opclasses, 0, sizeof(opclasses));
	MemSet(pfeqoperators, 0, sizeof(pfeqoperators));
	MemSet(ppeqoperators, 0, sizeof(ppeqoperators));
	MemSet(ffeqoperators, 0, sizeof(ffeqoperators));

	numfks = transformColumnNameList(RelationGetRelid(rel),
									 fkconstraint->fk_attrs,
									 fkattnum, fktypoid);

	/*
	 * If the attribute list for the referenced table was omitted, lookup the
	 * definition of the primary key and use it.  Otherwise, validate the
	 * supplied attribute list.  In either case, discover the index OID and
	 * index opclasses, and the attnums and type OIDs of the attributes.
	 */
	if (fkconstraint->pk_attrs == NIL)
	{
		numpks = transformFkeyGetPrimaryKey(pkrel, &indexOid,
											&fkconstraint->pk_attrs,
											pkattnum, pktypoid,
											opclasses);
	}
	else
	{
		numpks = transformColumnNameList(RelationGetRelid(pkrel),
										 fkconstraint->pk_attrs,
										 pkattnum, pktypoid);
		/* Look for an index matching the column list */
		indexOid = transformFkeyCheckAttrs(pkrel, numpks, pkattnum,
										   opclasses);
	}

	/*
	 * Now we can check permissions.
	 */
	checkFkeyPermissions(pkrel, pkattnum, numpks);
	checkFkeyPermissions(rel, fkattnum, numfks);

	/*
	 * Look up the equality operators to use in the constraint.
	 *
	 * Note that we have to be careful about the difference between the actual
	 * PK column type and the opclass' declared input type, which might be
	 * only binary-compatible with it.	The declared opcintype is the right
	 * thing to probe pg_amop with.
	 */
	if (numfks != numpks)
		ereport(ERROR,
				(errcode(ERRCODE_INVALID_FOREIGN_KEY),
				 errmsg("number of referencing and referenced columns for foreign key disagree")));

	for (i = 0; i < numpks; i++)
	{
		Oid			pktype = pktypoid[i];
		Oid			fktype = fktypoid[i];
		Oid			fktyped;
		HeapTuple	cla_ht;
		Form_pg_opclass cla_tup;
		Oid			amid;
		Oid			opfamily;
		Oid			opcintype;
		Oid			pfeqop;
		Oid			ppeqop;
		Oid			ffeqop;
		int16		eqstrategy;

		/* We need several fields out of the pg_opclass entry */
		cla_ht = SearchSysCache(CLAOID,
								ObjectIdGetDatum(opclasses[i]),
								0, 0, 0);
		if (!HeapTupleIsValid(cla_ht))
			elog(ERROR, "cache lookup failed for opclass %u", opclasses[i]);
		cla_tup = (Form_pg_opclass) GETSTRUCT(cla_ht);
		amid = cla_tup->opcmethod;
		opfamily = cla_tup->opcfamily;
		opcintype = cla_tup->opcintype;
		ReleaseSysCache(cla_ht);

		/*
		 * Check it's a btree; currently this can never fail since no other
		 * index AMs support unique indexes.  If we ever did have other types
		 * of unique indexes, we'd need a way to determine which operator
		 * strategy number is equality.  (Is it reasonable to insist that
		 * every such index AM use btree's number for equality?)
		 */
		if (amid != BTREE_AM_OID)
			elog(ERROR, "only b-tree indexes are supported for foreign keys");
		eqstrategy = BTEqualStrategyNumber;

		/*
		 * There had better be a primary equality operator for the index.
		 * We'll use it for PK = PK comparisons.
		 */
		ppeqop = get_opfamily_member(opfamily, opcintype, opcintype,
									 eqstrategy);

		if (!OidIsValid(ppeqop))
			elog(ERROR, "missing operator %d(%u,%u) in opfamily %u",
				 eqstrategy, opcintype, opcintype, opfamily);

		/*
		 * Are there equality operators that take exactly the FK type? Assume
		 * we should look through any domain here.
		 */
		fktyped = getBaseType(fktype);

		pfeqop = get_opfamily_member(opfamily, opcintype, fktyped,
									 eqstrategy);
		if (OidIsValid(pfeqop))
			ffeqop = get_opfamily_member(opfamily, fktyped, fktyped,
										 eqstrategy);
		else
			ffeqop = InvalidOid;	/* keep compiler quiet */

		if (!(OidIsValid(pfeqop) && OidIsValid(ffeqop)))
		{
			/*
			 * Otherwise, look for an implicit cast from the FK type to the
			 * opcintype, and if found, use the primary equality operator.
			 * This is a bit tricky because opcintype might be a polymorphic
			 * type such as ANYARRAY or ANYENUM; so what we have to test is
			 * whether the two actual column types can be concurrently cast to
			 * that type.  (Otherwise, we'd fail to reject combinations such
			 * as int[] and point[].)
			 */
			Oid			input_typeids[2];
			Oid			target_typeids[2];

			input_typeids[0] = pktype;
			input_typeids[1] = fktype;
			target_typeids[0] = opcintype;
			target_typeids[1] = opcintype;
			if (can_coerce_type(2, input_typeids, target_typeids,
								COERCION_IMPLICIT))
				pfeqop = ffeqop = ppeqop;
		}

		if (!(OidIsValid(pfeqop) && OidIsValid(ffeqop)))
			ereport(ERROR,
					(errcode(ERRCODE_DATATYPE_MISMATCH),
					 errmsg("foreign key constraint \"%s\" "
							"cannot be implemented",
							fkconstraint->constr_name),
					 errdetail("Key columns \"%s\" and \"%s\" "
							   "are of incompatible types: %s and %s.",
							   strVal(list_nth(fkconstraint->fk_attrs, i)),
							   strVal(list_nth(fkconstraint->pk_attrs, i)),
							   format_type_be(fktype),
							   format_type_be(pktype))));

		pfeqoperators[i] = pfeqop;
		ppeqoperators[i] = ppeqop;
		ffeqoperators[i] = ffeqop;
	}

	/*
	 * Record the FK constraint in pg_constraint.
	 */
	constrOid = CreateConstraintEntry(fkconstraint->constr_name,
									  RelationGetNamespace(rel),
									  CONSTRAINT_FOREIGN,
									  fkconstraint->deferrable,
									  fkconstraint->initdeferred,
									  RelationGetRelid(rel),
									  fkattnum,
									  numfks,
									  InvalidOid,		/* not a domain
														 * constraint */
									  RelationGetRelid(pkrel),
									  pkattnum,
									  pfeqoperators,
									  ppeqoperators,
									  ffeqoperators,
									  numpks,
									  fkconstraint->fk_upd_action,
									  fkconstraint->fk_del_action,
									  fkconstraint->fk_matchtype,
									  indexOid,
									  NULL,		/* no check constraint */
									  NULL,
									  NULL,
									  true,		/* islocal */
									  0);		/* inhcount */

	/*
	 * Create the triggers that will enforce the constraint.
	 */
	createForeignKeyTriggers(rel, fkconstraint, constrOid);

	/*
	 * Tell Phase 3 to check that the constraint is satisfied by existing rows
	 * (we can skip this during table creation).
	 */
	if (!fkconstraint->skip_validation)
	{
		NewConstraint *newcon;

		newcon = (NewConstraint *) palloc0(sizeof(NewConstraint));
		newcon->name = fkconstraint->constr_name;
		newcon->contype = CONSTR_FOREIGN;
		newcon->refrelid = RelationGetRelid(pkrel);
		newcon->conid = constrOid;
		newcon->qual = (Node *) fkconstraint;

		tab->constraints = lappend(tab->constraints, newcon);
	}

	/*
	 * Close pk table, but keep lock until we've committed.
	 */
	heap_close(pkrel, NoLock);
}


/*
 * transformColumnNameList - transform list of column names
 *
 * Lookup each name and return its attnum and type OID
 */
static int
transformColumnNameList(Oid relId, List *colList,
						int16 *attnums, Oid *atttypids)
{
	ListCell   *l;
	int			attnum;

	attnum = 0;
	foreach(l, colList)
	{
		char	   *attname = strVal(lfirst(l));
		HeapTuple	atttuple;

		atttuple = SearchSysCacheAttName(relId, attname);
		if (!HeapTupleIsValid(atttuple))
			ereport(ERROR,
					(errcode(ERRCODE_UNDEFINED_COLUMN),
					 errmsg("column \"%s\" referenced in foreign key constraint does not exist",
							attname)));
		if (attnum >= INDEX_MAX_KEYS)
			ereport(ERROR,
					(errcode(ERRCODE_TOO_MANY_COLUMNS),
					 errmsg("cannot have more than %d keys in a foreign key",
							INDEX_MAX_KEYS)));
		attnums[attnum] = ((Form_pg_attribute) GETSTRUCT(atttuple))->attnum;
		atttypids[attnum] = ((Form_pg_attribute) GETSTRUCT(atttuple))->atttypid;
		ReleaseSysCache(atttuple);
		attnum++;
	}

	return attnum;
}

/*
 * transformFkeyGetPrimaryKey -
 *
 *	Look up the names, attnums, and types of the primary key attributes
 *	for the pkrel.	Also return the index OID and index opclasses of the
 *	index supporting the primary key.
 *
 *	All parameters except pkrel are output parameters.	Also, the function
 *	return value is the number of attributes in the primary key.
 *
 *	Used when the column list in the REFERENCES specification is omitted.
 */
static int
transformFkeyGetPrimaryKey(Relation pkrel, Oid *indexOid,
						   List **attnamelist,
						   int16 *attnums, Oid *atttypids,
						   Oid *opclasses)
{
	List	   *indexoidlist;
	ListCell   *indexoidscan;
	HeapTuple	indexTuple = NULL;
	Form_pg_index indexStruct = NULL;
	Datum		indclassDatum;
	bool		isnull;
	oidvector  *indclass;
	int			i;

	/*
	 * Get the list of index OIDs for the table from the relcache, and look up
	 * each one in the pg_index syscache until we find one marked primary key
	 * (hopefully there isn't more than one such).
	 */
	*indexOid = InvalidOid;

	indexoidlist = RelationGetIndexList(pkrel);

	foreach(indexoidscan, indexoidlist)
	{
		Oid			indexoid = lfirst_oid(indexoidscan);

		indexTuple = SearchSysCache(INDEXRELID,
									ObjectIdGetDatum(indexoid),
									0, 0, 0);
		if (!HeapTupleIsValid(indexTuple))
			elog(ERROR, "cache lookup failed for index %u", indexoid);
		indexStruct = (Form_pg_index) GETSTRUCT(indexTuple);
		if (indexStruct->indisprimary)
		{
			*indexOid = indexoid;
			break;
		}
		ReleaseSysCache(indexTuple);
	}

	list_free(indexoidlist);

	/*
	 * Check that we found it
	 */
	if (!OidIsValid(*indexOid))
		ereport(ERROR,
				(errcode(ERRCODE_UNDEFINED_OBJECT),
				 errmsg("there is no primary key for referenced table \"%s\"",
						RelationGetRelationName(pkrel))));

	/* Must get indclass the hard way */
	indclassDatum = SysCacheGetAttr(INDEXRELID, indexTuple,
									Anum_pg_index_indclass, &isnull);
	Assert(!isnull);
	indclass = (oidvector *) DatumGetPointer(indclassDatum);

	/*
	 * Now build the list of PK attributes from the indkey definition (we
	 * assume a primary key cannot have expressional elements)
	 */
	*attnamelist = NIL;
	for (i = 0; i < indexStruct->indnatts; i++)
	{
		int			pkattno = indexStruct->indkey.values[i];

		attnums[i] = pkattno;
		atttypids[i] = attnumTypeId(pkrel, pkattno);
		opclasses[i] = indclass->values[i];
		*attnamelist = lappend(*attnamelist,
			   makeString(pstrdup(NameStr(*attnumAttName(pkrel, pkattno)))));
	}

	ReleaseSysCache(indexTuple);

	return i;
}

/*
 * transformFkeyCheckAttrs -
 *
 *	Make sure that the attributes of a referenced table belong to a unique
 *	(or primary key) constraint.  Return the OID of the index supporting
 *	the constraint, as well as the opclasses associated with the index
 *	columns.
 */
static Oid
transformFkeyCheckAttrs(Relation pkrel,
						int numattrs, int16 *attnums,
						Oid *opclasses) /* output parameter */
{
	Oid			indexoid = InvalidOid;
	bool		found = false;
	List	   *indexoidlist;
	ListCell   *indexoidscan;

	/*
	 * Get the list of index OIDs for the table from the relcache, and look up
	 * each one in the pg_index syscache, and match unique indexes to the list
	 * of attnums we are given.
	 */
	indexoidlist = RelationGetIndexList(pkrel);

	foreach(indexoidscan, indexoidlist)
	{
		HeapTuple	indexTuple;
		Form_pg_index indexStruct;
		int			i,
					j;

		indexoid = lfirst_oid(indexoidscan);
		indexTuple = SearchSysCache(INDEXRELID,
									ObjectIdGetDatum(indexoid),
									0, 0, 0);
		if (!HeapTupleIsValid(indexTuple))
			elog(ERROR, "cache lookup failed for index %u", indexoid);
		indexStruct = (Form_pg_index) GETSTRUCT(indexTuple);

		/*
		 * Must have the right number of columns; must be unique and not a
		 * partial index; forget it if there are any expressions, too
		 */
		if (indexStruct->indnatts == numattrs &&
			indexStruct->indisunique &&
			heap_attisnull(indexTuple, Anum_pg_index_indpred) &&
			heap_attisnull(indexTuple, Anum_pg_index_indexprs))
		{
			/* Must get indclass the hard way */
			Datum		indclassDatum;
			bool		isnull;
			oidvector  *indclass;

			indclassDatum = SysCacheGetAttr(INDEXRELID, indexTuple,
											Anum_pg_index_indclass, &isnull);
			Assert(!isnull);
			indclass = (oidvector *) DatumGetPointer(indclassDatum);

			/*
			 * The given attnum list may match the index columns in any order.
			 * Check that each list is a subset of the other.
			 */
			for (i = 0; i < numattrs; i++)
			{
				found = false;
				for (j = 0; j < numattrs; j++)
				{
					if (attnums[i] == indexStruct->indkey.values[j])
					{
						found = true;
						break;
					}
				}
				if (!found)
					break;
			}
			if (found)
			{
				for (i = 0; i < numattrs; i++)
				{
					found = false;
					for (j = 0; j < numattrs; j++)
					{
						if (attnums[j] == indexStruct->indkey.values[i])
						{
							opclasses[j] = indclass->values[i];
							found = true;
							break;
						}
					}
					if (!found)
						break;
				}
			}
		}
		ReleaseSysCache(indexTuple);
		if (found)
			break;
	}

	if (!found)
		ereport(ERROR,
				(errcode(ERRCODE_INVALID_FOREIGN_KEY),
				 errmsg("there is no unique constraint matching given keys for referenced table \"%s\"",
						RelationGetRelationName(pkrel))));

	list_free(indexoidlist);

	return indexoid;
}

/* Permissions checks for ADD FOREIGN KEY */
static void
checkFkeyPermissions(Relation rel, int16 *attnums, int natts)
{
	Oid			roleid = GetUserId();
	AclResult	aclresult;
	int			i;

	/* Okay if we have relation-level REFERENCES permission */
	aclresult = pg_class_aclcheck(RelationGetRelid(rel), roleid,
								  ACL_REFERENCES);
	if (aclresult == ACLCHECK_OK)
		return;
	/* Else we must have REFERENCES on each column */
	for (i = 0; i < natts; i++)
	{
		aclresult = pg_attribute_aclcheck(RelationGetRelid(rel), attnums[i],
										  roleid, ACL_REFERENCES);
		if (aclresult != ACLCHECK_OK)
			aclcheck_error(aclresult, ACL_KIND_CLASS,
						   RelationGetRelationName(rel));
	}
}

/*
 * Scan the existing rows in a table to verify they meet a proposed FK
 * constraint.
 *
 * Caller must have opened and locked both relations.
 */
static void
validateForeignKeyConstraint(FkConstraint *fkconstraint,
							 Relation rel,
							 Relation pkrel,
							 Oid constraintOid)
{
	HeapScanDesc scan;
	HeapTuple	tuple;
	Trigger		trig;

	/*
	 * Build a trigger call structure; we'll need it either way.
	 */
	MemSet(&trig, 0, sizeof(trig));
	trig.tgoid = InvalidOid;
	trig.tgname = fkconstraint->constr_name;
	trig.tgenabled = TRIGGER_FIRES_ON_ORIGIN;
	trig.tgisconstraint = TRUE;
	trig.tgconstrrelid = RelationGetRelid(pkrel);
	trig.tgconstraint = constraintOid;
	trig.tgdeferrable = FALSE;
	trig.tginitdeferred = FALSE;
	/* we needn't fill in tgargs */

	/*
	 * See if we can do it with a single LEFT JOIN query.  A FALSE result
	 * indicates we must proceed with the fire-the-trigger method.
	 */
	if (RI_Initial_Check(&trig, rel, pkrel))
		return;

	/*
	 * Scan through each tuple, calling RI_FKey_check_ins (insert trigger) as
	 * if that tuple had just been inserted.  If any of those fail, it should
	 * ereport(ERROR) and that's that.
	 */
	scan = heap_beginscan(rel, SnapshotNow, 0, NULL);

	while ((tuple = heap_getnext(scan, ForwardScanDirection)) != NULL)
	{
		FunctionCallInfoData fcinfo;
		TriggerData trigdata;

		/*
		 * Make a call to the trigger function
		 *
		 * No parameters are passed, but we do set a context
		 */
		MemSet(&fcinfo, 0, sizeof(fcinfo));

		/*
		 * We assume RI_FKey_check_ins won't look at flinfo...
		 */
		trigdata.type = T_TriggerData;
		trigdata.tg_event = TRIGGER_EVENT_INSERT | TRIGGER_EVENT_ROW;
		trigdata.tg_relation = rel;
		trigdata.tg_trigtuple = tuple;
		trigdata.tg_newtuple = NULL;
		trigdata.tg_trigger = &trig;
		trigdata.tg_trigtuplebuf = scan->rs_cbuf;
		trigdata.tg_newtuplebuf = InvalidBuffer;

		fcinfo.context = (Node *) &trigdata;

		RI_FKey_check_ins(&fcinfo);
	}

	heap_endscan(scan);
}

static void
CreateFKCheckTrigger(RangeVar *myRel, FkConstraint *fkconstraint,
					 Oid constraintOid, bool on_insert)
{
	CreateTrigStmt *fk_trigger;

	fk_trigger = makeNode(CreateTrigStmt);
	fk_trigger->trigname = fkconstraint->constr_name;
	fk_trigger->relation = myRel;
	fk_trigger->before = false;
	fk_trigger->row = true;

	/* Either ON INSERT or ON UPDATE */
	if (on_insert)
	{
		fk_trigger->funcname = SystemFuncName("RI_FKey_check_ins");
		fk_trigger->events = TRIGGER_TYPE_INSERT;
	}
	else
	{
		fk_trigger->funcname = SystemFuncName("RI_FKey_check_upd");
		fk_trigger->events = TRIGGER_TYPE_UPDATE;
	}

	fk_trigger->isconstraint = true;
	fk_trigger->deferrable = fkconstraint->deferrable;
	fk_trigger->initdeferred = fkconstraint->initdeferred;
	fk_trigger->constrrel = fkconstraint->pktable;
	fk_trigger->args = NIL;

	(void) CreateTrigger(fk_trigger, constraintOid, false);

	/* Make changes-so-far visible */
	CommandCounterIncrement();
}

/*
 * Create the triggers that implement an FK constraint.
 */
static void
createForeignKeyTriggers(Relation rel, FkConstraint *fkconstraint,
						 Oid constraintOid)
{
	RangeVar   *myRel;
	CreateTrigStmt *fk_trigger;

	/*
	 * Reconstruct a RangeVar for my relation (not passed in, unfortunately).
	 */
	myRel = makeRangeVar(get_namespace_name(RelationGetNamespace(rel)),
						 pstrdup(RelationGetRelationName(rel)),
						 -1);

	/* Make changes-so-far visible */
	CommandCounterIncrement();

	/*
	 * Build and execute a CREATE CONSTRAINT TRIGGER statement for the CHECK
	 * action for both INSERTs and UPDATEs on the referencing table.
	 */
	CreateFKCheckTrigger(myRel, fkconstraint, constraintOid, true);
	CreateFKCheckTrigger(myRel, fkconstraint, constraintOid, false);

	/*
	 * Build and execute a CREATE CONSTRAINT TRIGGER statement for the ON
	 * DELETE action on the referenced table.
	 */
	fk_trigger = makeNode(CreateTrigStmt);
	fk_trigger->trigname = fkconstraint->constr_name;
	fk_trigger->relation = fkconstraint->pktable;
	fk_trigger->before = false;
	fk_trigger->row = true;
	fk_trigger->events = TRIGGER_TYPE_DELETE;
	fk_trigger->isconstraint = true;
	fk_trigger->constrrel = myRel;
	switch (fkconstraint->fk_del_action)
	{
		case FKCONSTR_ACTION_NOACTION:
			fk_trigger->deferrable = fkconstraint->deferrable;
			fk_trigger->initdeferred = fkconstraint->initdeferred;
			fk_trigger->funcname = SystemFuncName("RI_FKey_noaction_del");
			break;
		case FKCONSTR_ACTION_RESTRICT:
			fk_trigger->deferrable = false;
			fk_trigger->initdeferred = false;
			fk_trigger->funcname = SystemFuncName("RI_FKey_restrict_del");
			break;
		case FKCONSTR_ACTION_CASCADE:
			fk_trigger->deferrable = false;
			fk_trigger->initdeferred = false;
			fk_trigger->funcname = SystemFuncName("RI_FKey_cascade_del");
			break;
		case FKCONSTR_ACTION_SETNULL:
			fk_trigger->deferrable = false;
			fk_trigger->initdeferred = false;
			fk_trigger->funcname = SystemFuncName("RI_FKey_setnull_del");
			break;
		case FKCONSTR_ACTION_SETDEFAULT:
			fk_trigger->deferrable = false;
			fk_trigger->initdeferred = false;
			fk_trigger->funcname = SystemFuncName("RI_FKey_setdefault_del");
			break;
		default:
			elog(ERROR, "unrecognized FK action type: %d",
				 (int) fkconstraint->fk_del_action);
			break;
	}
	fk_trigger->args = NIL;

	(void) CreateTrigger(fk_trigger, constraintOid, false);

	/* Make changes-so-far visible */
	CommandCounterIncrement();

	/*
	 * Build and execute a CREATE CONSTRAINT TRIGGER statement for the ON
	 * UPDATE action on the referenced table.
	 */
	fk_trigger = makeNode(CreateTrigStmt);
	fk_trigger->trigname = fkconstraint->constr_name;
	fk_trigger->relation = fkconstraint->pktable;
	fk_trigger->before = false;
	fk_trigger->row = true;
	fk_trigger->events = TRIGGER_TYPE_UPDATE;
	fk_trigger->isconstraint = true;
	fk_trigger->constrrel = myRel;
	switch (fkconstraint->fk_upd_action)
	{
		case FKCONSTR_ACTION_NOACTION:
			fk_trigger->deferrable = fkconstraint->deferrable;
			fk_trigger->initdeferred = fkconstraint->initdeferred;
			fk_trigger->funcname = SystemFuncName("RI_FKey_noaction_upd");
			break;
		case FKCONSTR_ACTION_RESTRICT:
			fk_trigger->deferrable = false;
			fk_trigger->initdeferred = false;
			fk_trigger->funcname = SystemFuncName("RI_FKey_restrict_upd");
			break;
		case FKCONSTR_ACTION_CASCADE:
			fk_trigger->deferrable = false;
			fk_trigger->initdeferred = false;
			fk_trigger->funcname = SystemFuncName("RI_FKey_cascade_upd");
			break;
		case FKCONSTR_ACTION_SETNULL:
			fk_trigger->deferrable = false;
			fk_trigger->initdeferred = false;
			fk_trigger->funcname = SystemFuncName("RI_FKey_setnull_upd");
			break;
		case FKCONSTR_ACTION_SETDEFAULT:
			fk_trigger->deferrable = false;
			fk_trigger->initdeferred = false;
			fk_trigger->funcname = SystemFuncName("RI_FKey_setdefault_upd");
			break;
		default:
			elog(ERROR, "unrecognized FK action type: %d",
				 (int) fkconstraint->fk_upd_action);
			break;
	}
	fk_trigger->args = NIL;

	(void) CreateTrigger(fk_trigger, constraintOid, false);
}

/*
 * ALTER TABLE DROP CONSTRAINT
 *
 * Like DROP COLUMN, we can't use the normal ALTER TABLE recursion mechanism.
 */
static void
ATExecDropConstraint(Relation rel, const char *constrName,
					 DropBehavior behavior,
					 bool recurse, bool recursing)
{
	List	   *children;
	ListCell   *child;
	Relation	conrel;
	Form_pg_constraint con;
	SysScanDesc scan;
	ScanKeyData key;
	HeapTuple	tuple;
	bool		found = false;
	bool		is_check_constraint = false;

	/* At top level, permission check was done in ATPrepCmd, else do it */
	if (recursing)
		ATSimplePermissions(rel, false);

	conrel = heap_open(ConstraintRelationId, RowExclusiveLock);

	/*
	 * Find and drop the target constraint
	 */
	ScanKeyInit(&key,
				Anum_pg_constraint_conrelid,
				BTEqualStrategyNumber, F_OIDEQ,
				ObjectIdGetDatum(RelationGetRelid(rel)));
	scan = systable_beginscan(conrel, ConstraintRelidIndexId,
							  true, SnapshotNow, 1, &key);

	while (HeapTupleIsValid(tuple = systable_getnext(scan)))
	{
		ObjectAddress conobj;

		con = (Form_pg_constraint) GETSTRUCT(tuple);

		if (strcmp(NameStr(con->conname), constrName) != 0)
			continue;

		/* Don't drop inherited constraints */
		if (con->coninhcount > 0 && !recursing)
			ereport(ERROR,
					(errcode(ERRCODE_INVALID_TABLE_DEFINITION),
					 errmsg("cannot drop inherited constraint \"%s\" of relation \"%s\"",
							constrName, RelationGetRelationName(rel))));

		/* Right now only CHECK constraints can be inherited */
		if (con->contype == CONSTRAINT_CHECK)
			is_check_constraint = true;

		/*
		 * Perform the actual constraint deletion
		 */
		conobj.classId = ConstraintRelationId;
		conobj.objectId = HeapTupleGetOid(tuple);
		conobj.objectSubId = 0;

		performDeletion(&conobj, behavior);

		found = true;
	}

	systable_endscan(scan);

	if (!found)
		ereport(ERROR,
				(errcode(ERRCODE_UNDEFINED_OBJECT),
				 errmsg("constraint \"%s\" of relation \"%s\" does not exist",
						constrName, RelationGetRelationName(rel))));

	/*
	 * Propagate to children as appropriate.  Unlike most other ALTER
	 * routines, we have to do this one level of recursion at a time; we can't
	 * use find_all_inheritors to do it in one pass.
	 */
	if (is_check_constraint)
		children = find_inheritance_children(RelationGetRelid(rel),
											 AccessExclusiveLock);
	else
		children = NIL;

	foreach(child, children)
	{
		Oid			childrelid = lfirst_oid(child);
		Relation	childrel;

		/* find_inheritance_children already got lock */
		childrel = heap_open(childrelid, NoLock);
		CheckTableNotInUse(childrel, "ALTER TABLE");

		ScanKeyInit(&key,
					Anum_pg_constraint_conrelid,
					BTEqualStrategyNumber, F_OIDEQ,
					ObjectIdGetDatum(childrelid));
		scan = systable_beginscan(conrel, ConstraintRelidIndexId,
								  true, SnapshotNow, 1, &key);

		found = false;

		while (HeapTupleIsValid(tuple = systable_getnext(scan)))
		{
			HeapTuple	copy_tuple;

			con = (Form_pg_constraint) GETSTRUCT(tuple);

			/* Right now only CHECK constraints can be inherited */
			if (con->contype != CONSTRAINT_CHECK)
				continue;

			if (strcmp(NameStr(con->conname), constrName) != 0)
				continue;

			found = true;

			if (con->coninhcount <= 0)	/* shouldn't happen */
				elog(ERROR, "relation %u has non-inherited constraint \"%s\"",
					 childrelid, constrName);

			copy_tuple = heap_copytuple(tuple);
			con = (Form_pg_constraint) GETSTRUCT(copy_tuple);

			if (recurse)
			{
				/*
				 * If the child constraint has other definition sources, just
				 * decrement its inheritance count; if not, recurse to delete
				 * it.
				 */
				if (con->coninhcount == 1 && !con->conislocal)
				{
					/* Time to delete this child constraint, too */
					ATExecDropConstraint(childrel, constrName, behavior,
										 true, true);
				}
				else
				{
					/* Child constraint must survive my deletion */
					con->coninhcount--;
					simple_heap_update(conrel, &copy_tuple->t_self, copy_tuple);
					CatalogUpdateIndexes(conrel, copy_tuple);

					/* Make update visible */
					CommandCounterIncrement();
				}
			}
			else
			{
				/*
				 * If we were told to drop ONLY in this table (no recursion),
				 * we need to mark the inheritors' constraints as locally
				 * defined rather than inherited.
				 */
				con->coninhcount--;
				con->conislocal = true;

				simple_heap_update(conrel, &copy_tuple->t_self, copy_tuple);
				CatalogUpdateIndexes(conrel, copy_tuple);

				/* Make update visible */
				CommandCounterIncrement();
			}

			heap_freetuple(copy_tuple);
		}

		systable_endscan(scan);

		if (!found)
			ereport(ERROR,
					(errcode(ERRCODE_UNDEFINED_OBJECT),
				errmsg("constraint \"%s\" of relation \"%s\" does not exist",
					   constrName,
					   RelationGetRelationName(childrel))));

		heap_close(childrel, NoLock);
	}

	heap_close(conrel, RowExclusiveLock);
}

/*
 * ALTER COLUMN TYPE
 */
static void
ATPrepAlterColumnType(List **wqueue,
					  AlteredTableInfo *tab, Relation rel,
					  bool recurse, bool recursing,
					  AlterTableCmd *cmd)
{
	char	   *colName = cmd->name;
	TypeName   *typename = (TypeName *) cmd->def;
	HeapTuple	tuple;
	Form_pg_attribute attTup;
	AttrNumber	attnum;
	Oid			targettype;
	int32		targettypmod;
	Node	   *transform;
	NewColumnValue *newval;
	ParseState *pstate = make_parsestate(NULL);

	/* lookup the attribute so we can check inheritance status */
	tuple = SearchSysCacheAttName(RelationGetRelid(rel), colName);
	if (!HeapTupleIsValid(tuple))
		ereport(ERROR,
				(errcode(ERRCODE_UNDEFINED_COLUMN),
				 errmsg("column \"%s\" of relation \"%s\" does not exist",
						colName, RelationGetRelationName(rel))));
	attTup = (Form_pg_attribute) GETSTRUCT(tuple);
	attnum = attTup->attnum;

	/* Can't alter a system attribute */
	if (attnum <= 0)
		ereport(ERROR,
				(errcode(ERRCODE_FEATURE_NOT_SUPPORTED),
				 errmsg("cannot alter system column \"%s\"",
						colName)));

	/* Don't alter inherited columns */
	if (attTup->attinhcount > 0 && !recursing)
		ereport(ERROR,
				(errcode(ERRCODE_INVALID_TABLE_DEFINITION),
				 errmsg("cannot alter inherited column \"%s\"",
						colName)));

	/* Look up the target type */
	targettype = typenameTypeId(NULL, typename, &targettypmod);

	/* make sure datatype is legal for a column */
	CheckAttributeType(colName, targettype);

	/*
	 * Set up an expression to transform the old data value to the new type.
	 * If a USING option was given, transform and use that expression, else
	 * just take the old value and try to coerce it.  We do this first so that
	 * type incompatibility can be detected before we waste effort, and
	 * because we need the expression to be parsed against the original table
	 * rowtype.
	 */
	if (cmd->transform)
	{
		RangeTblEntry *rte;

		/* Expression must be able to access vars of old table */
		rte = addRangeTableEntryForRelation(pstate,
											rel,
											NULL,
											false,
											true);
		addRTEtoQuery(pstate, rte, false, true, true);

		transform = transformExpr(pstate, cmd->transform);

		/* It can't return a set */
		if (expression_returns_set(transform))
			ereport(ERROR,
					(errcode(ERRCODE_DATATYPE_MISMATCH),
					 errmsg("transform expression must not return a set")));

		/* No subplans or aggregates, either... */
		if (pstate->p_hasSubLinks)
			ereport(ERROR,
					(errcode(ERRCODE_FEATURE_NOT_SUPPORTED),
					 errmsg("cannot use subquery in transform expression")));
		if (pstate->p_hasAggs)
			ereport(ERROR,
					(errcode(ERRCODE_GROUPING_ERROR),
			errmsg("cannot use aggregate function in transform expression")));
		if (pstate->p_hasWindowFuncs)
			ereport(ERROR,
					(errcode(ERRCODE_WINDOWING_ERROR),
			  errmsg("cannot use window function in transform expression")));
	}
	else
	{
		transform = (Node *) makeVar(1, attnum,
									 attTup->atttypid, attTup->atttypmod,
									 0);
	}

	transform = coerce_to_target_type(pstate,
									  transform, exprType(transform),
									  targettype, targettypmod,
									  COERCION_ASSIGNMENT,
									  COERCE_IMPLICIT_CAST,
									  -1);
	if (transform == NULL)
		ereport(ERROR,
				(errcode(ERRCODE_DATATYPE_MISMATCH),
				 errmsg("column \"%s\" cannot be cast to type %s",
						colName, format_type_be(targettype))));

	/*
	 * Add a work queue item to make ATRewriteTable update the column
	 * contents.
	 */
	newval = (NewColumnValue *) palloc0(sizeof(NewColumnValue));
	newval->attnum = attnum;
	newval->expr = (Expr *) transform;

	tab->newvals = lappend(tab->newvals, newval);

	ReleaseSysCache(tuple);

	/*
	 * The recursion case is handled by ATSimpleRecursion.	However, if we are
	 * told not to recurse, there had better not be any child tables; else the
	 * alter would put them out of step.
	 */
	if (recurse)
		ATSimpleRecursion(wqueue, rel, cmd, recurse);
	else if (!recursing &&
			 find_inheritance_children(RelationGetRelid(rel), NoLock) != NIL)
		ereport(ERROR,
				(errcode(ERRCODE_INVALID_TABLE_DEFINITION),
				 errmsg("type of inherited column \"%s\" must be changed in child tables too",
						colName)));
}

static void
ATExecAlterColumnType(AlteredTableInfo *tab, Relation rel,
					  const char *colName, TypeName *typename)
{
	HeapTuple	heapTup;
	Form_pg_attribute attTup;
	AttrNumber	attnum;
	HeapTuple	typeTuple;
	Form_pg_type tform;
	Oid			targettype;
	int32		targettypmod;
	Node	   *defaultexpr;
	Relation	attrelation;
	Relation	depRel;
	ScanKeyData key[3];
	SysScanDesc scan;
	HeapTuple	depTup;

	attrelation = heap_open(AttributeRelationId, RowExclusiveLock);

	/* Look up the target column */
	heapTup = SearchSysCacheCopyAttName(RelationGetRelid(rel), colName);
	if (!HeapTupleIsValid(heapTup))		/* shouldn't happen */
		ereport(ERROR,
				(errcode(ERRCODE_UNDEFINED_COLUMN),
				 errmsg("column \"%s\" of relation \"%s\" does not exist",
						colName, RelationGetRelationName(rel))));
	attTup = (Form_pg_attribute) GETSTRUCT(heapTup);
	attnum = attTup->attnum;

	/* Check for multiple ALTER TYPE on same column --- can't cope */
	if (attTup->atttypid != tab->oldDesc->attrs[attnum - 1]->atttypid ||
		attTup->atttypmod != tab->oldDesc->attrs[attnum - 1]->atttypmod)
		ereport(ERROR,
				(errcode(ERRCODE_FEATURE_NOT_SUPPORTED),
				 errmsg("cannot alter type of column \"%s\" twice",
						colName)));

	/* Look up the target type (should not fail, since prep found it) */
	typeTuple = typenameType(NULL, typename, &targettypmod);
	tform = (Form_pg_type) GETSTRUCT(typeTuple);
	targettype = HeapTupleGetOid(typeTuple);

	/*
	 * If there is a default expression for the column, get it and ensure we
	 * can coerce it to the new datatype.  (We must do this before changing
	 * the column type, because build_column_default itself will try to
	 * coerce, and will not issue the error message we want if it fails.)
	 *
	 * We remove any implicit coercion steps at the top level of the old
	 * default expression; this has been agreed to satisfy the principle of
	 * least surprise.	(The conversion to the new column type should act like
	 * it started from what the user sees as the stored expression, and the
	 * implicit coercions aren't going to be shown.)
	 */
	if (attTup->atthasdef)
	{
		defaultexpr = build_column_default(rel, attnum);
		Assert(defaultexpr);
		defaultexpr = strip_implicit_coercions(defaultexpr);
		defaultexpr = coerce_to_target_type(NULL,		/* no UNKNOWN params */
										  defaultexpr, exprType(defaultexpr),
											targettype, targettypmod,
											COERCION_ASSIGNMENT,
											COERCE_IMPLICIT_CAST,
											-1);
		if (defaultexpr == NULL)
			ereport(ERROR,
					(errcode(ERRCODE_DATATYPE_MISMATCH),
				errmsg("default for column \"%s\" cannot be cast to type %s",
					   colName, format_type_be(targettype))));
	}
	else
		defaultexpr = NULL;

	/*
	 * Find everything that depends on the column (constraints, indexes, etc),
	 * and record enough information to let us recreate the objects.
	 *
	 * The actual recreation does not happen here, but only after we have
	 * performed all the individual ALTER TYPE operations.	We have to save
	 * the info before executing ALTER TYPE, though, else the deparser will
	 * get confused.
	 *
	 * There could be multiple entries for the same object, so we must check
	 * to ensure we process each one only once.  Note: we assume that an index
	 * that implements a constraint will not show a direct dependency on the
	 * column.
	 */
	depRel = heap_open(DependRelationId, RowExclusiveLock);

	ScanKeyInit(&key[0],
				Anum_pg_depend_refclassid,
				BTEqualStrategyNumber, F_OIDEQ,
				ObjectIdGetDatum(RelationRelationId));
	ScanKeyInit(&key[1],
				Anum_pg_depend_refobjid,
				BTEqualStrategyNumber, F_OIDEQ,
				ObjectIdGetDatum(RelationGetRelid(rel)));
	ScanKeyInit(&key[2],
				Anum_pg_depend_refobjsubid,
				BTEqualStrategyNumber, F_INT4EQ,
				Int32GetDatum((int32) attnum));

	scan = systable_beginscan(depRel, DependReferenceIndexId, true,
							  SnapshotNow, 3, key);

	while (HeapTupleIsValid(depTup = systable_getnext(scan)))
	{
		Form_pg_depend foundDep = (Form_pg_depend) GETSTRUCT(depTup);
		ObjectAddress foundObject;

		/* We don't expect any PIN dependencies on columns */
		if (foundDep->deptype == DEPENDENCY_PIN)
			elog(ERROR, "cannot alter type of a pinned column");

		foundObject.classId = foundDep->classid;
		foundObject.objectId = foundDep->objid;
		foundObject.objectSubId = foundDep->objsubid;

		switch (getObjectClass(&foundObject))
		{
			case OCLASS_CLASS:
				{
					char		relKind = get_rel_relkind(foundObject.objectId);

					if (relKind == RELKIND_INDEX)
					{
						Assert(foundObject.objectSubId == 0);
						if (!list_member_oid(tab->changedIndexOids, foundObject.objectId))
						{
							tab->changedIndexOids = lappend_oid(tab->changedIndexOids,
													   foundObject.objectId);
							tab->changedIndexDefs = lappend(tab->changedIndexDefs,
							   pg_get_indexdef_string(foundObject.objectId));
						}
					}
					else if (relKind == RELKIND_SEQUENCE)
					{
						/*
						 * This must be a SERIAL column's sequence.  We need
						 * not do anything to it.
						 */
						Assert(foundObject.objectSubId == 0);
					}
					else
					{
						/* Not expecting any other direct dependencies... */
						elog(ERROR, "unexpected object depending on column: %s",
							 getObjectDescription(&foundObject));
					}
					break;
				}

			case OCLASS_CONSTRAINT:
				Assert(foundObject.objectSubId == 0);
				if (!list_member_oid(tab->changedConstraintOids,
									 foundObject.objectId))
				{
					char	   *defstring = pg_get_constraintdef_string(foundObject.objectId);

					/*
					 * Put NORMAL dependencies at the front of the list and
					 * AUTO dependencies at the back.  This makes sure that
					 * foreign-key constraints depending on this column will
					 * be dropped before unique or primary-key constraints of
					 * the column; which we must have because the FK
					 * constraints depend on the indexes belonging to the
					 * unique constraints.
					 */
					if (foundDep->deptype == DEPENDENCY_NORMAL)
					{
						tab->changedConstraintOids =
							lcons_oid(foundObject.objectId,
									  tab->changedConstraintOids);
						tab->changedConstraintDefs =
							lcons(defstring,
								  tab->changedConstraintDefs);
					}
					else
					{
						tab->changedConstraintOids =
							lappend_oid(tab->changedConstraintOids,
										foundObject.objectId);
						tab->changedConstraintDefs =
							lappend(tab->changedConstraintDefs,
									defstring);
					}
				}
				break;

			case OCLASS_REWRITE:
				/* XXX someday see if we can cope with revising views */
				ereport(ERROR,
						(errcode(ERRCODE_FEATURE_NOT_SUPPORTED),
						 errmsg("cannot alter type of a column used by a view or rule"),
						 errdetail("%s depends on column \"%s\"",
								   getObjectDescription(&foundObject),
								   colName)));
				break;

			case OCLASS_DEFAULT:

				/*
				 * Ignore the column's default expression, since we will fix
				 * it below.
				 */
				Assert(defaultexpr);
				break;

			case OCLASS_PROC:
			case OCLASS_TYPE:
			case OCLASS_CAST:
			case OCLASS_CONVERSION:
			case OCLASS_LANGUAGE:
			case OCLASS_OPERATOR:
			case OCLASS_OPCLASS:
			case OCLASS_OPFAMILY:
			case OCLASS_AMOP:
			case OCLASS_AMPROC:
			case OCLASS_TRIGGER:
			case OCLASS_SCHEMA:
			case OCLASS_TSPARSER:
			case OCLASS_TSDICT:
			case OCLASS_TSTEMPLATE:
			case OCLASS_TSCONFIG:
			case OCLASS_ROLE:
			case OCLASS_DATABASE:
			case OCLASS_TBLSPACE:
			case OCLASS_FDW:
			case OCLASS_FOREIGN_SERVER:
			case OCLASS_USER_MAPPING:

				/*
				 * We don't expect any of these sorts of objects to depend on
				 * a column.
				 */
				elog(ERROR, "unexpected object depending on column: %s",
					 getObjectDescription(&foundObject));
				break;

			default:
				elog(ERROR, "unrecognized object class: %u",
					 foundObject.classId);
		}
	}

	systable_endscan(scan);

	/*
	 * Now scan for dependencies of this column on other things.  The only
	 * thing we should find is the dependency on the column datatype, which we
	 * want to remove.
	 */
	ScanKeyInit(&key[0],
				Anum_pg_depend_classid,
				BTEqualStrategyNumber, F_OIDEQ,
				ObjectIdGetDatum(RelationRelationId));
	ScanKeyInit(&key[1],
				Anum_pg_depend_objid,
				BTEqualStrategyNumber, F_OIDEQ,
				ObjectIdGetDatum(RelationGetRelid(rel)));
	ScanKeyInit(&key[2],
				Anum_pg_depend_objsubid,
				BTEqualStrategyNumber, F_INT4EQ,
				Int32GetDatum((int32) attnum));

	scan = systable_beginscan(depRel, DependDependerIndexId, true,
							  SnapshotNow, 3, key);

	while (HeapTupleIsValid(depTup = systable_getnext(scan)))
	{
		Form_pg_depend foundDep = (Form_pg_depend) GETSTRUCT(depTup);

		if (foundDep->deptype != DEPENDENCY_NORMAL)
			elog(ERROR, "found unexpected dependency type '%c'",
				 foundDep->deptype);
		if (foundDep->refclassid != TypeRelationId ||
			foundDep->refobjid != attTup->atttypid)
			elog(ERROR, "found unexpected dependency for column");

		simple_heap_delete(depRel, &depTup->t_self);
	}

	systable_endscan(scan);

	heap_close(depRel, RowExclusiveLock);

	/*
	 * Here we go --- change the recorded column type.	(Note heapTup is a
	 * copy of the syscache entry, so okay to scribble on.)
	 */
	attTup->atttypid = targettype;
	attTup->atttypmod = targettypmod;
	attTup->attndims = list_length(typename->arrayBounds);
	attTup->attlen = tform->typlen;
	attTup->attbyval = tform->typbyval;
	attTup->attalign = tform->typalign;
	attTup->attstorage = tform->typstorage;

	ReleaseSysCache(typeTuple);

	simple_heap_update(attrelation, &heapTup->t_self, heapTup);

	/* keep system catalog indexes current */
	CatalogUpdateIndexes(attrelation, heapTup);

	heap_close(attrelation, RowExclusiveLock);

	/* Install dependency on new datatype */
	add_column_datatype_dependency(RelationGetRelid(rel), attnum, targettype);

	/*
	 * Drop any pg_statistic entry for the column, since it's now wrong type
	 */
	RemoveStatistics(RelationGetRelid(rel), attnum);

	/*
	 * Update the default, if present, by brute force --- remove and re-add
	 * the default.  Probably unsafe to take shortcuts, since the new version
	 * may well have additional dependencies.  (It's okay to do this now,
	 * rather than after other ALTER TYPE commands, since the default won't
	 * depend on other column types.)
	 */
	if (defaultexpr)
	{
		/* Must make new row visible since it will be updated again */
		CommandCounterIncrement();

		/*
		 * We use RESTRICT here for safety, but at present we do not expect
		 * anything to depend on the default.
		 */
		RemoveAttrDefault(RelationGetRelid(rel), attnum, DROP_RESTRICT, true);

		StoreAttrDefault(rel, attnum, defaultexpr);
	}

	/* Cleanup */
	heap_freetuple(heapTup);
}

/*
 * Cleanup after we've finished all the ALTER TYPE operations for a
 * particular relation.  We have to drop and recreate all the indexes
 * and constraints that depend on the altered columns.
 */
static void
ATPostAlterTypeCleanup(List **wqueue, AlteredTableInfo *tab)
{
	ObjectAddress obj;
	ListCell   *l;

	/*
	 * Re-parse the index and constraint definitions, and attach them to the
	 * appropriate work queue entries.	We do this before dropping because in
	 * the case of a FOREIGN KEY constraint, we might not yet have exclusive
	 * lock on the table the constraint is attached to, and we need to get
	 * that before dropping.  It's safe because the parser won't actually look
	 * at the catalogs to detect the existing entry.
	 */
	foreach(l, tab->changedIndexDefs)
		ATPostAlterTypeParse((char *) lfirst(l), wqueue);
	foreach(l, tab->changedConstraintDefs)
		ATPostAlterTypeParse((char *) lfirst(l), wqueue);

	/*
	 * Now we can drop the existing constraints and indexes --- constraints
	 * first, since some of them might depend on the indexes.  In fact, we
	 * have to delete FOREIGN KEY constraints before UNIQUE constraints, but
	 * we already ordered the constraint list to ensure that would happen. It
	 * should be okay to use DROP_RESTRICT here, since nothing else should be
	 * depending on these objects.
	 */
	foreach(l, tab->changedConstraintOids)
	{
		obj.classId = ConstraintRelationId;
		obj.objectId = lfirst_oid(l);
		obj.objectSubId = 0;
		performDeletion(&obj, DROP_RESTRICT);
	}

	foreach(l, tab->changedIndexOids)
	{
		obj.classId = RelationRelationId;
		obj.objectId = lfirst_oid(l);
		obj.objectSubId = 0;
		performDeletion(&obj, DROP_RESTRICT);
	}

	/*
	 * The objects will get recreated during subsequent passes over the work
	 * queue.
	 */
}

static void
ATPostAlterTypeParse(char *cmd, List **wqueue)
{
	List	   *raw_parsetree_list;
	List	   *querytree_list;
	ListCell   *list_item;

	/*
	 * We expect that we will get only ALTER TABLE and CREATE INDEX
	 * statements. Hence, there is no need to pass them through
	 * parse_analyze() or the rewriter, but instead we need to pass them
	 * through parse_utilcmd.c to make them ready for execution.
	 */
	raw_parsetree_list = raw_parser(cmd);
	querytree_list = NIL;
	foreach(list_item, raw_parsetree_list)
	{
		Node	   *stmt = (Node *) lfirst(list_item);

		if (IsA(stmt, IndexStmt))
			querytree_list = lappend(querytree_list,
									 transformIndexStmt((IndexStmt *) stmt,
														cmd));
		else if (IsA(stmt, AlterTableStmt))
			querytree_list = list_concat(querytree_list,
							 transformAlterTableStmt((AlterTableStmt *) stmt,
													 cmd));
		else
			querytree_list = lappend(querytree_list, stmt);
	}

	/*
	 * Attach each generated command to the proper place in the work queue.
	 * Note this could result in creation of entirely new work-queue entries.
	 */
	foreach(list_item, querytree_list)
	{
		Node	   *stm = (Node *) lfirst(list_item);
		Relation	rel;
		AlteredTableInfo *tab;

		switch (nodeTag(stm))
		{
			case T_IndexStmt:
				{
					IndexStmt  *stmt = (IndexStmt *) stm;
					AlterTableCmd *newcmd;

					rel = relation_openrv(stmt->relation, AccessExclusiveLock);
					tab = ATGetQueueEntry(wqueue, rel);
					newcmd = makeNode(AlterTableCmd);
					newcmd->subtype = AT_ReAddIndex;
					newcmd->def = (Node *) stmt;
					tab->subcmds[AT_PASS_OLD_INDEX] =
						lappend(tab->subcmds[AT_PASS_OLD_INDEX], newcmd);
					relation_close(rel, NoLock);
					break;
				}
			case T_AlterTableStmt:
				{
					AlterTableStmt *stmt = (AlterTableStmt *) stm;
					ListCell   *lcmd;

					rel = relation_openrv(stmt->relation, AccessExclusiveLock);
					tab = ATGetQueueEntry(wqueue, rel);
					foreach(lcmd, stmt->cmds)
					{
						AlterTableCmd *cmd = (AlterTableCmd *) lfirst(lcmd);

						switch (cmd->subtype)
						{
							case AT_AddIndex:
								cmd->subtype = AT_ReAddIndex;
								tab->subcmds[AT_PASS_OLD_INDEX] =
									lappend(tab->subcmds[AT_PASS_OLD_INDEX], cmd);
								break;
							case AT_AddConstraint:
								tab->subcmds[AT_PASS_OLD_CONSTR] =
									lappend(tab->subcmds[AT_PASS_OLD_CONSTR], cmd);
								break;
							default:
								elog(ERROR, "unexpected statement type: %d",
									 (int) cmd->subtype);
						}
					}
					relation_close(rel, NoLock);
					break;
				}
			default:
				elog(ERROR, "unexpected statement type: %d",
					 (int) nodeTag(stm));
		}
	}
}


/*
 * ALTER TABLE OWNER
 *
 * recursing is true if we are recursing from a table to its indexes,
 * sequences, or toast table.  We don't allow the ownership of those things to
 * be changed separately from the parent table.  Also, we can skip permission
 * checks (this is necessary not just an optimization, else we'd fail to
 * handle toast tables properly).
 *
 * recursing is also true if ALTER TYPE OWNER is calling us to fix up a
 * free-standing composite type.
 */
void
ATExecChangeOwner(Oid relationOid, Oid newOwnerId, bool recursing)
{
	Relation	target_rel;
	Relation	class_rel;
	HeapTuple	tuple;
	Form_pg_class tuple_class;

	/*
	 * Get exclusive lock till end of transaction on the target table. Use
	 * relation_open so that we can work on indexes and sequences.
	 */
	target_rel = relation_open(relationOid, AccessExclusiveLock);

	/* Get its pg_class tuple, too */
	class_rel = heap_open(RelationRelationId, RowExclusiveLock);

	tuple = SearchSysCache(RELOID,
						   ObjectIdGetDatum(relationOid),
						   0, 0, 0);
	if (!HeapTupleIsValid(tuple))
		elog(ERROR, "cache lookup failed for relation %u", relationOid);
	tuple_class = (Form_pg_class) GETSTRUCT(tuple);

	/* Can we change the ownership of this tuple? */
	switch (tuple_class->relkind)
	{
		case RELKIND_RELATION:
		case RELKIND_VIEW:
			/* ok to change owner */
			break;
		case RELKIND_INDEX:
			if (!recursing)
			{
				/*
				 * Because ALTER INDEX OWNER used to be allowed, and in fact
				 * is generated by old versions of pg_dump, we give a warning
				 * and do nothing rather than erroring out.  Also, to avoid
				 * unnecessary chatter while restoring those old dumps, say
				 * nothing at all if the command would be a no-op anyway.
				 */
				if (tuple_class->relowner != newOwnerId)
					ereport(WARNING,
							(errcode(ERRCODE_WRONG_OBJECT_TYPE),
							 errmsg("cannot change owner of index \"%s\"",
									NameStr(tuple_class->relname)),
							 errhint("Change the ownership of the index's table, instead.")));
				/* quick hack to exit via the no-op path */
				newOwnerId = tuple_class->relowner;
			}
			break;
		case RELKIND_SEQUENCE:
			if (!recursing &&
				tuple_class->relowner != newOwnerId)
			{
				/* if it's an owned sequence, disallow changing it by itself */
				Oid			tableId;
				int32		colId;

				if (sequenceIsOwned(relationOid, &tableId, &colId))
					ereport(ERROR,
							(errcode(ERRCODE_FEATURE_NOT_SUPPORTED),
							 errmsg("cannot change owner of sequence \"%s\"",
									NameStr(tuple_class->relname)),
					  errdetail("Sequence \"%s\" is linked to table \"%s\".",
								NameStr(tuple_class->relname),
								get_rel_name(tableId))));
			}
			break;
		case RELKIND_COMPOSITE_TYPE:
			if (recursing)
				break;
			ereport(ERROR,
					(errcode(ERRCODE_WRONG_OBJECT_TYPE),
					 errmsg("\"%s\" is a composite type",
							NameStr(tuple_class->relname)),
					 errhint("Use ALTER TYPE instead.")));
			break;
		case RELKIND_TOASTVALUE:
			if (recursing)
				break;
			/* FALL THRU */
		default:
			ereport(ERROR,
					(errcode(ERRCODE_WRONG_OBJECT_TYPE),
					 errmsg("\"%s\" is not a table, view, or sequence",
							NameStr(tuple_class->relname))));
	}

	/*
	 * If the new owner is the same as the existing owner, consider the
	 * command to have succeeded.  This is for dump restoration purposes.
	 */
	if (tuple_class->relowner != newOwnerId)
	{
		Datum		repl_val[Natts_pg_class];
		bool		repl_null[Natts_pg_class];
		bool		repl_repl[Natts_pg_class];
		Acl		   *newAcl;
		Datum		aclDatum;
		bool		isNull;
		HeapTuple	newtuple;

		/* skip permission checks when recursing to index or toast table */
		if (!recursing)
		{
			/* Superusers can always do it */
			if (!superuser())
			{
				Oid			namespaceOid = tuple_class->relnamespace;
				AclResult	aclresult;

				/* Otherwise, must be owner of the existing object */
				if (!pg_class_ownercheck(relationOid, GetUserId()))
					aclcheck_error(ACLCHECK_NOT_OWNER, ACL_KIND_CLASS,
								   RelationGetRelationName(target_rel));

				/* Must be able to become new owner */
				check_is_member_of_role(GetUserId(), newOwnerId);

				/* New owner must have CREATE privilege on namespace */
				aclresult = pg_namespace_aclcheck(namespaceOid, newOwnerId,
												  ACL_CREATE);
				if (aclresult != ACLCHECK_OK)
					aclcheck_error(aclresult, ACL_KIND_NAMESPACE,
								   get_namespace_name(namespaceOid));
			}
		}

		memset(repl_null, false, sizeof(repl_null));
		memset(repl_repl, false, sizeof(repl_repl));

		repl_repl[Anum_pg_class_relowner - 1] = true;
		repl_val[Anum_pg_class_relowner - 1] = ObjectIdGetDatum(newOwnerId);

		/*
		 * Determine the modified ACL for the new owner.  This is only
		 * necessary when the ACL is non-null.
		 */
		aclDatum = SysCacheGetAttr(RELOID, tuple,
								   Anum_pg_class_relacl,
								   &isNull);
		if (!isNull)
		{
			newAcl = aclnewowner(DatumGetAclP(aclDatum),
								 tuple_class->relowner, newOwnerId);
			repl_repl[Anum_pg_class_relacl - 1] = true;
			repl_val[Anum_pg_class_relacl - 1] = PointerGetDatum(newAcl);
		}

		newtuple = heap_modify_tuple(tuple, RelationGetDescr(class_rel), repl_val, repl_null, repl_repl);

		simple_heap_update(class_rel, &newtuple->t_self, newtuple);
		CatalogUpdateIndexes(class_rel, newtuple);

		heap_freetuple(newtuple);

		/*
		 * Update owner dependency reference, if any.  A composite type has
		 * none, because it's tracked for the pg_type entry instead of here;
		 * indexes and TOAST tables don't have their own entries either.
		 */
		if (tuple_class->relkind != RELKIND_COMPOSITE_TYPE &&
			tuple_class->relkind != RELKIND_INDEX &&
			tuple_class->relkind != RELKIND_TOASTVALUE)
			changeDependencyOnOwner(RelationRelationId, relationOid,
									newOwnerId);

		/*
		 * Also change the ownership of the table's rowtype, if it has one
		 */
		if (tuple_class->relkind != RELKIND_INDEX)
			AlterTypeOwnerInternal(tuple_class->reltype, newOwnerId,
							 tuple_class->relkind == RELKIND_COMPOSITE_TYPE);

		/*
		 * If we are operating on a table, also change the ownership of any
		 * indexes and sequences that belong to the table, as well as the
		 * table's toast table (if it has one)
		 */
		if (tuple_class->relkind == RELKIND_RELATION ||
			tuple_class->relkind == RELKIND_TOASTVALUE)
		{
			List	   *index_oid_list;
			ListCell   *i;

			/* Find all the indexes belonging to this relation */
			index_oid_list = RelationGetIndexList(target_rel);

			/* For each index, recursively change its ownership */
			foreach(i, index_oid_list)
				ATExecChangeOwner(lfirst_oid(i), newOwnerId, true);

			list_free(index_oid_list);
		}

		if (tuple_class->relkind == RELKIND_RELATION)
		{
			/* If it has a toast table, recurse to change its ownership */
			if (tuple_class->reltoastrelid != InvalidOid)
				ATExecChangeOwner(tuple_class->reltoastrelid, newOwnerId,
								  true);

			/* If it has dependent sequences, recurse to change them too */
			change_owner_recurse_to_sequences(relationOid, newOwnerId);
		}
	}

	ReleaseSysCache(tuple);
	heap_close(class_rel, RowExclusiveLock);
	relation_close(target_rel, NoLock);
}

/*
 * change_owner_recurse_to_sequences
 *
 * Helper function for ATExecChangeOwner.  Examines pg_depend searching
 * for sequences that are dependent on serial columns, and changes their
 * ownership.
 */
static void
change_owner_recurse_to_sequences(Oid relationOid, Oid newOwnerId)
{
	Relation	depRel;
	SysScanDesc scan;
	ScanKeyData key[2];
	HeapTuple	tup;

	/*
	 * SERIAL sequences are those having an auto dependency on one of the
	 * table's columns (we don't care *which* column, exactly).
	 */
	depRel = heap_open(DependRelationId, AccessShareLock);

	ScanKeyInit(&key[0],
				Anum_pg_depend_refclassid,
				BTEqualStrategyNumber, F_OIDEQ,
				ObjectIdGetDatum(RelationRelationId));
	ScanKeyInit(&key[1],
				Anum_pg_depend_refobjid,
				BTEqualStrategyNumber, F_OIDEQ,
				ObjectIdGetDatum(relationOid));
	/* we leave refobjsubid unspecified */

	scan = systable_beginscan(depRel, DependReferenceIndexId, true,
							  SnapshotNow, 2, key);

	while (HeapTupleIsValid(tup = systable_getnext(scan)))
	{
		Form_pg_depend depForm = (Form_pg_depend) GETSTRUCT(tup);
		Relation	seqRel;

		/* skip dependencies other than auto dependencies on columns */
		if (depForm->refobjsubid == 0 ||
			depForm->classid != RelationRelationId ||
			depForm->objsubid != 0 ||
			depForm->deptype != DEPENDENCY_AUTO)
			continue;

		/* Use relation_open just in case it's an index */
		seqRel = relation_open(depForm->objid, AccessExclusiveLock);

		/* skip non-sequence relations */
		if (RelationGetForm(seqRel)->relkind != RELKIND_SEQUENCE)
		{
			/* No need to keep the lock */
			relation_close(seqRel, AccessExclusiveLock);
			continue;
		}

		/* We don't need to close the sequence while we alter it. */
		ATExecChangeOwner(depForm->objid, newOwnerId, true);

		/* Now we can close it.  Keep the lock till end of transaction. */
		relation_close(seqRel, NoLock);
	}

	systable_endscan(scan);

	relation_close(depRel, AccessShareLock);
}

/*
 * ALTER TABLE CLUSTER ON
 *
 * The only thing we have to do is to change the indisclustered bits.
 */
static void
ATExecClusterOn(Relation rel, const char *indexName)
{
	Oid			indexOid;

	indexOid = get_relname_relid(indexName, rel->rd_rel->relnamespace);

	if (!OidIsValid(indexOid))
		ereport(ERROR,
				(errcode(ERRCODE_UNDEFINED_OBJECT),
				 errmsg("index \"%s\" for table \"%s\" does not exist",
						indexName, RelationGetRelationName(rel))));

	/* Check index is valid to cluster on */
	check_index_is_clusterable(rel, indexOid, false);

	/* And do the work */
	mark_index_clustered(rel, indexOid);
}

/*
 * ALTER TABLE SET WITHOUT CLUSTER
 *
 * We have to find any indexes on the table that have indisclustered bit
 * set and turn it off.
 */
static void
ATExecDropCluster(Relation rel)
{
	mark_index_clustered(rel, InvalidOid);
}

/*
 * ALTER TABLE ENABLE/DISABLE REPLICATION
 */
static void
ATExecSetReplication(Relation rel, bool enable)
{
	HeapTuple	tuple;
	Relation	repl_rels;
	SysScanDesc	scan;
	ScanKeyData	key[1];

	/*
	 * Refuse to work when replication is disabled, because we can't be
	 * sure that the pg_catalog.repl_* catalogs have been installed.
	 */
	if (!replication_enable)
		ereport(ERROR,
				(errcode(ERRCODE_FEATURE_NOT_SUPPORTED),
				 errmsg("cannot change table replication status"),
				 errdetail("Replication must be active.")));

	/* Refuse to work on tables in the pg_catalog schema */
	if (RelationGetNamespace(rel) == PG_CATALOG_NAMESPACE)
		ereport(ERROR,
				(errcode(ERRCODE_FEATURE_NOT_SUPPORTED),
				 errmsg("cannot enable/disable replication for system catalogs")));

	/* current command alters replication state */
	current_is_tablecmd = true;

	/*
	 * Get the pg_catalog.repl_relations tuple for this table, if any.  We'll
	 * update it if it exists, or insert a new one otherwise.
	 */
	repl_rels = heap_open(ReplRelationsId, RowExclusiveLock);

	ScanKeyInit(&key[0],
				Anum_repl_relations_relid,
				BTEqualStrategyNumber, F_OIDEQ,
				ObjectIdGetDatum(RelationGetRelid(rel)));

	scan = systable_beginscan(repl_rels, ReplRelationsRelidIndexId, true,
							  SnapshotNow, 1, key);
	tuple = systable_getnext(scan);

	if (!enable)
	{
		ObjectAddress	obj;

		/*
		 * The user issued a DISABLE REPLICATION.  Perform the deletion via the
		 * dependency mechanism, to be sure we don't leave the pg_depend tuple
		 * behind.  Note this also gets rid of the pg_catalog.repl_relations
		 * tuple automatically, by calling StopReplicationMaster().
		 */
		obj.classId = ReplRelationsId;
		obj.objectId = RelationGetRelid(rel);
		obj.objectSubId = 0;

		/* There shouldn't be any further dependency, so use DROP_RESTRICT. */
		performDeletion(&obj, DROP_RESTRICT);
	}
	else
	{
		/* In the enable case, update an existing tuple or insert a new one */
		HeapTuple	newtup;
		Datum		values[Natts_repl_relations];
		char		nulls[Natts_repl_relations];
		char	   *nspname;
		bool		register_dependency = false;

		nspname = get_namespace_name(RelationGetNamespace(rel));

		/* Form the new tuple */
		values[Anum_repl_relations_relid - 1] =
			ObjectIdGetDatum(RelationGetRelid(rel));
		values[Anum_repl_relations_enable - 1] =
			BoolGetDatum(enable);
		values[Anum_repl_relations_namespace - 1] =
			NameGetDatum(DirectFunctionCall1(namein, CStringGetDatum(nspname)));
		values[Anum_repl_relations_relation - 1] =
			NameGetDatum(DirectFunctionCall1(namein,
											 CStringGetDatum(RelationGetRelationName(rel))));

		MemSet(nulls, ' ', sizeof(nulls));

		newtup = heap_formtuple(RelationGetDescr(repl_rels),
								values, nulls);

		if (HeapTupleIsValid(tuple))
			simple_heap_update(repl_rels, &tuple->t_self, newtup);
		else
		{
			register_dependency = true;
			simple_heap_insert(repl_rels, newtup);
		}

		/* keep indexes current */
		CatalogUpdateIndexes(repl_rels, newtup);

		heap_freetuple(newtup);
		pfree(nspname);

		/* Register dependency on the replication status, if needed */
		if (register_dependency)
		{
			ObjectAddress	depender;
			ObjectAddress	referenced;

			depender.classId = ReplRelationsId;
			depender.objectId = RelationGetRelid(rel);
			depender.objectSubId = 0;

			referenced.classId = RelationRelationId;
			referenced.objectId = RelationGetRelid(rel);
			referenced.objectSubId = 0;

			recordDependencyOn(&depender, &referenced, DEPENDENCY_NORMAL);
		}
	}

	/*
	 * Flush this relation from the caches, so the replication status is
	 * updated on all backends.  This needs to be done only in the master.
	 */
	if (replication_master)
		CacheInvalidateRelcache(rel);

	/* Clean up. */
	systable_endscan(scan);
	heap_close(repl_rels, RowExclusiveLock);

	if (replication_master)
	{
		/* Add this relation to the MasterTableList to send on MCP */
		AddRelationToMasterTableList(rel, enable);
	}

	current_is_tablecmd = false;

	/* If this table has SERIAL columns, recurse to the associated sequences */
	{
		Relation		depRel;
		ScanKeyData		key[2];
		SysScanDesc		sysscan;

		depRel = heap_open(DependRelationId, AccessShareLock);

		ScanKeyInit(&key[0],
					Anum_pg_depend_refclassid,
					BTEqualStrategyNumber, F_OIDEQ,
					ObjectIdGetDatum(RelationRelationId));
		ScanKeyInit(&key[1],
					Anum_pg_depend_refobjid,
					BTEqualStrategyNumber, F_OIDEQ,
					ObjectIdGetDatum(RelationGetRelid(rel)));

		sysscan = systable_beginscan(depRel, DependReferenceIndexId, true,
									 SnapshotNow, 2, key);

		/*
		 * We identify sequences because they are automatic dependencies with
		 * classid = pg_class
		 */
		while (HeapTupleIsValid(tuple = systable_getnext(sysscan)))
		{
			Form_pg_depend	depForm;
			Relation		depender;

			depForm = (Form_pg_depend) GETSTRUCT(tuple);

			if (depForm->deptype != DEPENDENCY_AUTO)
				continue;
			if (depForm->classid != RelationRelationId)
				continue;

			depender = relation_open(depForm->objid, RowExclusiveLock);

			if (depender->rd_rel->relkind == RELKIND_SEQUENCE)
				ATExecSetReplication(depender, enable);

			relation_close(depender, RowExclusiveLock);
		}
		systable_endscan(sysscan);
		heap_close(depRel, AccessShareLock);
	}
}

/*
 * ALTER TABLE ENABLE/DISABLE REPLICATION ON SLAVE n
 */
static void
ATExecSetSlaveReplication(Relation rel, bool enable, int slave)
{
	HeapTuple	tuple;
	Relation	repl_slave_rels;
	SysScanDesc	scan;
	ScanKeyData	key[2];

	/*
	 * Refuse to work when replication is disabled, because we can't be
	 * sure that the pg_catalog.repl_* catalogs have been installed.
	 */
	if (!replication_enable)
		ereport(ERROR,
				(errcode(ERRCODE_FEATURE_NOT_SUPPORTED),
				 errmsg("cannot change table replication status"),
				 errdetail("Replication must be active.")));

	/* Refuse to work on tables in the pg_catalog schema */
	if (RelationGetNamespace(rel) == PG_CATALOG_NAMESPACE)
		ereport(ERROR,
				(errcode(ERRCODE_FEATURE_NOT_SUPPORTED),
				 errmsg("cannot enable/disable replication for system catalogs")));

	/* current command alters table replication status */
	current_is_tablecmd = true;

	repl_slave_rels = heap_open(ReplSlaveRelationsId, RowExclusiveLock);

	ScanKeyInit(&key[0],
				Anum_repl_slave_relations_slave,
				BTEqualStrategyNumber, F_INT4EQ,
				Int32GetDatum(slave));
	ScanKeyInit(&key[1],
				Anum_repl_slave_relations_relid,
				BTEqualStrategyNumber, F_OIDEQ,
				ObjectIdGetDatum(RelationGetRelid(rel)));

	scan = systable_beginscan(repl_slave_rels, ReplSlaveRelationsSlaveRelidIndexId,
							  true, SnapshotNow, 2, key);

	tuple = systable_getnext(scan);

	/* In the disable case, delete the tuple if it exists */
	if (!enable)
	{
		ObjectAddress	obj;

		/*
		 * The user issued a DISABLE REPLICATION.  Perform the deletion via the
		 * dependency mechanism, to be sure we don't leave the pg_depend tuple
		 * behind.  this also gets rid of the pg_catalog.repl_slave_relations
		 * tuple automatically, by calling StopReplicationSlave().
		 */
		obj.classId = ReplSlaveRelationsId;
		obj.objectId = RelationGetRelid(rel);
		obj.objectSubId = slave;

		/* There shouldn't be any further dependency, so use DROP_RESTRICT. */
		performDeletion(&obj, DROP_RESTRICT);
	}
	else
	{
		HeapTuple	newtup;
		Datum		values[Natts_repl_slave_relations];
		char		nulls[Natts_repl_slave_relations];
		char	   *nspname;
		bool		register_dependency = false;

		nspname = get_namespace_name(RelationGetNamespace(rel));

		/* Form the new tuple */
		values[Anum_repl_slave_relations_slave - 1] =
			Int32GetDatum(slave);
		values[Anum_repl_slave_relations_relid - 1] =
			ObjectIdGetDatum(RelationGetRelid(rel));
		values[Anum_repl_slave_relations_enable - 1] =
			BoolGetDatum(enable);
		values[Anum_repl_slave_relations_namespace - 1] =
			NameGetDatum(DirectFunctionCall1(namein, CStringGetDatum(nspname)));
		values[Anum_repl_slave_relations_relation - 1] =
			NameGetDatum(DirectFunctionCall1(namein,
											 CStringGetDatum(RelationGetRelationName(rel))));

		MemSet(nulls, ' ', sizeof(nulls));

		newtup = heap_formtuple(RelationGetDescr(repl_slave_rels),
								values, nulls);

		if (HeapTupleIsValid(tuple))
			simple_heap_update(repl_slave_rels, &tuple->t_self, newtup);
		else
		{
			register_dependency = true;
			simple_heap_insert(repl_slave_rels, newtup);
		}

		/* keep indexes current */
		CatalogUpdateIndexes(repl_slave_rels, newtup);

		heap_freetuple(newtup);
		pfree(nspname);

		/* Register dependency on the replication status, if needed */
		if (register_dependency)
		{
			ObjectAddress	depender;
			ObjectAddress	referenced;

			/*
			 * objectSubId here indicates which slave this slave_relations
			 * entry is for
			 */
			depender.classId = ReplSlaveRelationsId;
			depender.objectId = RelationGetRelid(rel);
			depender.objectSubId = slave;

			referenced.classId = RelationRelationId;
			referenced.objectId = RelationGetRelid(rel);
			referenced.objectSubId = 0;

			recordDependencyOn(&depender, &referenced, DEPENDENCY_NORMAL);
		}
	}
	current_is_tablecmd = false;

	/*
	 * No need to flush the caches: this info is for the slaves, it doesn't
	 * have any importance in the master.
	 *
	 * XXX Maybe the caches needs to be flushed during promotion?
	 */

	/* Clean up. */
	systable_endscan(scan);
	heap_close(repl_slave_rels, RowExclusiveLock);

	/* If this table has SERIAL columns, recurse to the associated sequences */
	{
		Relation		depRel;
		ScanKeyData		key[2];
		SysScanDesc		sysscan;

		depRel = heap_open(DependRelationId, AccessShareLock);

		ScanKeyInit(&key[0],
					Anum_pg_depend_refclassid,
					BTEqualStrategyNumber, F_OIDEQ,
					ObjectIdGetDatum(RelationRelationId));
		ScanKeyInit(&key[1],
					Anum_pg_depend_refobjid,
					BTEqualStrategyNumber, F_OIDEQ,
					ObjectIdGetDatum(RelationGetRelid(rel)));

		sysscan = systable_beginscan(depRel, DependReferenceIndexId, true,
		   							 SnapshotNow, 2, key);

		/*
		 * We identify sequences because they are internal dependencies with
		 * classid = pg_class
		 */
		while (HeapTupleIsValid(tuple = systable_getnext(sysscan)))
		{
			Form_pg_depend	depForm;
			Relation		depender;

			depForm = (Form_pg_depend) GETSTRUCT(tuple);

			if (depForm->deptype != DEPENDENCY_AUTO)
				continue;
			if (depForm->classid != RelationRelationId)
				continue;

			depender = relation_open(depForm->objid, RowExclusiveLock);

			if (depender->rd_rel->relkind == RELKIND_SEQUENCE)
				ATExecSetSlaveReplication(depender, enable, slave);

			relation_close(depender, RowExclusiveLock);
		}
		systable_endscan(sysscan);
		heap_close(depRel, AccessShareLock);
	}
}

/*
 * ALTER TABLE SET TABLESPACE
 */
static void
ATPrepSetTableSpace(AlteredTableInfo *tab, Relation rel, char *tablespacename)
{
	Oid			tablespaceId;
	AclResult	aclresult;

	/* Check that the tablespace exists */
	tablespaceId = get_tablespace_oid(tablespacename);
	if (!OidIsValid(tablespaceId))
		ereport(ERROR,
				(errcode(ERRCODE_UNDEFINED_OBJECT),
				 errmsg("tablespace \"%s\" does not exist", tablespacename)));

	/* Check its permissions */
	aclresult = pg_tablespace_aclcheck(tablespaceId, GetUserId(), ACL_CREATE);
	if (aclresult != ACLCHECK_OK)
		aclcheck_error(aclresult, ACL_KIND_TABLESPACE, tablespacename);

	/* Save info for Phase 3 to do the real work */
	if (OidIsValid(tab->newTableSpace))
		ereport(ERROR,
				(errcode(ERRCODE_SYNTAX_ERROR),
				 errmsg("cannot have multiple SET TABLESPACE subcommands")));
	tab->newTableSpace = tablespaceId;
}

/*
 * ALTER TABLE/INDEX SET (...) or RESET (...)
 */
static void
ATExecSetRelOptions(Relation rel, List *defList, bool isReset)
{
	Oid			relid;
	Relation	pgclass;
	HeapTuple	tuple;
	HeapTuple	newtuple;
	Datum		datum;
	bool		isnull;
	Datum		newOptions;
	Datum		repl_val[Natts_pg_class];
	bool		repl_null[Natts_pg_class];
	bool		repl_repl[Natts_pg_class];
	static char *validnsps[] = HEAP_RELOPT_NAMESPACES;

	if (defList == NIL)
		return;					/* nothing to do */

	pgclass = heap_open(RelationRelationId, RowExclusiveLock);

	/* Get the old reloptions */
	relid = RelationGetRelid(rel);
	tuple = SearchSysCache(RELOID,
						   ObjectIdGetDatum(relid),
						   0, 0, 0);
	if (!HeapTupleIsValid(tuple))
		elog(ERROR, "cache lookup failed for relation %u", relid);

	datum = SysCacheGetAttr(RELOID, tuple, Anum_pg_class_reloptions, &isnull);

	/* Generate new proposed reloptions (text array) */
	newOptions = transformRelOptions(isnull ? (Datum) 0 : datum,
								   defList, NULL, validnsps, false, isReset);

	/* Validate */
	switch (rel->rd_rel->relkind)
	{
		case RELKIND_RELATION:
		case RELKIND_TOASTVALUE:
			(void) heap_reloptions(rel->rd_rel->relkind, newOptions, true);
			break;
		case RELKIND_INDEX:
			(void) index_reloptions(rel->rd_am->amoptions, newOptions, true);
			break;
		default:
			ereport(ERROR,
					(errcode(ERRCODE_WRONG_OBJECT_TYPE),
					 errmsg("\"%s\" is not a table, index, or TOAST table",
							RelationGetRelationName(rel))));
			break;
	}

	/*
	 * All we need do here is update the pg_class row; the new options will be
	 * propagated into relcaches during post-commit cache inval.
	 */
	memset(repl_val, 0, sizeof(repl_val));
	memset(repl_null, false, sizeof(repl_null));
	memset(repl_repl, false, sizeof(repl_repl));

	if (newOptions != (Datum) 0)
		repl_val[Anum_pg_class_reloptions - 1] = newOptions;
	else
		repl_null[Anum_pg_class_reloptions - 1] = true;

	repl_repl[Anum_pg_class_reloptions - 1] = true;

	newtuple = heap_modify_tuple(tuple, RelationGetDescr(pgclass),
								 repl_val, repl_null, repl_repl);

	simple_heap_update(pgclass, &newtuple->t_self, newtuple);

	CatalogUpdateIndexes(pgclass, newtuple);

	heap_freetuple(newtuple);

	ReleaseSysCache(tuple);

	/* repeat the whole exercise for the toast table, if there's one */
	if (OidIsValid(rel->rd_rel->reltoastrelid))
	{
		Relation	toastrel;
		Oid			toastid = rel->rd_rel->reltoastrelid;

		toastrel = heap_open(toastid, AccessExclusiveLock);

		/* Get the old reloptions */
		tuple = SearchSysCache(RELOID,
							   ObjectIdGetDatum(toastid),
							   0, 0, 0);
		if (!HeapTupleIsValid(tuple))
			elog(ERROR, "cache lookup failed for relation %u", toastid);

		datum = SysCacheGetAttr(RELOID, tuple, Anum_pg_class_reloptions, &isnull);

		newOptions = transformRelOptions(isnull ? (Datum) 0 : datum,
								defList, "toast", validnsps, false, isReset);

		(void) heap_reloptions(RELKIND_TOASTVALUE, newOptions, true);

		memset(repl_val, 0, sizeof(repl_val));
		memset(repl_null, false, sizeof(repl_null));
		memset(repl_repl, false, sizeof(repl_repl));

		if (newOptions != (Datum) 0)
			repl_val[Anum_pg_class_reloptions - 1] = newOptions;
		else
			repl_null[Anum_pg_class_reloptions - 1] = true;

		repl_repl[Anum_pg_class_reloptions - 1] = true;

		newtuple = heap_modify_tuple(tuple, RelationGetDescr(pgclass),
									 repl_val, repl_null, repl_repl);

		simple_heap_update(pgclass, &newtuple->t_self, newtuple);

		CatalogUpdateIndexes(pgclass, newtuple);

		heap_freetuple(newtuple);

		ReleaseSysCache(tuple);

		heap_close(toastrel, NoLock);
	}

	heap_close(pgclass, RowExclusiveLock);
}

/*
 * Execute ALTER TABLE SET TABLESPACE for cases where there is no tuple
 * rewriting to be done, so we just want to copy the data as fast as possible.
 */
static void
ATExecSetTableSpace(Oid tableOid, Oid newTableSpace)
{
	Relation	rel;
	Oid			oldTableSpace;
	Oid			reltoastrelid;
	Oid			reltoastidxid;
	Oid			newrelfilenode;
	RelFileNode newrnode;
	SMgrRelation dstrel;
	Relation	pg_class;
	HeapTuple	tuple;
	Form_pg_class rd_rel;
	ForkNumber	forkNum;

	/*
	 * Need lock here in case we are recursing to toast table or index
	 */
	rel = relation_open(tableOid, AccessExclusiveLock);

	/*
	 * We can never allow moving of shared or nailed-in-cache relations,
	 * because we can't support changing their reltablespace values.
	 */
	if (rel->rd_rel->relisshared || rel->rd_isnailed)
		ereport(ERROR,
				(errcode(ERRCODE_FEATURE_NOT_SUPPORTED),
				 errmsg("cannot move system relation \"%s\"",
						RelationGetRelationName(rel))));

	/* Can't move a non-shared relation into pg_global */
	if (newTableSpace == GLOBALTABLESPACE_OID)
		ereport(ERROR,
				(errcode(ERRCODE_INVALID_PARAMETER_VALUE),
				 errmsg("only shared relations can be placed in pg_global tablespace")));

	/*
	 * Don't allow moving temp tables of other backends ... their local buffer
	 * manager is not going to cope.
	 */
	if (RELATION_IS_OTHER_TEMP(rel))
		ereport(ERROR,
				(errcode(ERRCODE_FEATURE_NOT_SUPPORTED),
				 errmsg("cannot move temporary tables of other sessions")));

	/*
	 * No work if no change in tablespace.
	 */
	oldTableSpace = rel->rd_rel->reltablespace;
	if (newTableSpace == oldTableSpace ||
		(newTableSpace == MyDatabaseTableSpace && oldTableSpace == 0))
	{
		relation_close(rel, NoLock);
		return;
	}

	reltoastrelid = rel->rd_rel->reltoastrelid;
	reltoastidxid = rel->rd_rel->reltoastidxid;

	/* Get a modifiable copy of the relation's pg_class row */
	pg_class = heap_open(RelationRelationId, RowExclusiveLock);

	tuple = SearchSysCacheCopy(RELOID,
							   ObjectIdGetDatum(tableOid),
							   0, 0, 0);
	if (!HeapTupleIsValid(tuple))
		elog(ERROR, "cache lookup failed for relation %u", tableOid);
	rd_rel = (Form_pg_class) GETSTRUCT(tuple);

	/*
<<<<<<< HEAD
=======
	 * Since we copy the file directly without looking at the shared buffers,
	 * we'd better first flush out any pages of the source relation that are
	 * in shared buffers.  We assume no new changes will be made while we are
	 * holding exclusive lock on the rel.
	 */
	FlushRelationBuffers(rel);

	/*
>>>>>>> 29b61b92
	 * Relfilenodes are not unique across tablespaces, so we need to allocate
	 * a new one in the new tablespace.
	 */
	newrelfilenode = GetNewRelFileNode(newTableSpace,
									   rel->rd_rel->relisshared,
									   NULL);

<<<<<<< HEAD
	/* create another storage file. Is it a little ugly ? */
	/* NOTE: any conflict in relfilenode value will be caught here */
=======
	/* Open old and new relation */
>>>>>>> 29b61b92
	newrnode = rel->rd_node;
	newrnode.relNode = newrelfilenode;
	newrnode.spcNode = newTableSpace;
	dstrel = smgropen(newrnode);

	RelationOpenSmgr(rel);

	/*
	 * Create and copy all forks of the relation, and schedule unlinking of
	 * old physical files.
	 *
	 * NOTE: any conflict in relfilenode value will be caught in
	 * RelationCreateStorage().
	 */
	RelationCreateStorage(newrnode, rel->rd_istemp);

	/* copy main fork */
	copy_relation_data(rel->rd_smgr, dstrel, MAIN_FORKNUM, rel->rd_istemp);

	/* copy those extra forks that exist */
	for (forkNum = MAIN_FORKNUM + 1; forkNum <= MAX_FORKNUM; forkNum++)
	{
		if (smgrexists(rel->rd_smgr, forkNum))
		{
			smgrcreate(dstrel, forkNum, false);
			copy_relation_data(rel->rd_smgr, dstrel, forkNum, rel->rd_istemp);
		}
	}

	/* drop old relation, and close new one */
	RelationDropStorage(rel);
	smgrclose(dstrel);

	/* update the pg_class row */
	rd_rel->reltablespace = (newTableSpace == MyDatabaseTableSpace) ? InvalidOid : newTableSpace;
	rd_rel->relfilenode = newrelfilenode;
	simple_heap_update(pg_class, &tuple->t_self, tuple);
	CatalogUpdateIndexes(pg_class, tuple);

	heap_freetuple(tuple);

	heap_close(pg_class, RowExclusiveLock);

	relation_close(rel, NoLock);

	/* Make sure the reltablespace change is visible */
	CommandCounterIncrement();

	/* Move associated toast relation and/or index, too */
	if (OidIsValid(reltoastrelid))
		ATExecSetTableSpace(reltoastrelid, newTableSpace);
	if (OidIsValid(reltoastidxid))
		ATExecSetTableSpace(reltoastidxid, newTableSpace);
}

/*
 * Copy data, block by block
 */
static void
copy_relation_data(SMgrRelation src, SMgrRelation dst,
				   ForkNumber forkNum, bool istemp)
{
	bool		use_wal;
	BlockNumber nblocks;
	BlockNumber blkno;
	char		buf[BLCKSZ];
	Page		page = (Page) buf;

	/*
	 * We need to log the copied data in WAL iff WAL archiving is enabled AND
	 * it's not a temp rel.
	 */
	use_wal = XLogArchivingActive() && !istemp;

	nblocks = smgrnblocks(src, forkNum);

	for (blkno = 0; blkno < nblocks; blkno++)
	{
		smgrread(src, forkNum, blkno, buf);

		/* XLOG stuff */
		if (use_wal)
			log_newpage(&dst->smgr_rnode, forkNum, blkno, page);

		/*
		 * Now write the page.	We say isTemp = true even if it's not a temp
		 * rel, because there's no need for smgr to schedule an fsync for this
		 * write; we'll do it ourselves below.
		 */
		smgrextend(dst, forkNum, blkno, buf, true);
	}

	/*
	 * If the rel isn't temp, we must fsync it down to disk before it's safe
	 * to commit the transaction.  (For a temp rel we don't care since the rel
	 * will be uninteresting after a crash anyway.)
	 *
	 * It's obvious that we must do this when not WAL-logging the copy. It's
	 * less obvious that we have to do it even if we did WAL-log the copied
	 * pages. The reason is that since we're copying outside shared buffers, a
	 * CHECKPOINT occurring during the copy has no way to flush the previously
	 * written data to disk (indeed it won't know the new rel even exists).  A
	 * crash later on would replay WAL from the checkpoint, therefore it
	 * wouldn't replay our earlier WAL entries. If we do not fsync those pages
	 * here, they might still not be on disk when the crash occurs.
	 */
	if (!istemp)
		smgrimmedsync(dst, forkNum);
}

/*
 * ALTER TABLE ENABLE/DISABLE TRIGGER
 *
 * We just pass this off to trigger.c.
 */
static void
ATExecEnableDisableTrigger(Relation rel, char *trigname,
						   char fires_when, bool skip_system)
{
	EnableDisableTrigger(rel, trigname, fires_when, skip_system);
}

/*
 * ALTER TABLE ENABLE/DISABLE RULE
 *
 * We just pass this off to rewriteDefine.c.
 */
static void
ATExecEnableDisableRule(Relation rel, char *trigname,
						char fires_when)
{
	EnableDisableRule(rel, trigname, fires_when);
}

/*
 * ALTER TABLE INHERIT
 *
 * Add a parent to the child's parents. This verifies that all the columns and
 * check constraints of the parent appear in the child and that they have the
 * same data types and expressions.
 */
static void
ATExecAddInherit(Relation child_rel, RangeVar *parent)
{
	Relation	parent_rel,
				catalogRelation;
	SysScanDesc scan;
	ScanKeyData key;
	HeapTuple	inheritsTuple;
	int32		inhseqno;
	List	   *children;

	/*
	 * AccessShareLock on the parent is what's obtained during normal CREATE
	 * TABLE ... INHERITS ..., so should be enough here.
	 */
	parent_rel = heap_openrv(parent, AccessShareLock);

	/*
	 * Must be owner of both parent and child -- child was checked by
	 * ATSimplePermissions call in ATPrepCmd
	 */
	ATSimplePermissions(parent_rel, false);

	/* Permanent rels cannot inherit from temporary ones */
	if (parent_rel->rd_istemp && !child_rel->rd_istemp)
		ereport(ERROR,
				(errcode(ERRCODE_WRONG_OBJECT_TYPE),
				 errmsg("cannot inherit from temporary relation \"%s\"",
						RelationGetRelationName(parent_rel))));

	/*
	 * Check for duplicates in the list of parents, and determine the highest
	 * inhseqno already present; we'll use the next one for the new parent.
	 * (Note: get RowExclusiveLock because we will write pg_inherits below.)
	 *
	 * Note: we do not reject the case where the child already inherits from
	 * the parent indirectly; CREATE TABLE doesn't reject comparable cases.
	 */
	catalogRelation = heap_open(InheritsRelationId, RowExclusiveLock);
	ScanKeyInit(&key,
				Anum_pg_inherits_inhrelid,
				BTEqualStrategyNumber, F_OIDEQ,
				ObjectIdGetDatum(RelationGetRelid(child_rel)));
	scan = systable_beginscan(catalogRelation, InheritsRelidSeqnoIndexId,
							  true, SnapshotNow, 1, &key);

	/* inhseqno sequences start at 1 */
	inhseqno = 0;
	while (HeapTupleIsValid(inheritsTuple = systable_getnext(scan)))
	{
		Form_pg_inherits inh = (Form_pg_inherits) GETSTRUCT(inheritsTuple);

		if (inh->inhparent == RelationGetRelid(parent_rel))
			ereport(ERROR,
					(errcode(ERRCODE_DUPLICATE_TABLE),
			 errmsg("relation \"%s\" would be inherited from more than once",
					RelationGetRelationName(parent_rel))));
		if (inh->inhseqno > inhseqno)
			inhseqno = inh->inhseqno;
	}
	systable_endscan(scan);

	/*
	 * Prevent circularity by seeing if proposed parent inherits from child.
	 * (In particular, this disallows making a rel inherit from itself.)
	 *
	 * This is not completely bulletproof because of race conditions: in
	 * multi-level inheritance trees, someone else could concurrently be
	 * making another inheritance link that closes the loop but does not join
	 * either of the rels we have locked.  Preventing that seems to require
	 * exclusive locks on the entire inheritance tree, which is a cure worse
	 * than the disease.  find_all_inheritors() will cope with circularity
	 * anyway, so don't sweat it too much.
	 *
	 * We use weakest lock we can on child's children, namely AccessShareLock.
	 */
	children = find_all_inheritors(RelationGetRelid(child_rel),
								   AccessShareLock);

	if (list_member_oid(children, RelationGetRelid(parent_rel)))
		ereport(ERROR,
				(errcode(ERRCODE_DUPLICATE_TABLE),
				 errmsg("circular inheritance not allowed"),
				 errdetail("\"%s\" is already a child of \"%s\".",
						   parent->relname,
						   RelationGetRelationName(child_rel))));

	/* If parent has OIDs then child must have OIDs */
	if (parent_rel->rd_rel->relhasoids && !child_rel->rd_rel->relhasoids)
		ereport(ERROR,
				(errcode(ERRCODE_WRONG_OBJECT_TYPE),
				 errmsg("table \"%s\" without OIDs cannot inherit from table \"%s\" with OIDs",
						RelationGetRelationName(child_rel),
						RelationGetRelationName(parent_rel))));

<<<<<<< HEAD
	if (replication_enable && parent_rel->rd_replicate)
	{
		Relation 	repl_slave_rels;
		HeapTuple 	tuple;
		SysScanDesc scan;
		List		*child_slaves = NIL;

		/* 
		 * Check whether the parent relation is replicated to a set of slaves
		 * which is a subset of a set the child relation is replicated to.
		 */
		if (!child_rel->rd_replicate)
			ereport(ERROR, (errmsg("cannon inherit from replicated relation"
								   " \"%s\"",
								   RelationGetRelationName(parent_rel)),
							errhint("enable replication for relation \"%s\"", 
									RelationGetRelationName(child_rel))));
		
		/* Check whether parent is replicated to a subset of child's slaves */
		repl_slave_rels = heap_open(ReplSlaveRelationsId, AccessShareLock);
		
		scan = systable_beginscan(repl_slave_rels, 
								  InvalidOid,
							  	  false, SnapshotNow, 0, NULL);
	   
		while (HeapTupleIsValid(tuple = systable_getnext(scan)))
		{
		 	Form_repl_slave_relations replslaveForm = 
				(Form_repl_slave_relations) GETSTRUCT(tuple);
			/* Add slave to the list of slaves where child is replicated to */
			if (replslaveForm->relid == RelationGetRelid(child_rel) && 
				replslaveForm->enable)
				child_slaves = lappend_int(child_slaves, replslaveForm->slave);
		}
		systable_endscan(scan);

		/* Get each of the slaves that replicate parent */
							
		scan = systable_beginscan(repl_slave_rels, 
								  InvalidOid,
							  	  false, SnapshotNow, 0, NULL);
	   
		while (HeapTupleIsValid(tuple = systable_getnext(scan)))
		{
		 	Form_repl_slave_relations replslaveForm = 
				(Form_repl_slave_relations) GETSTRUCT(tuple);
			/* Add slave to the list of slaves where parent is replicated to */
			if (replslaveForm->relid == RelationGetRelid(parent_rel) && 
				replslaveForm->enable)
			{
				/* The child should be also replicated by this slave */
				if (!list_member_int(child_slaves, replslaveForm->slave))
					ereport(ERROR, (errmsg("cannot inherit from replicated" 
										   " relation \"%s\"", 
									RelationGetRelationName(parent_rel)),
									errdetail("slave %d replicates \"%s\""
											  " but not \"%s\"",
											  replslaveForm->slave,
									RelationGetRelationName(parent_rel),
									RelationGetRelationName(child_rel))));
			}
		}
		systable_endscan(scan);
		relation_close(repl_slave_rels, AccessShareLock);
	}

	/* Match up the columns and bump attinhcount and attislocal */
=======
	/* Match up the columns and bump attinhcount as needed */
>>>>>>> 29b61b92
	MergeAttributesIntoExisting(child_rel, parent_rel);

	/* Match up the constraints and bump coninhcount as needed */
	MergeConstraintsIntoExisting(child_rel, parent_rel);

	/*
	 * OK, it looks valid.	Make the catalog entries that show inheritance.
	 */
	StoreCatalogInheritance1(RelationGetRelid(child_rel),
							 RelationGetRelid(parent_rel),
							 inhseqno + 1,
							 catalogRelation);

	/* Now we're done with pg_inherits */
	heap_close(catalogRelation, RowExclusiveLock);

	/* keep our lock on the parent relation until commit */
	heap_close(parent_rel, NoLock);
}

/*
 * Obtain the source-text form of the constraint expression for a check
 * constraint, given its pg_constraint tuple
 */
static char *
decompile_conbin(HeapTuple contup, TupleDesc tupdesc)
{
	Form_pg_constraint con;
	bool		isnull;
	Datum		attr;
	Datum		expr;

	con = (Form_pg_constraint) GETSTRUCT(contup);
	attr = heap_getattr(contup, Anum_pg_constraint_conbin, tupdesc, &isnull);
	if (isnull)
		elog(ERROR, "null conbin for constraint %u", HeapTupleGetOid(contup));

	expr = DirectFunctionCall2(pg_get_expr, attr,
							   ObjectIdGetDatum(con->conrelid));
	return TextDatumGetCString(expr);
}

/*
 * Determine whether two check constraints are functionally equivalent
 *
 * The test we apply is to see whether they reverse-compile to the same
 * source string.  This insulates us from issues like whether attributes
 * have the same physical column numbers in parent and child relations.
 */
static bool
constraints_equivalent(HeapTuple a, HeapTuple b, TupleDesc tupleDesc)
{
	Form_pg_constraint acon = (Form_pg_constraint) GETSTRUCT(a);
	Form_pg_constraint bcon = (Form_pg_constraint) GETSTRUCT(b);

	if (acon->condeferrable != bcon->condeferrable ||
		acon->condeferred != bcon->condeferred ||
		strcmp(decompile_conbin(a, tupleDesc),
			   decompile_conbin(b, tupleDesc)) != 0)
		return false;
	else
		return true;
}

/*
 * Check columns in child table match up with columns in parent, and increment
 * their attinhcount.
 *
 * Called by ATExecAddInherit
 *
 * Currently all parent columns must be found in child. Missing columns are an
 * error.  One day we might consider creating new columns like CREATE TABLE
 * does.  However, that is widely unpopular --- in the common use case of
 * partitioned tables it's a foot-gun.
 *
 * The data type must match exactly. If the parent column is NOT NULL then
 * the child must be as well. Defaults are not compared, however.
 */
static void
MergeAttributesIntoExisting(Relation child_rel, Relation parent_rel)
{
	Relation	attrrel;
	AttrNumber	parent_attno;
	int			parent_natts;
	TupleDesc	tupleDesc;
	TupleConstr *constr;
	HeapTuple	tuple;

	attrrel = heap_open(AttributeRelationId, RowExclusiveLock);

	tupleDesc = RelationGetDescr(parent_rel);
	parent_natts = tupleDesc->natts;
	constr = tupleDesc->constr;

	for (parent_attno = 1; parent_attno <= parent_natts; parent_attno++)
	{
		Form_pg_attribute attribute = tupleDesc->attrs[parent_attno - 1];
		char	   *attributeName = NameStr(attribute->attname);

		/* Ignore dropped columns in the parent. */
		if (attribute->attisdropped)
			continue;

		/* Find same column in child (matching on column name). */
		tuple = SearchSysCacheCopyAttName(RelationGetRelid(child_rel),
										  attributeName);
		if (HeapTupleIsValid(tuple))
		{
			/* Check they are same type and typmod */
			Form_pg_attribute childatt = (Form_pg_attribute) GETSTRUCT(tuple);

			if (attribute->atttypid != childatt->atttypid ||
				attribute->atttypmod != childatt->atttypmod)
				ereport(ERROR,
						(errcode(ERRCODE_DATATYPE_MISMATCH),
						 errmsg("child table \"%s\" has different type for column \"%s\"",
								RelationGetRelationName(child_rel),
								attributeName)));

			if (attribute->attnotnull && !childatt->attnotnull)
				ereport(ERROR,
						(errcode(ERRCODE_DATATYPE_MISMATCH),
				errmsg("column \"%s\" in child table must be marked NOT NULL",
					   attributeName)));

			/*
			 * OK, bump the child column's inheritance count.  (If we fail
			 * later on, this change will just roll back.)
			 */
			childatt->attinhcount++;
			simple_heap_update(attrrel, &tuple->t_self, tuple);
			CatalogUpdateIndexes(attrrel, tuple);
			heap_freetuple(tuple);
		}
		else
		{
			ereport(ERROR,
					(errcode(ERRCODE_DATATYPE_MISMATCH),
					 errmsg("child table is missing column \"%s\"",
							attributeName)));
		}
	}

	heap_close(attrrel, RowExclusiveLock);
}

/*
 * Check constraints in child table match up with constraints in parent,
 * and increment their coninhcount.
 *
 * Called by ATExecAddInherit
 *
 * Currently all constraints in parent must be present in the child. One day we
 * may consider adding new constraints like CREATE TABLE does. We may also want
 * to allow an optional flag on parent table constraints indicating they are
 * intended to ONLY apply to the master table, not to the children. That would
 * make it possible to ensure no records are mistakenly inserted into the
 * master in partitioned tables rather than the appropriate child.
 *
 * XXX This is O(N^2) which may be an issue with tables with hundreds of
 * constraints. As long as tables have more like 10 constraints it shouldn't be
 * a problem though. Even 100 constraints ought not be the end of the world.
 */
static void
MergeConstraintsIntoExisting(Relation child_rel, Relation parent_rel)
{
	Relation	catalog_relation;
	TupleDesc	tuple_desc;
	SysScanDesc parent_scan;
	ScanKeyData parent_key;
	HeapTuple	parent_tuple;

	catalog_relation = heap_open(ConstraintRelationId, RowExclusiveLock);
	tuple_desc = RelationGetDescr(catalog_relation);

	/* Outer loop scans through the parent's constraint definitions */
	ScanKeyInit(&parent_key,
				Anum_pg_constraint_conrelid,
				BTEqualStrategyNumber, F_OIDEQ,
				ObjectIdGetDatum(RelationGetRelid(parent_rel)));
	parent_scan = systable_beginscan(catalog_relation, ConstraintRelidIndexId,
									 true, SnapshotNow, 1, &parent_key);

	while (HeapTupleIsValid(parent_tuple = systable_getnext(parent_scan)))
	{
		Form_pg_constraint parent_con = (Form_pg_constraint) GETSTRUCT(parent_tuple);
		SysScanDesc child_scan;
		ScanKeyData child_key;
		HeapTuple	child_tuple;
		bool		found = false;

		if (parent_con->contype != CONSTRAINT_CHECK)
			continue;

		/* Search for a child constraint matching this one */
		ScanKeyInit(&child_key,
					Anum_pg_constraint_conrelid,
					BTEqualStrategyNumber, F_OIDEQ,
					ObjectIdGetDatum(RelationGetRelid(child_rel)));
		child_scan = systable_beginscan(catalog_relation, ConstraintRelidIndexId,
										true, SnapshotNow, 1, &child_key);

		while (HeapTupleIsValid(child_tuple = systable_getnext(child_scan)))
		{
			Form_pg_constraint child_con = (Form_pg_constraint) GETSTRUCT(child_tuple);
			HeapTuple	child_copy;

			if (child_con->contype != CONSTRAINT_CHECK)
				continue;

			if (strcmp(NameStr(parent_con->conname),
					   NameStr(child_con->conname)) != 0)
				continue;

			if (!constraints_equivalent(parent_tuple, child_tuple, tuple_desc))
				ereport(ERROR,
						(errcode(ERRCODE_DATATYPE_MISMATCH),
						 errmsg("child table \"%s\" has different definition for check constraint \"%s\"",
								RelationGetRelationName(child_rel),
								NameStr(parent_con->conname))));

			/*
			 * OK, bump the child constraint's inheritance count.  (If we fail
			 * later on, this change will just roll back.)
			 */
			child_copy = heap_copytuple(child_tuple);
			child_con = (Form_pg_constraint) GETSTRUCT(child_copy);
			child_con->coninhcount++;
			simple_heap_update(catalog_relation, &child_copy->t_self, child_copy);
			CatalogUpdateIndexes(catalog_relation, child_copy);
			heap_freetuple(child_copy);

			found = true;
			break;
		}

		systable_endscan(child_scan);

		if (!found)
			ereport(ERROR,
					(errcode(ERRCODE_DATATYPE_MISMATCH),
					 errmsg("child table is missing constraint \"%s\"",
							NameStr(parent_con->conname))));
	}

	systable_endscan(parent_scan);
	heap_close(catalog_relation, RowExclusiveLock);
}

/*
 * ALTER TABLE NO INHERIT
 *
 * Drop a parent from the child's parents. This just adjusts the attinhcount
 * and attislocal of the columns and removes the pg_inherit and pg_depend
 * entries.
 *
 * If attinhcount goes to 0 then attislocal gets set to true. If it goes back
 * up attislocal stays true, which means if a child is ever removed from a
 * parent then its columns will never be automatically dropped which may
 * surprise. But at least we'll never surprise by dropping columns someone
 * isn't expecting to be dropped which would actually mean data loss.
 *
 * coninhcount and conislocal for inherited constraints are adjusted in
 * exactly the same way.
 */
static void
ATExecDropInherit(Relation rel, RangeVar *parent)
{
	Relation	parent_rel;
	Relation	catalogRelation;
	SysScanDesc scan;
	ScanKeyData key[3];
	HeapTuple	inheritsTuple,
				attributeTuple,
				constraintTuple,
				depTuple;
	List	   *connames;
	bool		found = false;

	/*
	 * AccessShareLock on the parent is probably enough, seeing that DROP
	 * TABLE doesn't lock parent tables at all.  We need some lock since we'll
	 * be inspecting the parent's schema.
	 */
	parent_rel = heap_openrv(parent, AccessShareLock);

	/*
	 * We don't bother to check ownership of the parent table --- ownership of
	 * the child is presumed enough rights.
	 */

	/*
	 * Find and destroy the pg_inherits entry linking the two, or error out if
	 * there is none.
	 */
	catalogRelation = heap_open(InheritsRelationId, RowExclusiveLock);
	ScanKeyInit(&key[0],
				Anum_pg_inherits_inhrelid,
				BTEqualStrategyNumber, F_OIDEQ,
				ObjectIdGetDatum(RelationGetRelid(rel)));
	scan = systable_beginscan(catalogRelation, InheritsRelidSeqnoIndexId,
							  true, SnapshotNow, 1, key);

	while (HeapTupleIsValid(inheritsTuple = systable_getnext(scan)))
	{
		Oid			inhparent;

		inhparent = ((Form_pg_inherits) GETSTRUCT(inheritsTuple))->inhparent;
		if (inhparent == RelationGetRelid(parent_rel))
		{
			simple_heap_delete(catalogRelation, &inheritsTuple->t_self);
			found = true;
			break;
		}
	}

	systable_endscan(scan);
	heap_close(catalogRelation, RowExclusiveLock);

	if (!found)
		ereport(ERROR,
				(errcode(ERRCODE_UNDEFINED_TABLE),
				 errmsg("relation \"%s\" is not a parent of relation \"%s\"",
						RelationGetRelationName(parent_rel),
						RelationGetRelationName(rel))));

	/*
	 * Search through child columns looking for ones matching parent rel
	 */
	catalogRelation = heap_open(AttributeRelationId, RowExclusiveLock);
	ScanKeyInit(&key[0],
				Anum_pg_attribute_attrelid,
				BTEqualStrategyNumber, F_OIDEQ,
				ObjectIdGetDatum(RelationGetRelid(rel)));
	scan = systable_beginscan(catalogRelation, AttributeRelidNumIndexId,
							  true, SnapshotNow, 1, key);
	while (HeapTupleIsValid(attributeTuple = systable_getnext(scan)))
	{
		Form_pg_attribute att = (Form_pg_attribute) GETSTRUCT(attributeTuple);

		/* Ignore if dropped or not inherited */
		if (att->attisdropped)
			continue;
		if (att->attinhcount <= 0)
			continue;

		if (SearchSysCacheExistsAttName(RelationGetRelid(parent_rel),
										NameStr(att->attname)))
		{
			/* Decrement inhcount and possibly set islocal to true */
			HeapTuple	copyTuple = heap_copytuple(attributeTuple);
			Form_pg_attribute copy_att = (Form_pg_attribute) GETSTRUCT(copyTuple);

			copy_att->attinhcount--;
			if (copy_att->attinhcount == 0)
				copy_att->attislocal = true;

			simple_heap_update(catalogRelation, &copyTuple->t_self, copyTuple);
			CatalogUpdateIndexes(catalogRelation, copyTuple);
			heap_freetuple(copyTuple);
		}
	}
	systable_endscan(scan);
	heap_close(catalogRelation, RowExclusiveLock);

	/*
	 * Likewise, find inherited check constraints and disinherit them. To do
	 * this, we first need a list of the names of the parent's check
	 * constraints.  (We cheat a bit by only checking for name matches,
	 * assuming that the expressions will match.)
	 */
	catalogRelation = heap_open(ConstraintRelationId, RowExclusiveLock);
	ScanKeyInit(&key[0],
				Anum_pg_constraint_conrelid,
				BTEqualStrategyNumber, F_OIDEQ,
				ObjectIdGetDatum(RelationGetRelid(parent_rel)));
	scan = systable_beginscan(catalogRelation, ConstraintRelidIndexId,
							  true, SnapshotNow, 1, key);

	connames = NIL;

	while (HeapTupleIsValid(constraintTuple = systable_getnext(scan)))
	{
		Form_pg_constraint con = (Form_pg_constraint) GETSTRUCT(constraintTuple);

		if (con->contype == CONSTRAINT_CHECK)
			connames = lappend(connames, pstrdup(NameStr(con->conname)));
	}

	systable_endscan(scan);

	/* Now scan the child's constraints */
	ScanKeyInit(&key[0],
				Anum_pg_constraint_conrelid,
				BTEqualStrategyNumber, F_OIDEQ,
				ObjectIdGetDatum(RelationGetRelid(rel)));
	scan = systable_beginscan(catalogRelation, ConstraintRelidIndexId,
							  true, SnapshotNow, 1, key);

	while (HeapTupleIsValid(constraintTuple = systable_getnext(scan)))
	{
		Form_pg_constraint con = (Form_pg_constraint) GETSTRUCT(constraintTuple);
		bool		match;
		ListCell   *lc;

		if (con->contype != CONSTRAINT_CHECK)
			continue;

		match = false;
		foreach(lc, connames)
		{
			if (strcmp(NameStr(con->conname), (char *) lfirst(lc)) == 0)
			{
				match = true;
				break;
			}
		}

		if (match)
		{
			/* Decrement inhcount and possibly set islocal to true */
			HeapTuple	copyTuple = heap_copytuple(constraintTuple);
			Form_pg_constraint copy_con = (Form_pg_constraint) GETSTRUCT(copyTuple);

			if (copy_con->coninhcount <= 0)		/* shouldn't happen */
				elog(ERROR, "relation %u has non-inherited constraint \"%s\"",
					 RelationGetRelid(rel), NameStr(copy_con->conname));

			copy_con->coninhcount--;
			if (copy_con->coninhcount == 0)
				copy_con->conislocal = true;

			simple_heap_update(catalogRelation, &copyTuple->t_self, copyTuple);
			CatalogUpdateIndexes(catalogRelation, copyTuple);
			heap_freetuple(copyTuple);
		}
	}

	systable_endscan(scan);
	heap_close(catalogRelation, RowExclusiveLock);

	/*
	 * Drop the dependency
	 *
	 * There's no convenient way to do this, so go trawling through pg_depend
	 */
	catalogRelation = heap_open(DependRelationId, RowExclusiveLock);

	ScanKeyInit(&key[0],
				Anum_pg_depend_classid,
				BTEqualStrategyNumber, F_OIDEQ,
				ObjectIdGetDatum(RelationRelationId));
	ScanKeyInit(&key[1],
				Anum_pg_depend_objid,
				BTEqualStrategyNumber, F_OIDEQ,
				ObjectIdGetDatum(RelationGetRelid(rel)));
	ScanKeyInit(&key[2],
				Anum_pg_depend_objsubid,
				BTEqualStrategyNumber, F_INT4EQ,
				Int32GetDatum(0));

	scan = systable_beginscan(catalogRelation, DependDependerIndexId, true,
							  SnapshotNow, 3, key);

	while (HeapTupleIsValid(depTuple = systable_getnext(scan)))
	{
		Form_pg_depend dep = (Form_pg_depend) GETSTRUCT(depTuple);

		if (dep->refclassid == RelationRelationId &&
			dep->refobjid == RelationGetRelid(parent_rel) &&
			dep->refobjsubid == 0 &&
			dep->deptype == DEPENDENCY_NORMAL)
			simple_heap_delete(catalogRelation, &depTuple->t_self);
	}

	systable_endscan(scan);
	heap_close(catalogRelation, RowExclusiveLock);

	/* keep our lock on the parent relation until commit */
	heap_close(parent_rel, NoLock);
}


/*
 * Execute ALTER TABLE SET SCHEMA
 *
 * Note: caller must have checked ownership of the relation already
 */
void
AlterTableNamespace(RangeVar *relation, const char *newschema,
					ObjectType stmttype)
{
	Relation	rel;
	Oid			relid;
	Oid			oldNspOid;
	Oid			nspOid;
	Relation	classRel;

	rel = relation_openrv(relation, AccessExclusiveLock);

	relid = RelationGetRelid(rel);
	oldNspOid = RelationGetNamespace(rel);

	/* Check relation type against type specified in the ALTER command */
	switch (stmttype)
	{
		case OBJECT_TABLE:

			/*
			 * For mostly-historical reasons, we allow ALTER TABLE to apply to
			 * all relation types.
			 */
			break;

		case OBJECT_SEQUENCE:
			if (rel->rd_rel->relkind != RELKIND_SEQUENCE)
				ereport(ERROR,
						(errcode(ERRCODE_WRONG_OBJECT_TYPE),
						 errmsg("\"%s\" is not a sequence",
								RelationGetRelationName(rel))));
			break;

		case OBJECT_VIEW:
			if (rel->rd_rel->relkind != RELKIND_VIEW)
				ereport(ERROR,
						(errcode(ERRCODE_WRONG_OBJECT_TYPE),
						 errmsg("\"%s\" is not a view",
								RelationGetRelationName(rel))));
			break;

		default:
			elog(ERROR, "unrecognized object type: %d", (int) stmttype);
	}

	/* Can we change the schema of this tuple? */
	switch (rel->rd_rel->relkind)
	{
		case RELKIND_RELATION:
		case RELKIND_VIEW:
			/* ok to change schema */
			break;
		case RELKIND_SEQUENCE:
			{
				/* if it's an owned sequence, disallow moving it by itself */
				Oid			tableId;
				int32		colId;

				if (sequenceIsOwned(relid, &tableId, &colId))
					ereport(ERROR,
							(errcode(ERRCODE_FEATURE_NOT_SUPPORTED),
							 errmsg("cannot move an owned sequence into another schema"),
					  errdetail("Sequence \"%s\" is linked to table \"%s\".",
								RelationGetRelationName(rel),
								get_rel_name(tableId))));
			}
			break;
		case RELKIND_COMPOSITE_TYPE:
			ereport(ERROR,
					(errcode(ERRCODE_WRONG_OBJECT_TYPE),
					 errmsg("\"%s\" is a composite type",
							RelationGetRelationName(rel)),
					 errhint("Use ALTER TYPE instead.")));
			break;
		case RELKIND_INDEX:
		case RELKIND_TOASTVALUE:
			/* FALL THRU */
		default:
			ereport(ERROR,
					(errcode(ERRCODE_WRONG_OBJECT_TYPE),
					 errmsg("\"%s\" is not a table, view, or sequence",
							RelationGetRelationName(rel))));
	}

	/* get schema OID and check its permissions */
	nspOid = LookupCreationNamespace(newschema);

	if (oldNspOid == nspOid)
		ereport(ERROR,
				(errcode(ERRCODE_DUPLICATE_TABLE),
				 errmsg("relation \"%s\" is already in schema \"%s\"",
						RelationGetRelationName(rel),
						newschema)));

	/* disallow renaming into or out of temp schemas */
	if (isAnyTempNamespace(nspOid) || isAnyTempNamespace(oldNspOid))
		ereport(ERROR,
				(errcode(ERRCODE_FEATURE_NOT_SUPPORTED),
			errmsg("cannot move objects into or out of temporary schemas")));

	/* same for TOAST schema */
	if (nspOid == PG_TOAST_NAMESPACE || oldNspOid == PG_TOAST_NAMESPACE)
		ereport(ERROR,
				(errcode(ERRCODE_FEATURE_NOT_SUPPORTED),
				 errmsg("cannot move objects into or out of TOAST schema")));

	/* OK, modify the pg_class row and pg_depend entry */
	classRel = heap_open(RelationRelationId, RowExclusiveLock);

	AlterRelationNamespaceInternal(classRel, relid, oldNspOid, nspOid, true);

	/* Fix the table's rowtype too */
	AlterTypeNamespaceInternal(rel->rd_rel->reltype, nspOid, false, false);

	/* Fix other dependent stuff */
	if (rel->rd_rel->relkind == RELKIND_RELATION)
	{
		AlterIndexNamespaces(classRel, rel, oldNspOid, nspOid);
		AlterSeqNamespaces(classRel, rel, oldNspOid, nspOid, newschema);
		AlterConstraintNamespaces(relid, oldNspOid, nspOid, false);
	}

	heap_close(classRel, RowExclusiveLock);

	/* close rel, but keep lock until commit */
	relation_close(rel, NoLock);
}

/*
 * The guts of relocating a relation to another namespace: fix the pg_class
 * entry, and the pg_depend entry if any.  Caller must already have
 * opened and write-locked pg_class.
 */
void
AlterRelationNamespaceInternal(Relation classRel, Oid relOid,
							   Oid oldNspOid, Oid newNspOid,
							   bool hasDependEntry)
{
	HeapTuple	classTup;
	Form_pg_class classForm;

	classTup = SearchSysCacheCopy(RELOID,
								  ObjectIdGetDatum(relOid),
								  0, 0, 0);
	if (!HeapTupleIsValid(classTup))
		elog(ERROR, "cache lookup failed for relation %u", relOid);
	classForm = (Form_pg_class) GETSTRUCT(classTup);

	Assert(classForm->relnamespace == oldNspOid);

	/* check for duplicate name (more friendly than unique-index failure) */
	if (get_relname_relid(NameStr(classForm->relname),
						  newNspOid) != InvalidOid)
		ereport(ERROR,
				(errcode(ERRCODE_DUPLICATE_TABLE),
				 errmsg("relation \"%s\" already exists in schema \"%s\"",
						NameStr(classForm->relname),
						get_namespace_name(newNspOid))));

	/* classTup is a copy, so OK to scribble on */
	classForm->relnamespace = newNspOid;

	simple_heap_update(classRel, &classTup->t_self, classTup);
	CatalogUpdateIndexes(classRel, classTup);

	/* Update dependency on schema if caller said so */
	if (hasDependEntry &&
		changeDependencyFor(RelationRelationId, relOid,
							NamespaceRelationId, oldNspOid, newNspOid) != 1)
		elog(ERROR, "failed to change schema dependency for relation \"%s\"",
			 NameStr(classForm->relname));

	heap_freetuple(classTup);
}

/*
 * Move all indexes for the specified relation to another namespace.
 *
 * Note: we assume adequate permission checking was done by the caller,
 * and that the caller has a suitable lock on the owning relation.
 */
static void
AlterIndexNamespaces(Relation classRel, Relation rel,
					 Oid oldNspOid, Oid newNspOid)
{
	List	   *indexList;
	ListCell   *l;

	indexList = RelationGetIndexList(rel);

	foreach(l, indexList)
	{
		Oid			indexOid = lfirst_oid(l);

		/*
		 * Note: currently, the index will not have its own dependency on the
		 * namespace, so we don't need to do changeDependencyFor(). There's no
		 * rowtype in pg_type, either.
		 */
		AlterRelationNamespaceInternal(classRel, indexOid,
									   oldNspOid, newNspOid,
									   false);
	}

	list_free(indexList);
}

/*
 * Move all SERIAL-column sequences of the specified relation to another
 * namespace.
 *
 * Note: we assume adequate permission checking was done by the caller,
 * and that the caller has a suitable lock on the owning relation.
 */
static void
AlterSeqNamespaces(Relation classRel, Relation rel,
				   Oid oldNspOid, Oid newNspOid, const char *newNspName)
{
	Relation	depRel;
	SysScanDesc scan;
	ScanKeyData key[2];
	HeapTuple	tup;

	/*
	 * SERIAL sequences are those having an auto dependency on one of the
	 * table's columns (we don't care *which* column, exactly).
	 */
	depRel = heap_open(DependRelationId, AccessShareLock);

	ScanKeyInit(&key[0],
				Anum_pg_depend_refclassid,
				BTEqualStrategyNumber, F_OIDEQ,
				ObjectIdGetDatum(RelationRelationId));
	ScanKeyInit(&key[1],
				Anum_pg_depend_refobjid,
				BTEqualStrategyNumber, F_OIDEQ,
				ObjectIdGetDatum(RelationGetRelid(rel)));
	/* we leave refobjsubid unspecified */

	scan = systable_beginscan(depRel, DependReferenceIndexId, true,
							  SnapshotNow, 2, key);

	while (HeapTupleIsValid(tup = systable_getnext(scan)))
	{
		Form_pg_depend depForm = (Form_pg_depend) GETSTRUCT(tup);
		Relation	seqRel;

		/* skip dependencies other than auto dependencies on columns */
		if (depForm->refobjsubid == 0 ||
			depForm->classid != RelationRelationId ||
			depForm->objsubid != 0 ||
			depForm->deptype != DEPENDENCY_AUTO)
			continue;

		/* Use relation_open just in case it's an index */
		seqRel = relation_open(depForm->objid, AccessExclusiveLock);

		/* skip non-sequence relations */
		if (RelationGetForm(seqRel)->relkind != RELKIND_SEQUENCE)
		{
			/* No need to keep the lock */
			relation_close(seqRel, AccessExclusiveLock);
			continue;
		}

		/* Fix the pg_class and pg_depend entries */
		AlterRelationNamespaceInternal(classRel, depForm->objid,
									   oldNspOid, newNspOid,
									   true);

		/*
		 * Sequences have entries in pg_type. We need to be careful to move
		 * them to the new namespace, too.
		 */
		AlterTypeNamespaceInternal(RelationGetForm(seqRel)->reltype,
								   newNspOid, false, false);

		/* Now we can close it.  Keep the lock till end of transaction. */
		relation_close(seqRel, NoLock);
	}

	systable_endscan(scan);

	relation_close(depRel, AccessShareLock);
}


/*
 * This code supports
 *	CREATE TEMP TABLE ... ON COMMIT { DROP | PRESERVE ROWS | DELETE ROWS }
 *
 * Because we only support this for TEMP tables, it's sufficient to remember
 * the state in a backend-local data structure.
 */

/*
 * Register a newly-created relation's ON COMMIT action.
 */
void
register_on_commit_action(Oid relid, OnCommitAction action)
{
	OnCommitItem *oc;
	MemoryContext oldcxt;

	/*
	 * We needn't bother registering the relation unless there is an ON COMMIT
	 * action we need to take.
	 */
	if (action == ONCOMMIT_NOOP || action == ONCOMMIT_PRESERVE_ROWS)
		return;

	oldcxt = MemoryContextSwitchTo(CacheMemoryContext);

	oc = (OnCommitItem *) palloc(sizeof(OnCommitItem));
	oc->relid = relid;
	oc->oncommit = action;
	oc->creating_subid = GetCurrentSubTransactionId();
	oc->deleting_subid = InvalidSubTransactionId;

	on_commits = lcons(oc, on_commits);

	MemoryContextSwitchTo(oldcxt);
}

/*
 * Unregister any ON COMMIT action when a relation is deleted.
 *
 * Actually, we only mark the OnCommitItem entry as to be deleted after commit.
 */
void
remove_on_commit_action(Oid relid)
{
	ListCell   *l;

	foreach(l, on_commits)
	{
		OnCommitItem *oc = (OnCommitItem *) lfirst(l);

		if (oc->relid == relid)
		{
			oc->deleting_subid = GetCurrentSubTransactionId();
			break;
		}
	}
}

/*
 * Perform ON COMMIT actions.
 *
 * This is invoked just before actually committing, since it's possible
 * to encounter errors.
 */
void
PreCommit_on_commit_actions(void)
{
	ListCell   *l;
	List	   *oids_to_truncate = NIL;

	foreach(l, on_commits)
	{
		OnCommitItem *oc = (OnCommitItem *) lfirst(l);

		/* Ignore entry if already dropped in this xact */
		if (oc->deleting_subid != InvalidSubTransactionId)
			continue;

		switch (oc->oncommit)
		{
			case ONCOMMIT_NOOP:
			case ONCOMMIT_PRESERVE_ROWS:
				/* Do nothing (there shouldn't be such entries, actually) */
				break;
			case ONCOMMIT_DELETE_ROWS:
				oids_to_truncate = lappend_oid(oids_to_truncate, oc->relid);
				break;
			case ONCOMMIT_DROP:
				{
					ObjectAddress object;

					object.classId = RelationRelationId;
					object.objectId = oc->relid;
					object.objectSubId = 0;
					performDeletion(&object, DROP_CASCADE);

					/*
					 * Note that table deletion will call
					 * remove_on_commit_action, so the entry should get marked
					 * as deleted.
					 */
					Assert(oc->deleting_subid != InvalidSubTransactionId);
					break;
				}
		}
	}
	if (oids_to_truncate != NIL)
	{
		heap_truncate(oids_to_truncate);
		CommandCounterIncrement();		/* XXX needed? */
	}
}

/*
 * Post-commit or post-abort cleanup for ON COMMIT management.
 *
 * All we do here is remove no-longer-needed OnCommitItem entries.
 *
 * During commit, remove entries that were deleted during this transaction;
 * during abort, remove those created during this transaction.
 */
void
AtEOXact_on_commit_actions(bool isCommit)
{
	ListCell   *cur_item;
	ListCell   *prev_item;

	prev_item = NULL;
	cur_item = list_head(on_commits);

	while (cur_item != NULL)
	{
		OnCommitItem *oc = (OnCommitItem *) lfirst(cur_item);

		if (isCommit ? oc->deleting_subid != InvalidSubTransactionId :
			oc->creating_subid != InvalidSubTransactionId)
		{
			/* cur_item must be removed */
			on_commits = list_delete_cell(on_commits, cur_item, prev_item);
			pfree(oc);
			if (prev_item)
				cur_item = lnext(prev_item);
			else
				cur_item = list_head(on_commits);
		}
		else
		{
			/* cur_item must be preserved */
			oc->creating_subid = InvalidSubTransactionId;
			oc->deleting_subid = InvalidSubTransactionId;
			prev_item = cur_item;
			cur_item = lnext(prev_item);
		}
	}
}

/*
 * Post-subcommit or post-subabort cleanup for ON COMMIT management.
 *
 * During subabort, we can immediately remove entries created during this
 * subtransaction.	During subcommit, just relabel entries marked during
 * this subtransaction as being the parent's responsibility.
 */
void
AtEOSubXact_on_commit_actions(bool isCommit, SubTransactionId mySubid,
							  SubTransactionId parentSubid)
{
	ListCell   *cur_item;
	ListCell   *prev_item;

	prev_item = NULL;
	cur_item = list_head(on_commits);

	while (cur_item != NULL)
	{
		OnCommitItem *oc = (OnCommitItem *) lfirst(cur_item);

		if (!isCommit && oc->creating_subid == mySubid)
		{
			/* cur_item must be removed */
			on_commits = list_delete_cell(on_commits, cur_item, prev_item);
			pfree(oc);
			if (prev_item)
				cur_item = lnext(prev_item);
			else
				cur_item = list_head(on_commits);
		}
		else
		{
			/* cur_item must be preserved */
			if (oc->creating_subid == mySubid)
				oc->creating_subid = parentSubid;
			if (oc->deleting_subid == mySubid)
				oc->deleting_subid = isCommit ? parentSubid : InvalidSubTransactionId;
			prev_item = cur_item;
			cur_item = lnext(prev_item);
		}
	}
}

/*
 * ReplicationVerifyPK
 *
 * Make sure a table we are going to replicate has a primary key.
 */
static void
ReplicationVerifyPK(Relation rel)
{
	List	   *indexes;
	ListCell   *cell;

	/* Only verify plain tables */
	if (rel->rd_rel->relkind == RELKIND_SEQUENCE)
		return;

	/*
	 * Make sure it is a plain table.  This is not an user error message,
	 * because supposedly we already checked the relkind elsewhere.
	 */
	if (rel->rd_rel->relkind != RELKIND_RELATION)
		elog(ERROR, "invalid relkind '%c' in relation %s",
			 rel->rd_rel->relkind, RelationGetRelationName(rel));

	/* This function does all the work */
	indexes = RelationGetIndexList(rel);
	foreach(cell, indexes)
	{
		Oid			indid = lfirst_oid(cell);
		Relation	index = index_open(indid, NoLock);

		if (index->rd_index->indisprimary)
		{
			index_close(index, NoLock);
			pfree(indexes);
			return;
		}

		index_close(index, NoLock);
	}

	if (indexes)
		pfree(indexes);

	ereport(ERROR,
			(errcode(ERRCODE_OBJECT_NOT_IN_PREREQUISITE_STATE),
			 errmsg("table \"%s\" does not have a primary key",
					RelationGetRelationName(rel))));
}

/*
 * ReplicationVerifyNotChild
 *
 * Make sure a table we're going to stop replicating is not a child table.
 */
static void
ReplicationVerifyNotChild(Relation rel)
{
	Relation	relinh;
	SysScanDesc	scan;
	ScanKeyData key[1];
	HeapTuple	tuple;


	relinh = heap_open(InheritsRelationId, AccessShareLock);

	ScanKeyInit(&key[0], 
				Anum_pg_inherits_inhrelid,
				BTEqualStrategyNumber, F_OIDEQ,
				ObjectIdGetDatum(RelationGetRelid(rel)));

	scan = systable_beginscan(relinh, InheritsRelidSeqnoIndexId, true,
							  SnapshotNow, 1, key);

	while (HeapTupleIsValid(tuple = systable_getnext(scan)))
	{
		Form_pg_inherits inhForm = (Form_pg_inherits) GETSTRUCT(tuple);
		Relation		parent = heap_open(inhForm->inhparent, AccessShareLock);

		if (RelationNeedsReplication(parent))
			ereport(ERROR,
					(errmsg("cannot disable replication for table \"%s\"",
						   RelationGetRelationName(rel)),
					 errdetail("Relation \"%s\" inherits from replicated relation \"%s\".",
							   RelationGetRelationName(rel),
							   RelationGetRelationName(parent))));
		heap_close(parent, AccessShareLock);
	}
	
	systable_endscan(scan);
	heap_close(relinh, AccessShareLock);
}<|MERGE_RESOLUTION|>--- conflicted
+++ resolved
@@ -292,12 +292,8 @@
 					Node *newValue);
 static void ATExecSetStorage(Relation rel, const char *colName,
 				 Node *newValue);
-<<<<<<< HEAD
 static void ATExecSetLO(Relation rel, const char *colName, bool enable);
-static void ATExecDropColumn(Relation rel, const char *colName,
-=======
 static void ATExecDropColumn(List **wqueue, Relation rel, const char *colName,
->>>>>>> 29b61b92
 				 DropBehavior behavior,
 				 bool recurse, bool recursing);
 static void ATExecAddIndex(AlteredTableInfo *tab, Relation rel,
@@ -338,15 +334,11 @@
 						char fires_when);
 static void ATExecAddInherit(Relation rel, RangeVar *parent);
 static void ATExecDropInherit(Relation rel, RangeVar *parent);
-<<<<<<< HEAD
-static void copy_relation_data(Relation rel, SMgrRelation dst);
+static void copy_relation_data(SMgrRelation rel, SMgrRelation dst,
+				   ForkNumber forkNum, bool istemp);
 static void ReplicationVerifyPK(Relation rel);
 static void ReplicationVerifyNotChild(Relation rel);
 static void ATCheckReplication(Relation rel, AlterTableType subtype);
-=======
-static void copy_relation_data(SMgrRelation rel, SMgrRelation dst,
-				   ForkNumber forkNum, bool istemp);
->>>>>>> 29b61b92
 
 
 /* ----------------------------------------------------------------
@@ -3958,17 +3950,11 @@
 	}
 
 	/*
-<<<<<<< HEAD
-	 * If the new column is NOT NULL, tell Phase 3 it needs to test that.
-	 */
-	tab->new_notnull |= colDef->is_not_null;
-=======
 	 * If we are adding an OID column, we have to tell Phase 3 to rewrite the
 	 * table to fix that.
 	 */
 	if (isOid)
 		tab->new_changeoids = true;
->>>>>>> 29b61b92
 
 	/*
 	 * Add needed dependency entries for the new column.
@@ -7531,8 +7517,6 @@
 	rd_rel = (Form_pg_class) GETSTRUCT(tuple);
 
 	/*
-<<<<<<< HEAD
-=======
 	 * Since we copy the file directly without looking at the shared buffers,
 	 * we'd better first flush out any pages of the source relation that are
 	 * in shared buffers.  We assume no new changes will be made while we are
@@ -7541,7 +7525,6 @@
 	FlushRelationBuffers(rel);
 
 	/*
->>>>>>> 29b61b92
 	 * Relfilenodes are not unique across tablespaces, so we need to allocate
 	 * a new one in the new tablespace.
 	 */
@@ -7549,12 +7532,7 @@
 									   rel->rd_rel->relisshared,
 									   NULL);
 
-<<<<<<< HEAD
-	/* create another storage file. Is it a little ugly ? */
-	/* NOTE: any conflict in relfilenode value will be caught here */
-=======
 	/* Open old and new relation */
->>>>>>> 29b61b92
 	newrnode = rel->rd_node;
 	newrnode.relNode = newrelfilenode;
 	newrnode.spcNode = newTableSpace;
@@ -7791,7 +7769,6 @@
 						RelationGetRelationName(child_rel),
 						RelationGetRelationName(parent_rel))));
 
-<<<<<<< HEAD
 	if (replication_enable && parent_rel->rd_replicate)
 	{
 		Relation 	repl_slave_rels;
@@ -7858,10 +7835,7 @@
 		relation_close(repl_slave_rels, AccessShareLock);
 	}
 
-	/* Match up the columns and bump attinhcount and attislocal */
-=======
 	/* Match up the columns and bump attinhcount as needed */
->>>>>>> 29b61b92
 	MergeAttributesIntoExisting(child_rel, parent_rel);
 
 	/* Match up the constraints and bump coninhcount as needed */
