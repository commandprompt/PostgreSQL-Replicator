--- conflicted
+++ resolved
@@ -201,27 +201,6 @@
 		 possibly_freeable >= vacrelstats->rel_pages / REL_TRUNCATE_FRACTION))
 		lazy_truncate_heap(onerel, vacrelstats);
 
-<<<<<<< HEAD
-	/* Update shared free space map with final free space info */
-	lazy_update_fsm(onerel, vacrelstats);
-
-	if (vacrelstats->tot_free_pages > MaxFSMPages)
-		ereport(WARNING,
-				(errmsg("relation \"%s.%s\" contains more than \"max_fsm_pages\" pages with useful free space",
-						get_namespace_name(RelationGetNamespace(onerel)),
-						RelationGetRelationName(onerel)),
-				 /* Only suggest VACUUM FULL if > 20% free */
-				 (vacrelstats->tot_free_pages > vacrelstats->rel_pages * 0.20) ?
-				 errhint("Consider using VACUUM FULL on this relation or increasing the configuration parameter \"max_fsm_pages\".") :
-				 errhint("Consider increasing the configuration parameter \"max_fsm_pages\".")));
-
-	/* Update statistics in pg_class */
-	vac_update_relstats(RelationGetRelid(onerel),
-						vacrelstats->rel_pages,
-						vacrelstats->rel_tuples,
-						vacrelstats->hasindex,
-						FreezeLimit);
-=======
 	/* Vacuum the Free Space Map */
 	FreeSpaceMapVacuum(onerel);
 
@@ -238,7 +217,6 @@
 							vacrelstats->rel_pages, vacrelstats->rel_tuples,
 							vacrelstats->hasindex,
 							FreezeLimit);
->>>>>>> 29b61b92
 
 	/* report results to the stats collector, too */
 	pgstat_report_vacuum(RelationGetRelid(onerel),
