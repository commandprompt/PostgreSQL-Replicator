--- conflicted
+++ resolved
@@ -2829,9 +2829,7 @@
  * afterTriggerInvokeEvents()
  *
  *	Scan the given event list for events that are marked as to be fired
- *	in the current firing cycle, and fire them.  query_depth is the index in
- *	afterTriggers->query_stack, or -1 to examine afterTriggers->events.
- *	(We have to be careful here because query_stack could move under us.)
+ *	in the current firing cycle, and fire them.
  *
  *	If estate isn't NULL, we use its result relation info to avoid repeated
  *	openings and closing of trigger target relations.  If it is NULL, we
@@ -2848,25 +2846,14 @@
  *	Returns TRUE if no unfired events remain in the list (this allows us
  *	to avoid repeating afterTriggerMarkEvents).
  */
-<<<<<<< HEAD
-static void
-afterTriggerInvokeEvents(int query_depth,
-=======
 static bool
 afterTriggerInvokeEvents(AfterTriggerEventList *events,
->>>>>>> 29b61b92
 						 CommandId firing_id,
 						 EState *estate,
 						 bool delete_ok)
 {
-<<<<<<< HEAD
-	AfterTriggerEventList *events;
-	AfterTriggerEvent event,
-				prev_event;
-=======
 	bool		all_fired = true;
 	AfterTriggerEventChunk *chunk;
->>>>>>> 29b61b92
 	MemoryContext per_tuple_context;
 	bool		local_estate = false;
 	Relation	rel = NULL;
@@ -2889,15 +2876,7 @@
 							  ALLOCSET_DEFAULT_INITSIZE,
 							  ALLOCSET_DEFAULT_MAXSIZE);
 
-<<<<<<< HEAD
-	prev_event = NULL;
-	events = (query_depth >= 0) ? &afterTriggers->query_stack[query_depth] : &afterTriggers->events;
-	event = events->head;
-
-	while (event != NULL)
-=======
 	for_each_chunk(chunk, *events)
->>>>>>> 29b61b92
 	{
 		AfterTriggerEvent event;
 		bool		all_fired_in_chunk = true;
@@ -2954,30 +2933,11 @@
 		/* Clear the chunk if delete_ok and nothing left of interest */
 		if (delete_ok && all_fired_in_chunk)
 		{
-<<<<<<< HEAD
-			/* Delink it from list and free it */
-			if (prev_event)
-				prev_event->ate_next = next_event;
-			else
-			{
-				events = (query_depth >= 0) ? &afterTriggers->query_stack[query_depth] : &afterTriggers->events;
-				events->head = next_event;
-			}
-			pfree(event);
-=======
 			chunk->freeptr = CHUNK_DATA_START(chunk);
 			chunk->endfree = chunk->endptr;
->>>>>>> 29b61b92
-		}
-	}
-
-<<<<<<< HEAD
-	/* Update list tail pointer in case we just deleted tail event */
-	events = (query_depth >= 0) ? &afterTriggers->query_stack[query_depth] : &afterTriggers->events;
-	events->tail = prev_event;
-
-=======
->>>>>>> 29b61b92
+		}
+	}
+
 	/* Release working resources */
 	MemoryContextDelete(per_tuple_context);
 
@@ -3101,6 +3061,8 @@
 void
 AfterTriggerEndQuery(EState *estate)
 {
+	AfterTriggerEventList *events;
+
 	/* Must be inside a transaction */
 	Assert(afterTriggers != NULL);
 
@@ -3125,28 +3087,19 @@
 	 * If we find no firable events, we don't have to increment
 	 * firing_counter.
 	 */
-<<<<<<< HEAD
-	while (afterTriggerMarkEvents(&afterTriggers->query_stack[afterTriggers->query_depth], &afterTriggers->events, true))
-=======
 	for (;;)
->>>>>>> 29b61b92
 	{
 		events = &afterTriggers->query_stack[afterTriggers->query_depth];
 		if (afterTriggerMarkEvents(events, &afterTriggers->events, true))
 		{
 			CommandId	firing_id = afterTriggers->firing_counter++;
 
-<<<<<<< HEAD
-		/* OK to delete the immediate events after processing them */
-		afterTriggerInvokeEvents(afterTriggers->query_depth, firing_id, estate, true);
-=======
 			/* OK to delete the immediate events after processing them */
 			if (afterTriggerInvokeEvents(events, firing_id, estate, true))
 				break;			/* all fired */
 		}
 		else
 			break;
->>>>>>> 29b61b92
 	}
 
 	/* Release query-local storage for events */
@@ -3199,12 +3152,8 @@
 	{
 		CommandId	firing_id = afterTriggers->firing_counter++;
 
-<<<<<<< HEAD
-		afterTriggerInvokeEvents(-1, firing_id, NULL, true);
-=======
 		if (afterTriggerInvokeEvents(events, firing_id, NULL, true))
 			break;				/* all fired */
->>>>>>> 29b61b92
 	}
 
 	/*
@@ -3728,57 +3677,12 @@
 	if (!stmt->deferred)
 	{
 		AfterTriggerEventList *events = &afterTriggers->events;
-<<<<<<< HEAD
-		Snapshot	saveActiveSnapshot = ActiveSnapshot;
-=======
 		bool		snapshot_set = false;
->>>>>>> 29b61b92
-
-		/* PG_TRY to ensure previous ActiveSnapshot is restored on error */
-		PG_TRY();
-		{
-			Snapshot	mySnapshot = NULL;
-
-<<<<<<< HEAD
-			while (afterTriggerMarkEvents(events, NULL, true))
-			{
-				CommandId	firing_id = afterTriggers->firing_counter++;
-
-				/*
-				 * Make sure a snapshot has been established in case trigger
-				 * functions need one.  Note that we avoid setting a snapshot
-				 * if we don't find at least one trigger that has to be fired
-				 * now.  This is so that BEGIN; SET CONSTRAINTS ...; SET
-				 * TRANSACTION ISOLATION LEVEL SERIALIZABLE; ... works
-				 * properly.  (If we are at the start of a transaction it's
-				 * not possible for any trigger events to be queued yet.)
-				 */
-				if (mySnapshot == NULL)
-				{
-					mySnapshot = CopySnapshot(GetTransactionSnapshot());
-					ActiveSnapshot = mySnapshot;
-				}
-
-				/*
-				 * We can delete fired events if we are at top transaction level,
-				 * but we'd better not if inside a subtransaction, since the
-				 * subtransaction could later get rolled back.
-				 */
-				afterTriggerInvokeEvents(-1, firing_id, NULL,
-										 !IsSubTransaction());
-			}
-
-			if (mySnapshot)
-				FreeSnapshot(mySnapshot);
-		}
-		PG_CATCH();
-		{
-			ActiveSnapshot = saveActiveSnapshot;
-			PG_RE_THROW();
-		}
-		PG_END_TRY();
-		ActiveSnapshot = saveActiveSnapshot;
-=======
+
+		while (afterTriggerMarkEvents(events, NULL, true))
+		{
+			CommandId	firing_id = afterTriggers->firing_counter++;
+
 			/*
 			 * Make sure a snapshot has been established in case trigger
 			 * functions need one.	Note that we avoid setting a snapshot if
@@ -3806,7 +3710,6 @@
 
 		if (snapshot_set)
 			PopActiveSnapshot();
->>>>>>> 29b61b92
 	}
 }
 
