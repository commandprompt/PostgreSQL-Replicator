/*-------------------------------------------------------------------------
 *
 * conversioncmds.c
 *	  conversion creation command support code
 *
 * Portions Copyright (c) 1996-2009, PostgreSQL Global Development Group
 * Portions Copyright (c) 1994, Regents of the University of California
 *
 *
 * IDENTIFICATION
 *	  $PostgreSQL$
 *
 *-------------------------------------------------------------------------
 */
#include "postgres.h"

#include "access/heapam.h"
#include "catalog/dependency.h"
#include "catalog/indexing.h"
#include "catalog/pg_conversion.h"
#include "catalog/pg_conversion_fn.h"
#include "catalog/pg_type.h"
#include "commands/conversioncmds.h"
#include "mb/pg_wchar.h"
#include "miscadmin.h"
#include "parser/parse_func.h"
#include "utils/acl.h"
#include "utils/builtins.h"
#include "utils/lsyscache.h"
#include "utils/rel.h"
#include "utils/syscache.h"

static void AlterConversionOwner_internal(Relation rel, Oid conversionOid,
							  Oid newOwnerId);

/*
 * CREATE CONVERSION
 */
void
CreateConversionCommand(CreateConversionStmt *stmt)
{
	Oid			namespaceId;
	char	   *conversion_name;
	AclResult	aclresult;
	int			from_encoding;
	int			to_encoding;
	Oid			funcoid;
	const char *from_encoding_name = stmt->for_encoding_name;
	const char *to_encoding_name = stmt->to_encoding_name;
	List	   *func_name = stmt->func_name;
	static Oid	funcargs[] = {INT4OID, INT4OID, CSTRINGOID, INTERNALOID, INT4OID};
	char		result[1];

	/* Convert list of names to a name and namespace */
	namespaceId = QualifiedNameGetCreationNamespace(stmt->conversion_name,
													&conversion_name);

	/* Check we have creation rights in target namespace */
	aclresult = pg_namespace_aclcheck(namespaceId, GetUserId(), ACL_CREATE);
	if (aclresult != ACLCHECK_OK)
		aclcheck_error(aclresult, ACL_KIND_NAMESPACE,
					   get_namespace_name(namespaceId));

	/* Check the encoding names */
	from_encoding = pg_char_to_encoding(from_encoding_name);
	if (from_encoding < 0)
		ereport(ERROR,
				(errcode(ERRCODE_UNDEFINED_OBJECT),
				 errmsg("source encoding \"%s\" does not exist",
						from_encoding_name)));

	to_encoding = pg_char_to_encoding(to_encoding_name);
	if (to_encoding < 0)
		ereport(ERROR,
				(errcode(ERRCODE_UNDEFINED_OBJECT),
				 errmsg("destination encoding \"%s\" does not exist",
						to_encoding_name)));

	/*
	 * Check the existence of the conversion function. Function name could be
	 * a qualified name.
	 */
	funcoid = LookupFuncName(func_name, sizeof(funcargs) / sizeof(Oid),
							 funcargs, false);

	/* Check it returns VOID, else it's probably the wrong function */
	if (get_func_rettype(funcoid) != VOIDOID)
		ereport(ERROR,
				(errcode(ERRCODE_INVALID_OBJECT_DEFINITION),
		  errmsg("encoding conversion function %s must return type \"void\"",
				 NameListToString(func_name))));

	/* Check we have EXECUTE rights for the function */
	aclresult = pg_proc_aclcheck(funcoid, GetUserId(), ACL_EXECUTE);
	if (aclresult != ACLCHECK_OK)
		aclcheck_error(aclresult, ACL_KIND_PROC,
					   NameListToString(func_name));

	/*
<<<<<<< HEAD
	 * Check that the conversion function is suitable for the requested
	 * source and target encodings. We do that by calling the function with
	 * an empty string; the conversion function should throw an error if it
	 * can't perform the requested conversion.
=======
	 * Check that the conversion function is suitable for the requested source
	 * and target encodings. We do that by calling the function with an empty
	 * string; the conversion function should throw an error if it can't
	 * perform the requested conversion.
>>>>>>> 29b61b92
	 */
	OidFunctionCall5(funcoid,
					 Int32GetDatum(from_encoding),
					 Int32GetDatum(to_encoding),
					 CStringGetDatum(""),
					 CStringGetDatum(result),
					 Int32GetDatum(0));

	/*
	 * All seem ok, go ahead (possible failure would be a duplicate conversion
	 * name)
	 */
	ConversionCreate(conversion_name, namespaceId, GetUserId(),
					 from_encoding, to_encoding, funcoid, stmt->def);
}

/*
 * DROP CONVERSION
 */
void
DropConversionsCommand(DropStmt *drop)
{
	ObjectAddresses *objects;
	ListCell   *cell;

	/*
	 * First we identify all the conversions, then we delete them in a single
	 * performMultipleDeletions() call.  This is to avoid unwanted DROP
	 * RESTRICT errors if one of the conversions depends on another. (Not that
	 * that is very likely, but we may as well do this consistently.)
	 */
	objects = new_object_addresses();

	foreach(cell, drop->objects)
	{
		List	   *name = (List *) lfirst(cell);
		Oid			conversionOid;
		HeapTuple	tuple;
		Form_pg_conversion con;
		ObjectAddress object;

		conversionOid = FindConversionByName(name);

		if (!OidIsValid(conversionOid))
		{
			if (!drop->missing_ok)
			{
				ereport(ERROR,
						(errcode(ERRCODE_UNDEFINED_OBJECT),
						 errmsg("conversion \"%s\" does not exist",
								NameListToString(name))));
			}
			else
			{
				ereport(NOTICE,
						(errmsg("conversion \"%s\" does not exist, skipping",
								NameListToString(name))));
			}
			continue;
		}

		tuple = SearchSysCache(CONVOID,
							   ObjectIdGetDatum(conversionOid),
							   0, 0, 0);
		if (!HeapTupleIsValid(tuple))
			elog(ERROR, "cache lookup failed for conversion %u",
				 conversionOid);
		con = (Form_pg_conversion) GETSTRUCT(tuple);

		/* Permission check: must own conversion or its namespace */
		if (!pg_conversion_ownercheck(conversionOid, GetUserId()) &&
			!pg_namespace_ownercheck(con->connamespace, GetUserId()))
			aclcheck_error(ACLCHECK_NOT_OWNER, ACL_KIND_CONVERSION,
						   NameStr(con->conname));

		object.classId = ConversionRelationId;
		object.objectId = conversionOid;
		object.objectSubId = 0;

		add_exact_object_address(&object, objects);

		ReleaseSysCache(tuple);
	}

	performMultipleDeletions(objects, drop->behavior);

	free_object_addresses(objects);
}

/*
 * Rename conversion
 */
void
RenameConversion(List *name, const char *newname)
{
	Oid			conversionOid;
	Oid			namespaceOid;
	HeapTuple	tup;
	Relation	rel;
	AclResult	aclresult;

	rel = heap_open(ConversionRelationId, RowExclusiveLock);

	conversionOid = FindConversionByName(name);
	if (!OidIsValid(conversionOid))
		ereport(ERROR,
				(errcode(ERRCODE_UNDEFINED_OBJECT),
				 errmsg("conversion \"%s\" does not exist",
						NameListToString(name))));

	tup = SearchSysCacheCopy(CONVOID,
							 ObjectIdGetDatum(conversionOid),
							 0, 0, 0);
	if (!HeapTupleIsValid(tup)) /* should not happen */
		elog(ERROR, "cache lookup failed for conversion %u", conversionOid);

	namespaceOid = ((Form_pg_conversion) GETSTRUCT(tup))->connamespace;

	/* make sure the new name doesn't exist */
	if (SearchSysCacheExists(CONNAMENSP,
							 CStringGetDatum(newname),
							 ObjectIdGetDatum(namespaceOid),
							 0, 0))
		ereport(ERROR,
				(errcode(ERRCODE_DUPLICATE_OBJECT),
				 errmsg("conversion \"%s\" already exists in schema \"%s\"",
						newname, get_namespace_name(namespaceOid))));

	/* must be owner */
	if (!pg_conversion_ownercheck(conversionOid, GetUserId()))
		aclcheck_error(ACLCHECK_NOT_OWNER, ACL_KIND_CONVERSION,
					   NameListToString(name));

	/* must have CREATE privilege on namespace */
	aclresult = pg_namespace_aclcheck(namespaceOid, GetUserId(), ACL_CREATE);
	if (aclresult != ACLCHECK_OK)
		aclcheck_error(aclresult, ACL_KIND_NAMESPACE,
					   get_namespace_name(namespaceOid));

	/* rename */
	namestrcpy(&(((Form_pg_conversion) GETSTRUCT(tup))->conname), newname);
	simple_heap_update(rel, &tup->t_self, tup);
	CatalogUpdateIndexes(rel, tup);

	heap_close(rel, NoLock);
	heap_freetuple(tup);
}

/*
 * Change conversion owner, by name
 */
void
AlterConversionOwner(List *name, Oid newOwnerId)
{
	Oid			conversionOid;
	Relation	rel;

	rel = heap_open(ConversionRelationId, RowExclusiveLock);

	conversionOid = FindConversionByName(name);
	if (!OidIsValid(conversionOid))
		ereport(ERROR,
				(errcode(ERRCODE_UNDEFINED_OBJECT),
				 errmsg("conversion \"%s\" does not exist",
						NameListToString(name))));

	AlterConversionOwner_internal(rel, conversionOid, newOwnerId);

	heap_close(rel, NoLock);
}

/*
 * Change conversion owner, by oid
 */
void
AlterConversionOwner_oid(Oid conversionOid, Oid newOwnerId)
{
	Relation	rel;

	rel = heap_open(ConversionRelationId, RowExclusiveLock);

	AlterConversionOwner_internal(rel, conversionOid, newOwnerId);

	heap_close(rel, NoLock);
}

/*
 * AlterConversionOwner_internal
 *
 * Internal routine for changing the owner.  rel must be pg_conversion, already
 * open and suitably locked; it will not be closed.
 */
static void
AlterConversionOwner_internal(Relation rel, Oid conversionOid, Oid newOwnerId)
{
	Form_pg_conversion convForm;
	HeapTuple	tup;

	Assert(RelationGetRelid(rel) == ConversionRelationId);

	tup = SearchSysCacheCopy(CONVOID,
							 ObjectIdGetDatum(conversionOid),
							 0, 0, 0);
	if (!HeapTupleIsValid(tup)) /* should not happen */
		elog(ERROR, "cache lookup failed for conversion %u", conversionOid);

	convForm = (Form_pg_conversion) GETSTRUCT(tup);

	/*
	 * If the new owner is the same as the existing owner, consider the
	 * command to have succeeded.  This is for dump restoration purposes.
	 */
	if (convForm->conowner != newOwnerId)
	{
		AclResult	aclresult;

		/* Superusers can always do it */
		if (!superuser())
		{
			/* Otherwise, must be owner of the existing object */
			if (!pg_conversion_ownercheck(HeapTupleGetOid(tup), GetUserId()))
				aclcheck_error(ACLCHECK_NOT_OWNER, ACL_KIND_CONVERSION,
							   NameStr(convForm->conname));

			/* Must be able to become new owner */
			check_is_member_of_role(GetUserId(), newOwnerId);

			/* New owner must have CREATE privilege on namespace */
			aclresult = pg_namespace_aclcheck(convForm->connamespace,
											  newOwnerId,
											  ACL_CREATE);
			if (aclresult != ACLCHECK_OK)
				aclcheck_error(aclresult, ACL_KIND_NAMESPACE,
							   get_namespace_name(convForm->connamespace));
		}

		/*
		 * Modify the owner --- okay to scribble on tup because it's a copy
		 */
		convForm->conowner = newOwnerId;

		simple_heap_update(rel, &tup->t_self, tup);

		CatalogUpdateIndexes(rel, tup);

		/* Update owner dependency reference */
		changeDependencyOnOwner(ConversionRelationId, conversionOid,
								newOwnerId);
	}

	heap_freetuple(tup);
}<|MERGE_RESOLUTION|>--- conflicted
+++ resolved
@@ -97,17 +97,10 @@
 					   NameListToString(func_name));
 
 	/*
-<<<<<<< HEAD
-	 * Check that the conversion function is suitable for the requested
-	 * source and target encodings. We do that by calling the function with
-	 * an empty string; the conversion function should throw an error if it
-	 * can't perform the requested conversion.
-=======
 	 * Check that the conversion function is suitable for the requested source
 	 * and target encodings. We do that by calling the function with an empty
 	 * string; the conversion function should throw an error if it can't
 	 * perform the requested conversion.
->>>>>>> 29b61b92
 	 */
 	OidFunctionCall5(funcoid,
 					 Int32GetDatum(from_encoding),
