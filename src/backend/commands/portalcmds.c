/*-------------------------------------------------------------------------
 *
 * portalcmds.c
 *	  Utility commands affecting portals (that is, SQL cursor commands)
 *
 * Note: see also tcop/pquery.c, which implements portal operations for
 * the FE/BE protocol.	This module uses pquery.c for some operations.
 * And both modules depend on utils/mmgr/portalmem.c, which controls
 * storage management for portals (but doesn't run any queries in them).
 *
 *
 * Portions Copyright (c) 1996-2009, PostgreSQL Global Development Group
 * Portions Copyright (c) 1994, Regents of the University of California
 *
 *
 * IDENTIFICATION
 *	  $PostgreSQL$
 *
 *-------------------------------------------------------------------------
 */

#include "postgres.h"

#include <limits.h>

#include "access/xact.h"
#include "commands/portalcmds.h"
#include "executor/executor.h"
#include "executor/tstoreReceiver.h"
#include "tcop/pquery.h"
#include "utils/memutils.h"
#include "utils/snapmgr.h"


/*
 * PerformCursorOpen
 *		Execute SQL DECLARE CURSOR command.
 *
 * The query has already been through parse analysis, rewriting, and planning.
 * When it gets here, it looks like a SELECT PlannedStmt, except that the
 * utilityStmt field is set.
 */
void
PerformCursorOpen(PlannedStmt *stmt, ParamListInfo params,
				  const char *queryString, bool isTopLevel)
{
	DeclareCursorStmt *cstmt = (DeclareCursorStmt *) stmt->utilityStmt;
	Portal		portal;
	MemoryContext oldContext;

	if (cstmt == NULL || !IsA(cstmt, DeclareCursorStmt))
		elog(ERROR, "PerformCursorOpen called for non-cursor query");

	/*
	 * Disallow empty-string cursor name (conflicts with protocol-level
	 * unnamed portal).
	 */
	if (!cstmt->portalname || cstmt->portalname[0] == '\0')
		ereport(ERROR,
				(errcode(ERRCODE_INVALID_CURSOR_NAME),
				 errmsg("invalid cursor name: must not be empty")));

	/*
	 * If this is a non-holdable cursor, we require that this statement has
	 * been executed inside a transaction block (or else, it would have no
	 * user-visible effect).
	 */
	if (!(cstmt->options & CURSOR_OPT_HOLD))
		RequireTransactionChain(isTopLevel, "DECLARE CURSOR");

	/*
	 * Create a portal and copy the plan and queryString into its memory.
	 */
	portal = CreatePortal(cstmt->portalname, false, false);

	oldContext = MemoryContextSwitchTo(PortalGetHeapMemory(portal));

	stmt = copyObject(stmt);
	stmt->utilityStmt = NULL;	/* make it look like plain SELECT */

<<<<<<< HEAD
	if (queryString)			/* copy the source text too for safety */
		queryString = pstrdup(queryString);
=======
	queryString = pstrdup(queryString);
>>>>>>> 29b61b92

	PortalDefineQuery(portal,
					  NULL,
					  queryString,
					  "SELECT", /* cursor's query is always a SELECT */
					  list_make1(stmt),
					  NULL);

	/*----------
	 * Also copy the outer portal's parameter list into the inner portal's
	 * memory context.	We want to pass down the parameter values in case we
	 * had a command like
	 *		DECLARE c CURSOR FOR SELECT ... WHERE foo = $1
	 * This will have been parsed using the outer parameter set and the
	 * parameter value needs to be preserved for use when the cursor is
	 * executed.
	 *----------
	 */
	params = copyParamList(params);

	MemoryContextSwitchTo(oldContext);

	/*
	 * Set up options for portal.
	 *
	 * If the user didn't specify a SCROLL type, allow or disallow scrolling
	 * based on whether it would require any additional runtime overhead to do
	 * so.	Also, we disallow scrolling for FOR UPDATE cursors.
	 */
	portal->cursorOptions = cstmt->options;
	if (!(portal->cursorOptions & (CURSOR_OPT_SCROLL | CURSOR_OPT_NO_SCROLL)))
	{
		if (stmt->rowMarks == NIL &&
			ExecSupportsBackwardScan(stmt->planTree))
			portal->cursorOptions |= CURSOR_OPT_SCROLL;
		else
			portal->cursorOptions |= CURSOR_OPT_NO_SCROLL;
	}

	/*
	 * Start execution, inserting parameters if any.
	 */
	PortalStart(portal, params, GetActiveSnapshot());

	Assert(portal->strategy == PORTAL_ONE_SELECT);

	/*
	 * We're done; the query won't actually be run until PerformPortalFetch is
	 * called.
	 */
}

/*
 * PerformPortalFetch
 *		Execute SQL FETCH or MOVE command.
 *
 *	stmt: parsetree node for command
 *	dest: where to send results
 *	completionTag: points to a buffer of size COMPLETION_TAG_BUFSIZE
 *		in which to store a command completion status string.
 *
 * completionTag may be NULL if caller doesn't want a status string.
 */
void
PerformPortalFetch(FetchStmt *stmt,
				   DestReceiver *dest,
				   char *completionTag)
{
	Portal		portal;
	long		nprocessed;

	/*
	 * Disallow empty-string cursor name (conflicts with protocol-level
	 * unnamed portal).
	 */
	if (!stmt->portalname || stmt->portalname[0] == '\0')
		ereport(ERROR,
				(errcode(ERRCODE_INVALID_CURSOR_NAME),
				 errmsg("invalid cursor name: must not be empty")));

	/* get the portal from the portal name */
	portal = GetPortalByName(stmt->portalname);
	if (!PortalIsValid(portal))
	{
		ereport(ERROR,
				(errcode(ERRCODE_UNDEFINED_CURSOR),
				 errmsg("cursor \"%s\" does not exist", stmt->portalname)));
		return;					/* keep compiler happy */
	}

	/* Adjust dest if needed.  MOVE wants destination DestNone */
	if (stmt->ismove)
		dest = None_Receiver;

	/* Do it */
	nprocessed = PortalRunFetch(portal,
								stmt->direction,
								stmt->howMany,
								dest);

	/* Return command status if wanted */
	if (completionTag)
		snprintf(completionTag, COMPLETION_TAG_BUFSIZE, "%s %ld",
				 stmt->ismove ? "MOVE" : "FETCH",
				 nprocessed);
}

/*
 * PerformPortalClose
 *		Close a cursor.
 */
void
PerformPortalClose(const char *name)
{
	Portal		portal;

	/* NULL means CLOSE ALL */
	if (name == NULL)
	{
		PortalHashTableDeleteAll();
		return;
	}

	/*
	 * Disallow empty-string cursor name (conflicts with protocol-level
	 * unnamed portal).
	 */
	if (name[0] == '\0')
		ereport(ERROR,
				(errcode(ERRCODE_INVALID_CURSOR_NAME),
				 errmsg("invalid cursor name: must not be empty")));

	/*
	 * get the portal from the portal name
	 */
	portal = GetPortalByName(name);
	if (!PortalIsValid(portal))
	{
		ereport(ERROR,
				(errcode(ERRCODE_UNDEFINED_CURSOR),
				 errmsg("cursor \"%s\" does not exist", name)));
		return;					/* keep compiler happy */
	}

	/*
	 * Note: PortalCleanup is called as a side-effect
	 */
	PortalDrop(portal, false);
}

/*
 * PortalCleanup
 *
 * Clean up a portal when it's dropped.  This is the standard cleanup hook
 * for portals.
 */
void
PortalCleanup(Portal portal)
{
	QueryDesc  *queryDesc;

	/*
	 * sanity checks
	 */
	AssertArg(PortalIsValid(portal));
	AssertArg(portal->cleanup == PortalCleanup);

	/*
	 * Shut down executor, if still running.  We skip this during error abort,
	 * since other mechanisms will take care of releasing executor resources,
	 * and we can't be sure that ExecutorEnd itself wouldn't fail.
	 */
	queryDesc = PortalGetQueryDesc(portal);
	if (queryDesc)
	{
		portal->queryDesc = NULL;
		if (portal->status != PORTAL_FAILED)
		{
			ResourceOwner saveResourceOwner;

			/* We must make the portal's resource owner current */
			saveResourceOwner = CurrentResourceOwner;
			PG_TRY();
			{
				CurrentResourceOwner = portal->resowner;
				/* we do not need AfterTriggerEndQuery() here */
				ExecutorEnd(queryDesc);
				FreeQueryDesc(queryDesc);
			}
			PG_CATCH();
			{
				/* Ensure CurrentResourceOwner is restored on error */
				CurrentResourceOwner = saveResourceOwner;
				PG_RE_THROW();
			}
			PG_END_TRY();
			CurrentResourceOwner = saveResourceOwner;
		}
	}
}

/*
 * PersistHoldablePortal
 *
 * Prepare the specified Portal for access outside of the current
 * transaction. When this function returns, all future accesses to the
 * portal must be done via the Tuplestore (not by invoking the
 * executor).
 */
void
PersistHoldablePortal(Portal portal)
{
	QueryDesc  *queryDesc = PortalGetQueryDesc(portal);
	Portal		saveActivePortal;
	ResourceOwner saveResourceOwner;
	MemoryContext savePortalContext;
	MemoryContext oldcxt;

	/*
	 * If we're preserving a holdable portal, we had better be inside the
	 * transaction that originally created it.
	 */
	Assert(portal->createSubid != InvalidSubTransactionId);
	Assert(queryDesc != NULL);

	/*
	 * Caller must have created the tuplestore already.
	 */
	Assert(portal->holdContext != NULL);
	Assert(portal->holdStore != NULL);

	/*
	 * Before closing down the executor, we must copy the tupdesc into
	 * long-term memory, since it was created in executor memory.
	 */
	oldcxt = MemoryContextSwitchTo(portal->holdContext);

	portal->tupDesc = CreateTupleDescCopy(portal->tupDesc);

	MemoryContextSwitchTo(oldcxt);

	/*
	 * Check for improper portal use, and mark portal active.
	 */
	if (portal->status != PORTAL_READY)
		ereport(ERROR,
				(errcode(ERRCODE_OBJECT_NOT_IN_PREREQUISITE_STATE),
				 errmsg("portal \"%s\" cannot be run", portal->name)));
	portal->status = PORTAL_ACTIVE;

	/*
	 * Set up global portal context pointers.
	 */
	saveActivePortal = ActivePortal;
	saveResourceOwner = CurrentResourceOwner;
	savePortalContext = PortalContext;
	PG_TRY();
	{
		ActivePortal = portal;
		CurrentResourceOwner = portal->resowner;
		PortalContext = PortalGetHeapMemory(portal);

		MemoryContextSwitchTo(PortalContext);

		PushActiveSnapshot(queryDesc->snapshot);

		/*
		 * Rewind the executor: we need to store the entire result set in the
		 * tuplestore, so that subsequent backward FETCHs can be processed.
		 */
		ExecutorRewind(queryDesc);

		/*
<<<<<<< HEAD
		 * Change the destination to output to the tuplestore.  Note we
		 * tell the tuplestore receiver to detoast all data passed through it.
		 */
		queryDesc->dest = CreateDestReceiver(DestTuplestore, portal);
		SetTuplestoreDestReceiverDeToast(queryDesc->dest, true);
=======
		 * Change the destination to output to the tuplestore.	Note we tell
		 * the tuplestore receiver to detoast all data passed through it.
		 */
		queryDesc->dest = CreateDestReceiver(DestTuplestore);
		SetTuplestoreDestReceiverParams(queryDesc->dest,
										portal->holdStore,
										portal->holdContext,
										true);
>>>>>>> 29b61b92

		/* Fetch the result set into the tuplestore */
		ExecutorRun(queryDesc, ForwardScanDirection, 0L);

		(*queryDesc->dest->rDestroy) (queryDesc->dest);
		queryDesc->dest = NULL;

		/*
		 * Now shut down the inner executor.
		 */
		portal->queryDesc = NULL;		/* prevent double shutdown */
		/* we do not need AfterTriggerEndQuery() here */
		ExecutorEnd(queryDesc);
		FreeQueryDesc(queryDesc);

		/*
		 * Set the position in the result set: ideally, this could be
		 * implemented by just skipping straight to the tuple # that we need
		 * to be at, but the tuplestore API doesn't support that. So we start
		 * at the beginning of the tuplestore and iterate through it until we
		 * reach where we need to be.  FIXME someday?  (Fortunately, the
		 * typical case is that we're supposed to be at or near the start of
		 * the result set, so this isn't as bad as it sounds.)
		 */
		MemoryContextSwitchTo(portal->holdContext);

		if (portal->atEnd)
		{
			/* we can handle this case even if posOverflow */
			while (tuplestore_advance(portal->holdStore, true))
				 /* continue */ ;
		}
		else
		{
			long		store_pos;

			if (portal->posOverflow)	/* oops, cannot trust portalPos */
				ereport(ERROR,
						(errcode(ERRCODE_OBJECT_NOT_IN_PREREQUISITE_STATE),
						 errmsg("could not reposition held cursor")));

			tuplestore_rescan(portal->holdStore);

			for (store_pos = 0; store_pos < portal->portalPos; store_pos++)
			{
				if (!tuplestore_advance(portal->holdStore, true))
					elog(ERROR, "unexpected end of tuple stream");
			}
		}
	}
	PG_CATCH();
	{
		/* Uncaught error while executing portal: mark it dead */
		portal->status = PORTAL_FAILED;

		/* Restore global vars and propagate error */
		ActivePortal = saveActivePortal;
		CurrentResourceOwner = saveResourceOwner;
		PortalContext = savePortalContext;

		PG_RE_THROW();
	}
	PG_END_TRY();

	MemoryContextSwitchTo(oldcxt);

	/* Mark portal not active */
	portal->status = PORTAL_READY;

	ActivePortal = saveActivePortal;
	CurrentResourceOwner = saveResourceOwner;
	PortalContext = savePortalContext;

	PopActiveSnapshot();

	/*
	 * We can now release any subsidiary memory of the portal's heap context;
	 * we'll never use it again.  The executor already dropped its context,
	 * but this will clean up anything that glommed onto the portal's heap via
	 * PortalContext.
	 */
	MemoryContextDeleteChildren(PortalGetHeapMemory(portal));
}<|MERGE_RESOLUTION|>--- conflicted
+++ resolved
@@ -78,12 +78,7 @@
 	stmt = copyObject(stmt);
 	stmt->utilityStmt = NULL;	/* make it look like plain SELECT */
 
-<<<<<<< HEAD
-	if (queryString)			/* copy the source text too for safety */
-		queryString = pstrdup(queryString);
-=======
 	queryString = pstrdup(queryString);
->>>>>>> 29b61b92
 
 	PortalDefineQuery(portal,
 					  NULL,
@@ -357,13 +352,6 @@
 		ExecutorRewind(queryDesc);
 
 		/*
-<<<<<<< HEAD
-		 * Change the destination to output to the tuplestore.  Note we
-		 * tell the tuplestore receiver to detoast all data passed through it.
-		 */
-		queryDesc->dest = CreateDestReceiver(DestTuplestore, portal);
-		SetTuplestoreDestReceiverDeToast(queryDesc->dest, true);
-=======
 		 * Change the destination to output to the tuplestore.	Note we tell
 		 * the tuplestore receiver to detoast all data passed through it.
 		 */
@@ -372,7 +360,6 @@
 										portal->holdStore,
 										portal->holdContext,
 										true);
->>>>>>> 29b61b92
 
 		/* Fetch the result set into the tuplestore */
 		ExecutorRun(queryDesc, ForwardScanDirection, 0L);
