--- conflicted
+++ resolved
@@ -53,11 +53,7 @@
  *	  transaction.
  *
  * Like NOTIFY, LISTEN and UNLISTEN just add the desired action to a list
-<<<<<<< HEAD
- * of pending actions.  If we reach transaction commit, the changes are
-=======
  * of pending actions.	If we reach transaction commit, the changes are
->>>>>>> 29b61b92
  * applied to pg_listener just before executing any pending NOTIFYs.  This
  * method is necessary because to avoid race conditions, we must hold lock
  * on pg_listener from when we insert a new listener tuple until we commit.
@@ -128,21 +124,12 @@
 typedef struct
 {
 	ListenActionKind action;
-<<<<<<< HEAD
-	char		condname[1];				/* actually, as long as needed */
-} ListenAction;
-
-static List *pendingActions = NIL;			/* list of ListenAction */
-
-static List *upperPendingActions = NIL;		/* list of upper-xact lists */
-=======
 	char		condname[1];	/* actually, as long as needed */
 } ListenAction;
 
 static List *pendingActions = NIL;		/* list of ListenAction */
 
 static List *upperPendingActions = NIL; /* list of upper-xact lists */
->>>>>>> 29b61b92
 
 /*
  * State for outbound notifies consists of a list of all relnames NOTIFYed
@@ -160,11 +147,7 @@
  * condition name, it will get a self-notify at commit.  This is a bit odd
  * but is consistent with our historical behavior.
  */
-<<<<<<< HEAD
-static List *pendingNotifies = NIL;				/* list of C strings */
-=======
 static List *pendingNotifies = NIL;		/* list of C strings */
->>>>>>> 29b61b92
 
 static List *upperPendingNotifies = NIL;		/* list of upper-xact lists */
 
@@ -226,16 +209,9 @@
 		oldcontext = MemoryContextSwitchTo(CurTransactionContext);
 
 		/*
-<<<<<<< HEAD
-		 * Ordering of the list isn't important.  We choose to put new
-		 * entries on the front, as this might make duplicate-elimination
-		 * a tad faster when the same condition is signaled many times in
-		 * a row.
-=======
 		 * Ordering of the list isn't important.  We choose to put new entries
 		 * on the front, as this might make duplicate-elimination a tad faster
 		 * when the same condition is signaled many times in a row.
->>>>>>> 29b61b92
 		 */
 		pendingNotifies = lcons(pstrdup(relname), pendingNotifies);
 
@@ -258,17 +234,10 @@
 	ListenAction *actrec;
 
 	/*
-<<<<<<< HEAD
-	 * Unlike Async_Notify, we don't try to collapse out duplicates.
-	 * It would be too complicated to ensure we get the right interactions
-	 * of conflicting LISTEN/UNLISTEN/UNLISTEN_ALL, and it's unlikely that
-	 * there would be any performance benefit anyway in sane applications.
-=======
 	 * Unlike Async_Notify, we don't try to collapse out duplicates. It would
 	 * be too complicated to ensure we get the right interactions of
 	 * conflicting LISTEN/UNLISTEN/UNLISTEN_ALL, and it's unlikely that there
 	 * would be any performance benefit anyway in sane applications.
->>>>>>> 29b61b92
 	 */
 	oldcontext = MemoryContextSwitchTo(CurTransactionContext);
 
@@ -304,24 +273,6 @@
 void
 Async_Unlisten(const char *relname)
 {
-<<<<<<< HEAD
-	/* Handle specially the `unlisten "*"' command */
-	if ((!relname) || (*relname == '\0') || (strcmp(relname, "*") == 0))
-	{
-		Async_UnlistenAll();
-	}
-	else
-	{
-		if (Trace_notify)
-			elog(DEBUG1, "Async_Unlisten(%s,%d)", relname, MyProcPid);
-
-		/* If we couldn't possibly be listening, no need to queue anything */
-		if (pendingActions == NIL && !unlistenExitRegistered)
-			return;
-
-		queue_listen(LISTEN_UNLISTEN, relname);
-	}
-=======
 	if (Trace_notify)
 		elog(DEBUG1, "Async_Unlisten(%s,%d)", relname, MyProcPid);
 
@@ -330,17 +281,12 @@
 		return;
 
 	queue_listen(LISTEN_UNLISTEN, relname);
->>>>>>> 29b61b92
 }
 
 /*
  * Async_UnlistenAll
  *
-<<<<<<< HEAD
- *		This is invoked by UNLISTEN "*" command, and also at backend exit.
-=======
  *		This is invoked by UNLISTEN * command, and also at backend exit.
->>>>>>> 29b61b92
  */
 void
 Async_UnlistenAll(void)
@@ -416,7 +362,6 @@
 
 /*
  * AtCommit_Notify
-<<<<<<< HEAD
  *
  *		This is called at transaction commit.
  *
@@ -427,18 +372,6 @@
  *		scan pg_listener for matching tuples, and either signal the other
  *		backend or send a message to our own frontend.
  *
-=======
- *
- *		This is called at transaction commit.
- *
- *		If there are pending LISTEN/UNLISTEN actions, insert or delete
- *		tuples in pg_listener accordingly.
- *
- *		If there are outbound notify requests in the pendingNotifies list,
- *		scan pg_listener for matching tuples, and either signal the other
- *		backend or send a message to our own frontend.
- *
->>>>>>> 29b61b92
  *		NOTE: we are still inside the current transaction, therefore can
  *		piggyback on its committing of changes.
  */
@@ -520,11 +453,7 @@
 	HeapScanDesc scan;
 	HeapTuple	tuple;
 	Datum		values[Natts_pg_listener];
-<<<<<<< HEAD
-	char		nulls[Natts_pg_listener];
-=======
 	bool		nulls[Natts_pg_listener];
->>>>>>> 29b61b92
 	NameData	condname;
 	bool		alreadyListener = false;
 
@@ -553,26 +482,15 @@
 	/*
 	 * OK to insert a new tuple
 	 */
-<<<<<<< HEAD
-	memset(nulls, ' ', sizeof(nulls));
-=======
 	memset(nulls, false, sizeof(nulls));
->>>>>>> 29b61b92
 
 	namestrcpy(&condname, relname);
 	values[Anum_pg_listener_relname - 1] = NameGetDatum(&condname);
 	values[Anum_pg_listener_pid - 1] = Int32GetDatum(MyProcPid);
-<<<<<<< HEAD
-	values[Anum_pg_listener_notify - 1] = Int32GetDatum(0);	/* no notifies pending */
-
-	tuple = heap_formtuple(RelationGetDescr(lRel), values, nulls);
-
-=======
 	values[Anum_pg_listener_notify - 1] = Int32GetDatum(0);		/* no notifies pending */
 
 	tuple = heap_form_tuple(RelationGetDescr(lRel), values, nulls);
 
->>>>>>> 29b61b92
 	simple_heap_insert(lRel, tuple);
 
 #ifdef NOT_USED					/* currently there are no indexes */
@@ -736,11 +654,7 @@
 			else if (listener->notification == 0)
 			{
 				/* Rewrite the tuple with my PID in notification column */
-<<<<<<< HEAD
-				rTuple = heap_modifytuple(lTuple, tdesc, value, nulls, repl);
-=======
 				rTuple = heap_modify_tuple(lTuple, tdesc, value, nulls, repl);
->>>>>>> 29b61b92
 				simple_heap_update(lRel, &lTuple->t_self, rTuple);
 
 #ifdef NOT_USED					/* currently there are no indexes */
@@ -840,15 +754,9 @@
 	int			my_level = GetCurrentTransactionNestLevel();
 
 	/*
-<<<<<<< HEAD
-	 * All we have to do is pop the stack --- the actions/notifies made in this
-	 * subxact are no longer interesting, and the space will be freed when
-	 * CurTransactionContext is recycled.
-=======
 	 * All we have to do is pop the stack --- the actions/notifies made in
 	 * this subxact are no longer interesting, and the space will be freed
 	 * when CurTransactionContext is recycled.
->>>>>>> 29b61b92
 	 *
 	 * This routine could be called more than once at a given nesting level if
 	 * there is trouble during subxact abort.  Avoid dumping core by using
