--- conflicted
+++ resolved
@@ -54,10 +54,7 @@
 						Relids outerjoin_nonnullable);
 static bool check_outerjoin_delay(PlannerInfo *root, Relids *relids_p,
 					  Relids *nullable_relids_p, bool is_pushed_down);
-<<<<<<< HEAD
-=======
 static bool check_redundant_nullability_qual(PlannerInfo *root, Node *clause);
->>>>>>> 29b61b92
 static void check_mergejoinable(RestrictInfo *restrictinfo);
 static void check_hashjoinable(RestrictInfo *restrictinfo);
 
@@ -1083,11 +1080,7 @@
  * If the qual must be delayed, add relids to *relids_p to reflect the lowest
  * safe level for evaluating the qual, and return TRUE.  Any extra delay for
  * higher-level joins is reflected by setting delay_upper_joins to TRUE in
-<<<<<<< HEAD
- * OuterJoinInfo structs.  We also compute nullable_relids, the set of
-=======
  * SpecialJoinInfo structs.  We also compute nullable_relids, the set of
->>>>>>> 29b61b92
  * referenced relids that are nullable by lower outer joins (note that this
  * can be nonempty even for a non-delayed qual).
  *
@@ -1130,13 +1123,8 @@
  */
 static bool
 check_outerjoin_delay(PlannerInfo *root,
-<<<<<<< HEAD
-					  Relids *relids_p,				/* in/out parameter */
-					  Relids *nullable_relids_p,	/* output parameter */
-=======
 					  Relids *relids_p, /* in/out parameter */
 					  Relids *nullable_relids_p,		/* output parameter */
->>>>>>> 29b61b92
 					  bool is_pushed_down)
 {
 	Relids		relids;
@@ -1144,13 +1132,8 @@
 	bool		outerjoin_delayed;
 	bool		found_some;
 
-<<<<<<< HEAD
-	/* fast path if no outer joins */
-	if (root->oj_info_list == NIL)
-=======
 	/* fast path if no special joins */
 	if (root->join_info_list == NIL)
->>>>>>> 29b61b92
 	{
 		*nullable_relids_p = NULL;
 		return false;
@@ -1187,17 +1170,10 @@
 				}
 				/* track all the nullable rels of relevant OJs */
 				nullable_relids = bms_add_members(nullable_relids,
-<<<<<<< HEAD
-												  ojinfo->min_righthand);
-				if (ojinfo->is_full_join)
-					nullable_relids = bms_add_members(nullable_relids,
-													  ojinfo->min_lefthand);
-=======
 												  sjinfo->min_righthand);
 				if (sjinfo->jointype == JOIN_FULL)
 					nullable_relids = bms_add_members(nullable_relids,
 													  sjinfo->min_lefthand);
->>>>>>> 29b61b92
 				/* set delay_upper_joins if needed */
 				if (is_pushed_down && sjinfo->jointype != JOIN_FULL &&
 					bms_overlap(relids, sjinfo->min_lefthand))
@@ -1418,11 +1394,7 @@
 									 true,		/* is_pushed_down */
 									 false,		/* outerjoin_delayed */
 									 false,		/* pseudoconstant */
-<<<<<<< HEAD
-									 qualscope,	/* required_relids */
-=======
 									 qualscope, /* required_relids */
->>>>>>> 29b61b92
 									 NULL);		/* nullable_relids */
 
 	/* Set mergejoinability info always, and hashjoinability if enabled */
