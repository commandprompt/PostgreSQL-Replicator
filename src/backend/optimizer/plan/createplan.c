--- conflicted
+++ resolved
@@ -656,29 +656,11 @@
 	if (best_path->umethod == UNIQUE_PATH_NOOP)
 		return subplan;
 
-<<<<<<< HEAD
-	/*----------
-	 * As constructed, the subplan has a "flat" tlist containing just the
-	 * Vars needed here and at upper levels.  The values we are supposed
-	 * to unique-ify may be expressions in these variables.  We have to
-	 * add any such expressions to the subplan's tlist.
-	 *
-	 * The subplan may have a "physical" tlist if it is a simple scan plan.
-	 * If we're going to sort, this should be reduced to the regular tlist,
-	 * so that we don't sort more data than we need to.  For hashing, the
-	 * tlist should be left as-is if we don't need to add any expressions;
-	 * but if we do have to add expressions, then a projection step will be
-	 * needed at runtime anyway, so we may as well remove unneeded items.
-	 * Therefore newtlist starts from build_relation_tlist() not just a
-	 * copy of the subplan's tlist; and we don't install it into the subplan
-	 * unless we are sorting or stuff has to be added.
-=======
 	/*
 	 * As constructed, the subplan has a "flat" tlist containing just the Vars
 	 * needed here and at upper levels.  The values we are supposed to
 	 * unique-ify may be expressions in these variables.  We have to add any
 	 * such expressions to the subplan's tlist.
->>>>>>> 29b61b92
 	 *
 	 * The subplan may have a "physical" tlist if it is a simple scan plan. If
 	 * we're going to sort, this should be reduced to the regular tlist, so
@@ -1849,7 +1831,6 @@
 				if (ieclass != ipeclass)
 					elog(ERROR, "inner pathkeys do not match mergeclauses");
 			}
-<<<<<<< HEAD
 		}
 		else
 		{
@@ -1866,24 +1847,6 @@
 			if (l2 == NULL)
 				elog(ERROR, "inner pathkeys do not match mergeclauses");
 		}
-=======
-		}
-		else
-		{
-			/* redundant clauses ... must match some already-used pathkey */
-			ipathkey = NULL;
-			ipeclass = NULL;
-			foreach(l2, innerpathkeys)
-			{
-				ipathkey = (PathKey *) lfirst(l2);
-				ipeclass = ipathkey->pk_eclass;
-				if (ieclass == ipeclass)
-					break;
-			}
-			if (l2 == NULL)
-				elog(ERROR, "inner pathkeys do not match mergeclauses");
-		}
->>>>>>> 29b61b92
 
 		/* pathkeys should match each other too (more debugging) */
 		if (opathkey->pk_opfamily != ipathkey->pk_opfamily ||
