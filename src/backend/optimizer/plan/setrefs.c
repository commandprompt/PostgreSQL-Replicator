--- conflicted
+++ resolved
@@ -804,16 +804,7 @@
 		/* At scan level, we should always just evaluate the contained expr */
 		PlaceHolderVar *phv = (PlaceHolderVar *) node;
 
-<<<<<<< HEAD
-		/* Check for regclass reference */
-		if (ISREGCLASSCONST(con))
-			context->glob->relationOids =
-				lappend_oid(context->glob->relationOids,
-							DatumGetObjectId(con->constvalue));
-		/* Fall through to let expression_tree_mutator copy it */
-=======
 		return fix_scan_expr_mutator((Node *) phv->phexpr, context);
->>>>>>> 29b61b92
 	}
 	fix_expr_common(context->glob, node);
 	return expression_tree_mutator(node, fix_scan_expr_mutator,
@@ -825,30 +816,8 @@
 {
 	if (node == NULL)
 		return false;
-<<<<<<< HEAD
-	if (IsA(node, OpExpr))
-		set_opfuncid((OpExpr *) node);
-	else if (IsA(node, DistinctExpr))
-		set_opfuncid((OpExpr *) node);	/* rely on struct equivalence */
-	else if (IsA(node, NullIfExpr))
-		set_opfuncid((OpExpr *) node);	/* rely on struct equivalence */
-	else if (IsA(node, ScalarArrayOpExpr))
-		set_sa_opfuncid((ScalarArrayOpExpr *) node);
-	else if (IsA(node, Const))
-	{
-		Const	   *con = (Const *) node;
-
-		/* Check for regclass reference */
-		if (ISREGCLASSCONST(con))
-			context->glob->relationOids =
-				lappend_oid(context->glob->relationOids,
-							DatumGetObjectId(con->constvalue));
-		return false;
-	}
-=======
 	Assert(!IsA(node, PlaceHolderVar));
 	fix_expr_common(context->glob, node);
->>>>>>> 29b61b92
 	return expression_tree_walker(node, fix_scan_expr_walker,
 								  (void *) context);
 }
@@ -1528,34 +1497,7 @@
 		if (newvar)
 			return (Node *) newvar;
 	}
-<<<<<<< HEAD
-
-	/*
-	 * Since we update opcode info in-place, this part could possibly scribble
-	 * on the planner's input data structures, but it's OK.
-	 */
-	if (IsA(node, OpExpr))
-		set_opfuncid((OpExpr *) node);
-	else if (IsA(node, DistinctExpr))
-		set_opfuncid((OpExpr *) node);	/* rely on struct equivalence */
-	else if (IsA(node, NullIfExpr))
-		set_opfuncid((OpExpr *) node);	/* rely on struct equivalence */
-	else if (IsA(node, ScalarArrayOpExpr))
-		set_sa_opfuncid((ScalarArrayOpExpr *) node);
-	else if (IsA(node, Const))
-	{
-		Const	   *con = (Const *) node;
-
-		/* Check for regclass reference */
-		if (ISREGCLASSCONST(con))
-			context->glob->relationOids =
-				lappend_oid(context->glob->relationOids,
-							DatumGetObjectId(con->constvalue));
-		/* Fall through to let expression_tree_mutator copy it */
-	}
-=======
 	fix_expr_common(context->glob, node);
->>>>>>> 29b61b92
 	return expression_tree_mutator(node,
 								   fix_join_expr_mutator,
 								   (void *) context);
@@ -1646,34 +1588,7 @@
 		if (newvar)
 			return (Node *) newvar;
 	}
-<<<<<<< HEAD
-
-	/*
-	 * Since we update opcode info in-place, this part could possibly scribble
-	 * on the planner's input data structures, but it's OK.
-	 */
-	if (IsA(node, OpExpr))
-		set_opfuncid((OpExpr *) node);
-	else if (IsA(node, DistinctExpr))
-		set_opfuncid((OpExpr *) node);	/* rely on struct equivalence */
-	else if (IsA(node, NullIfExpr))
-		set_opfuncid((OpExpr *) node);	/* rely on struct equivalence */
-	else if (IsA(node, ScalarArrayOpExpr))
-		set_sa_opfuncid((ScalarArrayOpExpr *) node);
-	else if (IsA(node, Const))
-	{
-		Const	   *con = (Const *) node;
-
-		/* Check for regclass reference */
-		if (ISREGCLASSCONST(con))
-			context->glob->relationOids =
-				lappend_oid(context->glob->relationOids,
-							DatumGetObjectId(con->constvalue));
-		/* Fall through to let expression_tree_mutator copy it */
-	}
-=======
 	fix_expr_common(context->glob, node);
->>>>>>> 29b61b92
 	return expression_tree_mutator(node,
 								   fix_upper_expr_mutator,
 								   (void *) context);
