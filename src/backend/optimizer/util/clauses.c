/*-------------------------------------------------------------------------
 *
 * clauses.c
 *	  routines to manipulate qualification clauses
 *
 * Portions Copyright (c) 1996-2009, PostgreSQL Global Development Group
 * Portions Copyright (c) 1994, Regents of the University of California
 *
 *
 * IDENTIFICATION
 *	  $PostgreSQL$
 *
 * HISTORY
 *	  AUTHOR			DATE			MAJOR EVENT
 *	  Andrew Yu			Nov 3, 1994		clause.c and clauses.c combined
 *
 *-------------------------------------------------------------------------
 */

#include "postgres.h"

#include "catalog/pg_aggregate.h"
#include "catalog/pg_language.h"
#include "catalog/pg_operator.h"
#include "catalog/pg_proc.h"
#include "catalog/pg_type.h"
#include "executor/executor.h"
#include "executor/functions.h"
#include "miscadmin.h"
#include "nodes/makefuncs.h"
#include "nodes/nodeFuncs.h"
#include "optimizer/clauses.h"
#include "optimizer/cost.h"
#include "optimizer/planmain.h"
#include "optimizer/prep.h"
#include "optimizer/var.h"
#include "parser/analyze.h"
#include "parser/parse_coerce.h"
#include "parser/parse_func.h"
#include "rewrite/rewriteManip.h"
#include "tcop/tcopprot.h"
#include "utils/acl.h"
#include "utils/builtins.h"
#include "utils/datum.h"
#include "utils/lsyscache.h"
#include "utils/memutils.h"
#include "utils/syscache.h"
#include "utils/typcache.h"


typedef struct
{
	ParamListInfo boundParams;
	PlannerGlobal *glob;
	List	   *active_fns;
	Node	   *case_val;
	bool		estimate;
} eval_const_expressions_context;

typedef struct
{
	int			nargs;
	List	   *args;
	int		   *usecounts;
} substitute_actual_parameters_context;

typedef struct
{
	int			nargs;
	List	   *args;
	int			sublevels_up;
} substitute_actual_srf_parameters_context;

static bool contain_agg_clause_walker(Node *node, void *context);
static bool pull_agg_clause_walker(Node *node, List **context);
static bool count_agg_clauses_walker(Node *node, AggClauseCounts *counts);
static bool find_window_functions_walker(Node *node, WindowFuncLists *lists);
static bool expression_returns_set_rows_walker(Node *node, double *count);
static bool contain_subplans_walker(Node *node, void *context);
static bool contain_mutable_functions_walker(Node *node, void *context);
static bool contain_volatile_functions_walker(Node *node, void *context);
static bool contain_nonstrict_functions_walker(Node *node, void *context);
static Relids find_nonnullable_rels_walker(Node *node, bool top_level);
static List *find_nonnullable_vars_walker(Node *node, bool top_level);
static bool is_strict_saop(ScalarArrayOpExpr *expr, bool falseOK);
static bool set_coercionform_dontcare_walker(Node *node, void *context);
static Node *eval_const_expressions_mutator(Node *node,
							   eval_const_expressions_context *context);
static List *simplify_or_arguments(List *args,
					  eval_const_expressions_context *context,
					  bool *haveNull, bool *forceTrue);
static List *simplify_and_arguments(List *args,
					   eval_const_expressions_context *context,
					   bool *haveNull, bool *forceFalse);
static Expr *simplify_boolean_equality(List *args);
static Expr *simplify_function(Oid funcid,
				  Oid result_type, int32 result_typmod, List **args,
				  bool allow_inline,
				  eval_const_expressions_context *context);
static List *add_function_defaults(List *args, Oid result_type,
					  HeapTuple func_tuple,
					  eval_const_expressions_context *context);
static Expr *evaluate_function(Oid funcid,
				  Oid result_type, int32 result_typmod, List *args,
				  HeapTuple func_tuple,
				  eval_const_expressions_context *context);
static Expr *inline_function(Oid funcid, Oid result_type, List *args,
				HeapTuple func_tuple,
				eval_const_expressions_context *context);
static Node *substitute_actual_parameters(Node *expr, int nargs, List *args,
							 int *usecounts);
static Node *substitute_actual_parameters_mutator(Node *node,
							  substitute_actual_parameters_context *context);
static void sql_inline_error_callback(void *arg);
static Expr *evaluate_expr(Expr *expr, Oid result_type, int32 result_typmod);
static Query *substitute_actual_srf_parameters(Query *expr,
								 int nargs, List *args);
static Node *substitute_actual_srf_parameters_mutator(Node *node,
						  substitute_actual_srf_parameters_context *context);
static bool tlist_matches_coltypelist(List *tlist, List *coltypelist);


/*****************************************************************************
 *		OPERATOR clause functions
 *****************************************************************************/

/*
 * make_opclause
 *	  Creates an operator clause given its operator info, left operand,
 *	  and right operand (pass NULL to create single-operand clause).
 */
Expr *
make_opclause(Oid opno, Oid opresulttype, bool opretset,
			  Expr *leftop, Expr *rightop)
{
	OpExpr	   *expr = makeNode(OpExpr);

	expr->opno = opno;
	expr->opfuncid = InvalidOid;
	expr->opresulttype = opresulttype;
	expr->opretset = opretset;
	if (rightop)
		expr->args = list_make2(leftop, rightop);
	else
		expr->args = list_make1(leftop);
	expr->location = -1;
	return (Expr *) expr;
}

/*
 * get_leftop
 *
 * Returns the left operand of a clause of the form (op expr expr)
 *		or (op expr)
 */
Node *
get_leftop(Expr *clause)
{
	OpExpr	   *expr = (OpExpr *) clause;

	if (expr->args != NIL)
		return linitial(expr->args);
	else
		return NULL;
}

/*
 * get_rightop
 *
 * Returns the right operand in a clause of the form (op expr expr).
 * NB: result will be NULL if applied to a unary op clause.
 */
Node *
get_rightop(Expr *clause)
{
	OpExpr	   *expr = (OpExpr *) clause;

	if (list_length(expr->args) >= 2)
		return lsecond(expr->args);
	else
		return NULL;
}

/*****************************************************************************
 *		NOT clause functions
 *****************************************************************************/

/*
 * not_clause
 *
 * Returns t iff this is a 'not' clause: (NOT expr).
 */
bool
not_clause(Node *clause)
{
	return (clause != NULL &&
			IsA(clause, BoolExpr) &&
			((BoolExpr *) clause)->boolop == NOT_EXPR);
}

/*
 * make_notclause
 *
 * Create a 'not' clause given the expression to be negated.
 */
Expr *
make_notclause(Expr *notclause)
{
	BoolExpr   *expr = makeNode(BoolExpr);

	expr->boolop = NOT_EXPR;
	expr->args = list_make1(notclause);
	expr->location = -1;
	return (Expr *) expr;
}

/*
 * get_notclausearg
 *
 * Retrieve the clause within a 'not' clause
 */
Expr *
get_notclausearg(Expr *notclause)
{
	return linitial(((BoolExpr *) notclause)->args);
}

/*****************************************************************************
 *		OR clause functions
 *****************************************************************************/

/*
 * or_clause
 *
 * Returns t iff the clause is an 'or' clause: (OR { expr }).
 */
bool
or_clause(Node *clause)
{
	return (clause != NULL &&
			IsA(clause, BoolExpr) &&
			((BoolExpr *) clause)->boolop == OR_EXPR);
}

/*
 * make_orclause
 *
 * Creates an 'or' clause given a list of its subclauses.
 */
Expr *
make_orclause(List *orclauses)
{
	BoolExpr   *expr = makeNode(BoolExpr);

	expr->boolop = OR_EXPR;
	expr->args = orclauses;
	expr->location = -1;
	return (Expr *) expr;
}

/*****************************************************************************
 *		AND clause functions
 *****************************************************************************/


/*
 * and_clause
 *
 * Returns t iff its argument is an 'and' clause: (AND { expr }).
 */
bool
and_clause(Node *clause)
{
	return (clause != NULL &&
			IsA(clause, BoolExpr) &&
			((BoolExpr *) clause)->boolop == AND_EXPR);
}

/*
 * make_andclause
 *
 * Creates an 'and' clause given a list of its subclauses.
 */
Expr *
make_andclause(List *andclauses)
{
	BoolExpr   *expr = makeNode(BoolExpr);

	expr->boolop = AND_EXPR;
	expr->args = andclauses;
	expr->location = -1;
	return (Expr *) expr;
}

/*
 * make_and_qual
 *
 * Variant of make_andclause for ANDing two qual conditions together.
 * Qual conditions have the property that a NULL nodetree is interpreted
 * as 'true'.
 *
 * NB: this makes no attempt to preserve AND/OR flatness; so it should not
 * be used on a qual that has already been run through prepqual.c.
 */
Node *
make_and_qual(Node *qual1, Node *qual2)
{
	if (qual1 == NULL)
		return qual2;
	if (qual2 == NULL)
		return qual1;
	return (Node *) make_andclause(list_make2(qual1, qual2));
}

/*
 * Sometimes (such as in the input of ExecQual), we use lists of expression
 * nodes with implicit AND semantics.
 *
 * These functions convert between an AND-semantics expression list and the
 * ordinary representation of a boolean expression.
 *
 * Note that an empty list is considered equivalent to TRUE.
 */
Expr *
make_ands_explicit(List *andclauses)
{
	if (andclauses == NIL)
		return (Expr *) makeBoolConst(true, false);
	else if (list_length(andclauses) == 1)
		return (Expr *) linitial(andclauses);
	else
		return make_andclause(andclauses);
}

List *
make_ands_implicit(Expr *clause)
{
	/*
	 * NB: because the parser sets the qual field to NULL in a query that has
	 * no WHERE clause, we must consider a NULL input clause as TRUE, even
	 * though one might more reasonably think it FALSE.  Grumble. If this
	 * causes trouble, consider changing the parser's behavior.
	 */
	if (clause == NULL)
		return NIL;				/* NULL -> NIL list == TRUE */
	else if (and_clause((Node *) clause))
		return ((BoolExpr *) clause)->args;
	else if (IsA(clause, Const) &&
			 !((Const *) clause)->constisnull &&
			 DatumGetBool(((Const *) clause)->constvalue))
		return NIL;				/* constant TRUE input -> NIL list */
	else
		return list_make1(clause);
}


/*****************************************************************************
 *		Aggregate-function clause manipulation
 *****************************************************************************/

/*
 * contain_agg_clause
 *	  Recursively search for Aggref nodes within a clause.
 *
 *	  Returns true if any aggregate found.
 *
 * This does not descend into subqueries, and so should be used only after
 * reduction of sublinks to subplans, or in contexts where it's known there
 * are no subqueries.  There mustn't be outer-aggregate references either.
 *
 * (If you want something like this but able to deal with subqueries,
 * see rewriteManip.c's contain_aggs_of_level().)
 */
bool
contain_agg_clause(Node *clause)
{
	return contain_agg_clause_walker(clause, NULL);
}

static bool
contain_agg_clause_walker(Node *node, void *context)
{
	if (node == NULL)
		return false;
	if (IsA(node, Aggref))
	{
		Assert(((Aggref *) node)->agglevelsup == 0);
		return true;			/* abort the tree traversal and return true */
	}
	Assert(!IsA(node, SubLink));
	return expression_tree_walker(node, contain_agg_clause_walker, context);
}

/*
 * pull_agg_clause
 *	  Recursively search for Aggref nodes within a clause.
 *
 *	  Returns a List of all Aggrefs found.
 *
 * This does not descend into subqueries, and so should be used only after
 * reduction of sublinks to subplans, or in contexts where it's known there
 * are no subqueries.  There mustn't be outer-aggregate references either.
 */
List *
pull_agg_clause(Node *clause)
{
	List	   *result = NIL;

	(void) pull_agg_clause_walker(clause, &result);
	return result;
}

static bool
pull_agg_clause_walker(Node *node, List **context)
{
	if (node == NULL)
		return false;
	if (IsA(node, Aggref))
	{
		Assert(((Aggref *) node)->agglevelsup == 0);
		*context = lappend(*context, node);
		return false;			/* no need to descend into arguments */
	}
	Assert(!IsA(node, SubLink));
	return expression_tree_walker(node, pull_agg_clause_walker,
								  (void *) context);
}

/*
 * count_agg_clauses
 *	  Recursively count the Aggref nodes in an expression tree.
 *
 *	  Note: this also checks for nested aggregates, which are an error.
 *
 * We not only count the nodes, but attempt to estimate the total space
 * needed for their transition state values if all are evaluated in parallel
 * (as would be done in a HashAgg plan).  See AggClauseCounts for the exact
 * set of statistics returned.
 *
 * NOTE that the counts are ADDED to those already in *counts ... so the
 * caller is responsible for zeroing the struct initially.
 *
 * This does not descend into subqueries, and so should be used only after
 * reduction of sublinks to subplans, or in contexts where it's known there
 * are no subqueries.  There mustn't be outer-aggregate references either.
 */
void
count_agg_clauses(Node *clause, AggClauseCounts *counts)
{
	/* no setup needed */
	count_agg_clauses_walker(clause, counts);
}

static bool
count_agg_clauses_walker(Node *node, AggClauseCounts *counts)
{
	if (node == NULL)
		return false;
	if (IsA(node, Aggref))
	{
		Aggref	   *aggref = (Aggref *) node;
		Oid		   *inputTypes;
		int			numArguments;
		HeapTuple	aggTuple;
		Form_pg_aggregate aggform;
		Oid			aggtranstype;
		int			i;
		ListCell   *l;

		Assert(aggref->agglevelsup == 0);
		counts->numAggs++;
		if (aggref->aggdistinct)
			counts->numDistinctAggs++;

		/* extract argument types */
		numArguments = list_length(aggref->args);
		inputTypes = (Oid *) palloc(sizeof(Oid) * numArguments);
		i = 0;
		foreach(l, aggref->args)
		{
			inputTypes[i++] = exprType((Node *) lfirst(l));
		}

		/* fetch aggregate transition datatype from pg_aggregate */
		aggTuple = SearchSysCache(AGGFNOID,
								  ObjectIdGetDatum(aggref->aggfnoid),
								  0, 0, 0);
		if (!HeapTupleIsValid(aggTuple))
			elog(ERROR, "cache lookup failed for aggregate %u",
				 aggref->aggfnoid);
		aggform = (Form_pg_aggregate) GETSTRUCT(aggTuple);
		aggtranstype = aggform->aggtranstype;
		ReleaseSysCache(aggTuple);

		/* resolve actual type of transition state, if polymorphic */
		if (IsPolymorphicType(aggtranstype))
		{
			/* have to fetch the agg's declared input types... */
			Oid		   *declaredArgTypes;
			int			agg_nargs;

			(void) get_func_signature(aggref->aggfnoid,
									  &declaredArgTypes, &agg_nargs);
			Assert(agg_nargs == numArguments);
			aggtranstype = enforce_generic_type_consistency(inputTypes,
															declaredArgTypes,
															agg_nargs,
															aggtranstype,
															false);
			pfree(declaredArgTypes);
		}

		/*
		 * If the transition type is pass-by-value then it doesn't add
		 * anything to the required size of the hashtable.	If it is
		 * pass-by-reference then we have to add the estimated size of the
		 * value itself, plus palloc overhead.
		 */
		if (!get_typbyval(aggtranstype))
		{
			int32		aggtranstypmod;
			int32		avgwidth;

			/*
			 * If transition state is of same type as first input, assume it's
			 * the same typmod (same width) as well.  This works for cases
			 * like MAX/MIN and is probably somewhat reasonable otherwise.
			 */
			if (numArguments > 0 && aggtranstype == inputTypes[0])
				aggtranstypmod = exprTypmod((Node *) linitial(aggref->args));
			else
				aggtranstypmod = -1;

			avgwidth = get_typavgwidth(aggtranstype, aggtranstypmod);
			avgwidth = MAXALIGN(avgwidth);

			counts->transitionSpace += avgwidth + 2 * sizeof(void *);
		}

		/*
		 * Complain if the aggregate's arguments contain any aggregates;
		 * nested agg functions are semantically nonsensical.
		 */
		if (contain_agg_clause((Node *) aggref->args))
			ereport(ERROR,
					(errcode(ERRCODE_GROUPING_ERROR),
					 errmsg("aggregate function calls cannot be nested")));

		/*
		 * Having checked that, we need not recurse into the argument.
		 */
		return false;
	}
	Assert(!IsA(node, SubLink));
	return expression_tree_walker(node, count_agg_clauses_walker,
								  (void *) counts);
}


/*****************************************************************************
 *		Window-function clause manipulation
 *****************************************************************************/

/*
 * contain_window_function
 *	  Recursively search for WindowFunc nodes within a clause.
 *
 * Since window functions don't have level fields, but are hard-wired to
 * be associated with the current query level, this is just the same as
 * rewriteManip.c's function.
 */
bool
contain_window_function(Node *clause)
{
	return checkExprHasWindowFuncs(clause);
}

/*
 * find_window_functions
 *	  Locate all the WindowFunc nodes in an expression tree, and organize
 *	  them by winref ID number.
 *
 * Caller must provide an upper bound on the winref IDs expected in the tree.
 */
WindowFuncLists *
find_window_functions(Node *clause, Index maxWinRef)
{
	WindowFuncLists *lists = palloc(sizeof(WindowFuncLists));

	lists->numWindowFuncs = 0;
	lists->maxWinRef = maxWinRef;
	lists->windowFuncs = (List **) palloc0((maxWinRef + 1) * sizeof(List *));
	(void) find_window_functions_walker(clause, lists);
	return lists;
}

static bool
find_window_functions_walker(Node *node, WindowFuncLists *lists)
{
	if (node == NULL)
		return false;
	if (IsA(node, WindowFunc))
	{
		WindowFunc *wfunc = (WindowFunc *) node;

		/* winref is unsigned, so one-sided test is OK */
		if (wfunc->winref > lists->maxWinRef)
			elog(ERROR, "WindowFunc contains out-of-range winref %u",
				 wfunc->winref);
		lists->windowFuncs[wfunc->winref] =
			lappend(lists->windowFuncs[wfunc->winref], wfunc);
		lists->numWindowFuncs++;

		/*
		 * Complain if the window function's arguments contain window
		 * functions
		 */
		if (contain_window_function((Node *) wfunc->args))
			ereport(ERROR,
					(errcode(ERRCODE_WINDOWING_ERROR),
					 errmsg("window function calls cannot be nested")));

		/*
		 * Having checked that, we need not recurse into the argument.
		 */
		return false;
	}
	Assert(!IsA(node, SubLink));
	return expression_tree_walker(node, find_window_functions_walker,
								  (void *) lists);
}


/*****************************************************************************
 *		Support for expressions returning sets
 *****************************************************************************/

/*
 * expression_returns_set_rows
 *	  Estimate the number of rows in a set result.
 *
 * We use the product of the rowcount estimates of all the functions in
 * the given tree.	The result is 1 if there are no set-returning functions.
 *
 * Note: keep this in sync with expression_returns_set() in nodes/nodeFuncs.c.
 */
double
expression_returns_set_rows(Node *clause)
{
	double		result = 1;

	(void) expression_returns_set_rows_walker(clause, &result);
	return result;
}

static bool
expression_returns_set_rows_walker(Node *node, double *count)
{
	if (node == NULL)
		return false;
	if (IsA(node, FuncExpr))
	{
		FuncExpr   *expr = (FuncExpr *) node;

		if (expr->funcretset)
			*count *= get_func_rows(expr->funcid);
	}
	if (IsA(node, OpExpr))
	{
		OpExpr	   *expr = (OpExpr *) node;

		if (expr->opretset)
		{
			set_opfuncid(expr);
			*count *= get_func_rows(expr->opfuncid);
		}
	}

	/* Avoid recursion for some cases that can't return a set */
	if (IsA(node, Aggref))
		return false;
	if (IsA(node, WindowFunc))
		return false;
	if (IsA(node, DistinctExpr))
		return false;
	if (IsA(node, ScalarArrayOpExpr))
		return false;
	if (IsA(node, BoolExpr))
		return false;
	if (IsA(node, SubLink))
		return false;
	if (IsA(node, SubPlan))
		return false;
	if (IsA(node, AlternativeSubPlan))
		return false;
	if (IsA(node, ArrayExpr))
		return false;
	if (IsA(node, RowExpr))
		return false;
	if (IsA(node, RowCompareExpr))
		return false;
	if (IsA(node, CoalesceExpr))
		return false;
	if (IsA(node, MinMaxExpr))
		return false;
	if (IsA(node, XmlExpr))
		return false;
	if (IsA(node, NullIfExpr))
		return false;

	return expression_tree_walker(node, expression_returns_set_rows_walker,
								  (void *) count);
}


/*****************************************************************************
 *		Subplan clause manipulation
 *****************************************************************************/

/*
 * contain_subplans
 *	  Recursively search for subplan nodes within a clause.
 *
 * If we see a SubLink node, we will return TRUE.  This is only possible if
 * the expression tree hasn't yet been transformed by subselect.c.  We do not
 * know whether the node will produce a true subplan or just an initplan,
 * but we make the conservative assumption that it will be a subplan.
 *
 * Returns true if any subplan found.
 */
bool
contain_subplans(Node *clause)
{
	return contain_subplans_walker(clause, NULL);
}

static bool
contain_subplans_walker(Node *node, void *context)
{
	if (node == NULL)
		return false;
	if (IsA(node, SubPlan) ||
		IsA(node, AlternativeSubPlan) ||
		IsA(node, SubLink))
		return true;			/* abort the tree traversal and return true */
	return expression_tree_walker(node, contain_subplans_walker, context);
}


/*****************************************************************************
 *		Check clauses for mutable functions
 *****************************************************************************/

/*
 * contain_mutable_functions
 *	  Recursively search for mutable functions within a clause.
 *
 * Returns true if any mutable function (or operator implemented by a
 * mutable function) is found.	This test is needed so that we don't
 * mistakenly think that something like "WHERE random() < 0.5" can be treated
 * as a constant qualification.
 *
 * XXX we do not examine sub-selects to see if they contain uses of
 * mutable functions.  It's not real clear if that is correct or not...
 */
bool
contain_mutable_functions(Node *clause)
{
	return contain_mutable_functions_walker(clause, NULL);
}

static bool
contain_mutable_functions_walker(Node *node, void *context)
{
	if (node == NULL)
		return false;
	if (IsA(node, FuncExpr))
	{
		FuncExpr   *expr = (FuncExpr *) node;

		if (func_volatile(expr->funcid) != PROVOLATILE_IMMUTABLE)
			return true;
		/* else fall through to check args */
	}
	else if (IsA(node, OpExpr))
	{
		OpExpr	   *expr = (OpExpr *) node;

		set_opfuncid(expr);
		if (func_volatile(expr->opfuncid) != PROVOLATILE_IMMUTABLE)
			return true;
		/* else fall through to check args */
	}
	else if (IsA(node, DistinctExpr))
	{
		DistinctExpr *expr = (DistinctExpr *) node;

		set_opfuncid((OpExpr *) expr);	/* rely on struct equivalence */
		if (func_volatile(expr->opfuncid) != PROVOLATILE_IMMUTABLE)
			return true;
		/* else fall through to check args */
	}
	else if (IsA(node, ScalarArrayOpExpr))
	{
		ScalarArrayOpExpr *expr = (ScalarArrayOpExpr *) node;

		set_sa_opfuncid(expr);
		if (func_volatile(expr->opfuncid) != PROVOLATILE_IMMUTABLE)
			return true;
		/* else fall through to check args */
	}
	else if (IsA(node, CoerceViaIO))
	{
		CoerceViaIO *expr = (CoerceViaIO *) node;
		Oid			iofunc;
		Oid			typioparam;
		bool		typisvarlena;

		/* check the result type's input function */
		getTypeInputInfo(expr->resulttype,
						 &iofunc, &typioparam);
		if (func_volatile(iofunc) != PROVOLATILE_IMMUTABLE)
			return true;
		/* check the input type's output function */
		getTypeOutputInfo(exprType((Node *) expr->arg),
						  &iofunc, &typisvarlena);
		if (func_volatile(iofunc) != PROVOLATILE_IMMUTABLE)
			return true;
		/* else fall through to check args */
	}
	else if (IsA(node, ArrayCoerceExpr))
	{
		ArrayCoerceExpr *expr = (ArrayCoerceExpr *) node;

		if (OidIsValid(expr->elemfuncid) &&
			func_volatile(expr->elemfuncid) != PROVOLATILE_IMMUTABLE)
			return true;
		/* else fall through to check args */
	}
	else if (IsA(node, NullIfExpr))
	{
		NullIfExpr *expr = (NullIfExpr *) node;

		set_opfuncid((OpExpr *) expr);	/* rely on struct equivalence */
		if (func_volatile(expr->opfuncid) != PROVOLATILE_IMMUTABLE)
			return true;
		/* else fall through to check args */
	}
	else if (IsA(node, RowCompareExpr))
	{
		RowCompareExpr *rcexpr = (RowCompareExpr *) node;
		ListCell   *opid;

		foreach(opid, rcexpr->opnos)
		{
			if (op_volatile(lfirst_oid(opid)) != PROVOLATILE_IMMUTABLE)
				return true;
		}
		/* else fall through to check args */
	}
	return expression_tree_walker(node, contain_mutable_functions_walker,
								  context);
}


/*****************************************************************************
 *		Check clauses for volatile functions
 *****************************************************************************/

/*
 * contain_volatile_functions
 *	  Recursively search for volatile functions within a clause.
 *
 * Returns true if any volatile function (or operator implemented by a
 * volatile function) is found. This test prevents invalid conversions
 * of volatile expressions into indexscan quals.
 *
 * XXX we do not examine sub-selects to see if they contain uses of
 * volatile functions.	It's not real clear if that is correct or not...
 */
bool
contain_volatile_functions(Node *clause)
{
	return contain_volatile_functions_walker(clause, NULL);
}

static bool
contain_volatile_functions_walker(Node *node, void *context)
{
	if (node == NULL)
		return false;
	if (IsA(node, FuncExpr))
	{
		FuncExpr   *expr = (FuncExpr *) node;

		if (func_volatile(expr->funcid) == PROVOLATILE_VOLATILE)
			return true;
		/* else fall through to check args */
	}
	else if (IsA(node, OpExpr))
	{
		OpExpr	   *expr = (OpExpr *) node;

		set_opfuncid(expr);
		if (func_volatile(expr->opfuncid) == PROVOLATILE_VOLATILE)
			return true;
		/* else fall through to check args */
	}
	else if (IsA(node, DistinctExpr))
	{
		DistinctExpr *expr = (DistinctExpr *) node;

		set_opfuncid((OpExpr *) expr);	/* rely on struct equivalence */
		if (func_volatile(expr->opfuncid) == PROVOLATILE_VOLATILE)
			return true;
		/* else fall through to check args */
	}
	else if (IsA(node, ScalarArrayOpExpr))
	{
		ScalarArrayOpExpr *expr = (ScalarArrayOpExpr *) node;

		set_sa_opfuncid(expr);
		if (func_volatile(expr->opfuncid) == PROVOLATILE_VOLATILE)
			return true;
		/* else fall through to check args */
	}
	else if (IsA(node, CoerceViaIO))
	{
		CoerceViaIO *expr = (CoerceViaIO *) node;
		Oid			iofunc;
		Oid			typioparam;
		bool		typisvarlena;

		/* check the result type's input function */
		getTypeInputInfo(expr->resulttype,
						 &iofunc, &typioparam);
		if (func_volatile(iofunc) == PROVOLATILE_VOLATILE)
			return true;
		/* check the input type's output function */
		getTypeOutputInfo(exprType((Node *) expr->arg),
						  &iofunc, &typisvarlena);
		if (func_volatile(iofunc) == PROVOLATILE_VOLATILE)
			return true;
		/* else fall through to check args */
	}
	else if (IsA(node, ArrayCoerceExpr))
	{
		ArrayCoerceExpr *expr = (ArrayCoerceExpr *) node;

		if (OidIsValid(expr->elemfuncid) &&
			func_volatile(expr->elemfuncid) == PROVOLATILE_VOLATILE)
			return true;
		/* else fall through to check args */
	}
	else if (IsA(node, NullIfExpr))
	{
		NullIfExpr *expr = (NullIfExpr *) node;

		set_opfuncid((OpExpr *) expr);	/* rely on struct equivalence */
		if (func_volatile(expr->opfuncid) == PROVOLATILE_VOLATILE)
			return true;
		/* else fall through to check args */
	}
	else if (IsA(node, RowCompareExpr))
	{
		/* RowCompare probably can't have volatile ops, but check anyway */
		RowCompareExpr *rcexpr = (RowCompareExpr *) node;
		ListCell   *opid;

		foreach(opid, rcexpr->opnos)
		{
			if (op_volatile(lfirst_oid(opid)) == PROVOLATILE_VOLATILE)
				return true;
		}
		/* else fall through to check args */
	}
	return expression_tree_walker(node, contain_volatile_functions_walker,
								  context);
}


/*****************************************************************************
 *		Check clauses for nonstrict functions
 *****************************************************************************/

/*
 * contain_nonstrict_functions
 *	  Recursively search for nonstrict functions within a clause.
 *
 * Returns true if any nonstrict construct is found --- ie, anything that
 * could produce non-NULL output with a NULL input.
 *
 * The idea here is that the caller has verified that the expression contains
 * one or more Var or Param nodes (as appropriate for the caller's need), and
 * now wishes to prove that the expression result will be NULL if any of these
 * inputs is NULL.	If we return false, then the proof succeeded.
 */
bool
contain_nonstrict_functions(Node *clause)
{
	return contain_nonstrict_functions_walker(clause, NULL);
}

static bool
contain_nonstrict_functions_walker(Node *node, void *context)
{
	if (node == NULL)
		return false;
	if (IsA(node, Aggref))
	{
		/* an aggregate could return non-null with null input */
		return true;
	}
	if (IsA(node, WindowFunc))
	{
		/* a window function could return non-null with null input */
		return true;
	}
	if (IsA(node, ArrayRef))
	{
		/* array assignment is nonstrict, but subscripting is strict */
		if (((ArrayRef *) node)->refassgnexpr != NULL)
			return true;
		/* else fall through to check args */
	}
	if (IsA(node, FuncExpr))
	{
		FuncExpr   *expr = (FuncExpr *) node;

		if (!func_strict(expr->funcid))
			return true;
		/* else fall through to check args */
	}
	if (IsA(node, OpExpr))
	{
		OpExpr	   *expr = (OpExpr *) node;

		set_opfuncid(expr);
		if (!func_strict(expr->opfuncid))
			return true;
		/* else fall through to check args */
	}
	if (IsA(node, DistinctExpr))
	{
		/* IS DISTINCT FROM is inherently non-strict */
		return true;
	}
	if (IsA(node, ScalarArrayOpExpr))
	{
		ScalarArrayOpExpr *expr = (ScalarArrayOpExpr *) node;

		if (!is_strict_saop(expr, false))
			return true;
		/* else fall through to check args */
	}
	if (IsA(node, BoolExpr))
	{
		BoolExpr   *expr = (BoolExpr *) node;

		switch (expr->boolop)
		{
			case AND_EXPR:
			case OR_EXPR:
				/* AND, OR are inherently non-strict */
				return true;
			default:
				break;
		}
	}
	if (IsA(node, SubLink))
	{
		/* In some cases a sublink might be strict, but in general not */
		return true;
	}
	if (IsA(node, SubPlan))
		return true;
	if (IsA(node, AlternativeSubPlan))
		return true;
	/* ArrayCoerceExpr is strict at the array level, regardless of elemfunc */
	if (IsA(node, FieldStore))
		return true;
	if (IsA(node, CaseExpr))
		return true;
	if (IsA(node, ArrayExpr))
		return true;
	if (IsA(node, RowExpr))
		return true;
	if (IsA(node, RowCompareExpr))
		return true;
	if (IsA(node, CoalesceExpr))
		return true;
	if (IsA(node, MinMaxExpr))
		return true;
	if (IsA(node, XmlExpr))
		return true;
	if (IsA(node, NullIfExpr))
		return true;
	if (IsA(node, NullTest))
		return true;
	if (IsA(node, BooleanTest))
		return true;
	return expression_tree_walker(node, contain_nonstrict_functions_walker,
								  context);
}


/*
 * find_nonnullable_rels
 *		Determine which base rels are forced nonnullable by given clause.
 *
 * Returns the set of all Relids that are referenced in the clause in such
 * a way that the clause cannot possibly return TRUE if any of these Relids
 * is an all-NULL row.	(It is OK to err on the side of conservatism; hence
 * the analysis here is simplistic.)
 *
 * The semantics here are subtly different from contain_nonstrict_functions:
 * that function is concerned with NULL results from arbitrary expressions,
 * but here we assume that the input is a Boolean expression, and wish to
 * see if NULL inputs will provably cause a FALSE-or-NULL result.  We expect
 * the expression to have been AND/OR flattened and converted to implicit-AND
 * format.
 *
 * Note: this function is largely duplicative of find_nonnullable_vars().
 * The reason not to simplify this function into a thin wrapper around
 * find_nonnullable_vars() is that the tested conditions really are different:
 * a clause like "t1.v1 IS NOT NULL OR t1.v2 IS NOT NULL" does not prove
 * that either v1 or v2 can't be NULL, but it does prove that the t1 row
 * as a whole can't be all-NULL.
 *
 * top_level is TRUE while scanning top-level AND/OR structure; here, showing
 * the result is either FALSE or NULL is good enough.  top_level is FALSE when
 * we have descended below a NOT or a strict function: now we must be able to
 * prove that the subexpression goes to NULL.
 *
 * We don't use expression_tree_walker here because we don't want to descend
 * through very many kinds of nodes; only the ones we can be sure are strict.
 */
Relids
find_nonnullable_rels(Node *clause)
{
	return find_nonnullable_rels_walker(clause, true);
}

static Relids
find_nonnullable_rels_walker(Node *node, bool top_level)
{
	Relids		result = NULL;
	ListCell   *l;

	if (node == NULL)
		return NULL;
	if (IsA(node, Var))
	{
		Var		   *var = (Var *) node;

		if (var->varlevelsup == 0)
			result = bms_make_singleton(var->varno);
	}
	else if (IsA(node, List))
	{
		/*
		 * At top level, we are examining an implicit-AND list: if any of the
		 * arms produces FALSE-or-NULL then the result is FALSE-or-NULL. If
		 * not at top level, we are examining the arguments of a strict
		 * function: if any of them produce NULL then the result of the
		 * function must be NULL.  So in both cases, the set of nonnullable
		 * rels is the union of those found in the arms, and we pass down the
		 * top_level flag unmodified.
		 */
		foreach(l, (List *) node)
		{
			result = bms_join(result,
							  find_nonnullable_rels_walker(lfirst(l),
														   top_level));
		}
	}
	else if (IsA(node, FuncExpr))
	{
		FuncExpr   *expr = (FuncExpr *) node;

		if (func_strict(expr->funcid))
			result = find_nonnullable_rels_walker((Node *) expr->args, false);
	}
	else if (IsA(node, OpExpr))
	{
		OpExpr	   *expr = (OpExpr *) node;

		set_opfuncid(expr);
		if (func_strict(expr->opfuncid))
			result = find_nonnullable_rels_walker((Node *) expr->args, false);
	}
	else if (IsA(node, ScalarArrayOpExpr))
	{
		ScalarArrayOpExpr *expr = (ScalarArrayOpExpr *) node;

		if (is_strict_saop(expr, true))
			result = find_nonnullable_rels_walker((Node *) expr->args, false);
	}
	else if (IsA(node, BoolExpr))
	{
		BoolExpr   *expr = (BoolExpr *) node;

		switch (expr->boolop)
		{
			case AND_EXPR:
				/* At top level we can just recurse (to the List case) */
				if (top_level)
				{
					result = find_nonnullable_rels_walker((Node *) expr->args,
														  top_level);
					break;
				}

				/*
				 * Below top level, even if one arm produces NULL, the result
				 * could be FALSE (hence not NULL).  However, if *all* the
				 * arms produce NULL then the result is NULL, so we can take
				 * the intersection of the sets of nonnullable rels, just as
				 * for OR.	Fall through to share code.
				 */
				/* FALL THRU */
			case OR_EXPR:

				/*
				 * OR is strict if all of its arms are, so we can take the
				 * intersection of the sets of nonnullable rels for each arm.
				 * This works for both values of top_level.
				 */
				foreach(l, expr->args)
				{
					Relids		subresult;

					subresult = find_nonnullable_rels_walker(lfirst(l),
															 top_level);
					if (result == NULL) /* first subresult? */
						result = subresult;
					else
						result = bms_int_members(result, subresult);

					/*
					 * If the intersection is empty, we can stop looking. This
					 * also justifies the test for first-subresult above.
					 */
					if (bms_is_empty(result))
						break;
				}
				break;
			case NOT_EXPR:
				/* NOT will return null if its arg is null */
				result = find_nonnullable_rels_walker((Node *) expr->args,
													  false);
				break;
			default:
				elog(ERROR, "unrecognized boolop: %d", (int) expr->boolop);
				break;
		}
	}
	else if (IsA(node, RelabelType))
	{
		RelabelType *expr = (RelabelType *) node;

		result = find_nonnullable_rels_walker((Node *) expr->arg, top_level);
	}
	else if (IsA(node, CoerceViaIO))
	{
		/* not clear this is useful, but it can't hurt */
		CoerceViaIO *expr = (CoerceViaIO *) node;

		result = find_nonnullable_rels_walker((Node *) expr->arg, top_level);
	}
	else if (IsA(node, ArrayCoerceExpr))
	{
		/* ArrayCoerceExpr is strict at the array level */
		ArrayCoerceExpr *expr = (ArrayCoerceExpr *) node;

		result = find_nonnullable_rels_walker((Node *) expr->arg, top_level);
	}
	else if (IsA(node, ConvertRowtypeExpr))
	{
		/* not clear this is useful, but it can't hurt */
		ConvertRowtypeExpr *expr = (ConvertRowtypeExpr *) node;

		result = find_nonnullable_rels_walker((Node *) expr->arg, top_level);
	}
	else if (IsA(node, NullTest))
	{
		/* IS NOT NULL can be considered strict, but only at top level */
		NullTest   *expr = (NullTest *) node;

		if (top_level && expr->nulltesttype == IS_NOT_NULL)
			result = find_nonnullable_rels_walker((Node *) expr->arg, false);
	}
	else if (IsA(node, BooleanTest))
	{
		/* Boolean tests that reject NULL are strict at top level */
		BooleanTest *expr = (BooleanTest *) node;

		if (top_level &&
			(expr->booltesttype == IS_TRUE ||
			 expr->booltesttype == IS_FALSE ||
			 expr->booltesttype == IS_NOT_UNKNOWN))
			result = find_nonnullable_rels_walker((Node *) expr->arg, false);
	}
	else if (IsA(node, PlaceHolderVar))
	{
		PlaceHolderVar *phv = (PlaceHolderVar *) node;

		result = find_nonnullable_rels_walker((Node *) phv->phexpr, top_level);
	}
	return result;
}

/*
 * find_nonnullable_vars
 *		Determine which Vars are forced nonnullable by given clause.
 *
 * Returns a list of all level-zero Vars that are referenced in the clause in
 * such a way that the clause cannot possibly return TRUE if any of these Vars
 * is NULL.  (It is OK to err on the side of conservatism; hence the analysis
 * here is simplistic.)
 *
 * The semantics here are subtly different from contain_nonstrict_functions:
 * that function is concerned with NULL results from arbitrary expressions,
 * but here we assume that the input is a Boolean expression, and wish to
 * see if NULL inputs will provably cause a FALSE-or-NULL result.  We expect
 * the expression to have been AND/OR flattened and converted to implicit-AND
 * format.
 *
 * The result is a palloc'd List, but we have not copied the member Var nodes.
 * Also, we don't bother trying to eliminate duplicate entries.
 *
 * top_level is TRUE while scanning top-level AND/OR structure; here, showing
 * the result is either FALSE or NULL is good enough.  top_level is FALSE when
 * we have descended below a NOT or a strict function: now we must be able to
 * prove that the subexpression goes to NULL.
 *
 * We don't use expression_tree_walker here because we don't want to descend
 * through very many kinds of nodes; only the ones we can be sure are strict.
 */
List *
find_nonnullable_vars(Node *clause)
{
	return find_nonnullable_vars_walker(clause, true);
}

static List *
find_nonnullable_vars_walker(Node *node, bool top_level)
{
	List	   *result = NIL;
	ListCell   *l;

	if (node == NULL)
		return NIL;
	if (IsA(node, Var))
	{
		Var		   *var = (Var *) node;

		if (var->varlevelsup == 0)
			result = list_make1(var);
	}
	else if (IsA(node, List))
	{
		/*
		 * At top level, we are examining an implicit-AND list: if any of the
		 * arms produces FALSE-or-NULL then the result is FALSE-or-NULL. If
		 * not at top level, we are examining the arguments of a strict
		 * function: if any of them produce NULL then the result of the
		 * function must be NULL.  So in both cases, the set of nonnullable
		 * vars is the union of those found in the arms, and we pass down the
		 * top_level flag unmodified.
		 */
		foreach(l, (List *) node)
		{
			result = list_concat(result,
								 find_nonnullable_vars_walker(lfirst(l),
															  top_level));
		}
	}
	else if (IsA(node, FuncExpr))
	{
		FuncExpr   *expr = (FuncExpr *) node;

		if (func_strict(expr->funcid))
			result = find_nonnullable_vars_walker((Node *) expr->args, false);
	}
	else if (IsA(node, OpExpr))
	{
		OpExpr	   *expr = (OpExpr *) node;

		set_opfuncid(expr);
		if (func_strict(expr->opfuncid))
			result = find_nonnullable_vars_walker((Node *) expr->args, false);
	}
	else if (IsA(node, ScalarArrayOpExpr))
	{
		ScalarArrayOpExpr *expr = (ScalarArrayOpExpr *) node;

		if (is_strict_saop(expr, true))
			result = find_nonnullable_vars_walker((Node *) expr->args, false);
	}
	else if (IsA(node, BoolExpr))
	{
		BoolExpr   *expr = (BoolExpr *) node;

		switch (expr->boolop)
		{
			case AND_EXPR:
				/* At top level we can just recurse (to the List case) */
				if (top_level)
				{
					result = find_nonnullable_vars_walker((Node *) expr->args,
														  top_level);
					break;
				}

				/*
				 * Below top level, even if one arm produces NULL, the result
				 * could be FALSE (hence not NULL).  However, if *all* the
				 * arms produce NULL then the result is NULL, so we can take
				 * the intersection of the sets of nonnullable vars, just as
				 * for OR.	Fall through to share code.
				 */
				/* FALL THRU */
			case OR_EXPR:

				/*
				 * OR is strict if all of its arms are, so we can take the
				 * intersection of the sets of nonnullable vars for each arm.
				 * This works for both values of top_level.
				 */
				foreach(l, expr->args)
				{
					List	   *subresult;

					subresult = find_nonnullable_vars_walker(lfirst(l),
															 top_level);
					if (result == NIL)	/* first subresult? */
						result = subresult;
					else
						result = list_intersection(result, subresult);

					/*
					 * If the intersection is empty, we can stop looking. This
					 * also justifies the test for first-subresult above.
					 */
					if (result == NIL)
						break;
				}
				break;
			case NOT_EXPR:
				/* NOT will return null if its arg is null */
				result = find_nonnullable_vars_walker((Node *) expr->args,
													  false);
				break;
			default:
				elog(ERROR, "unrecognized boolop: %d", (int) expr->boolop);
				break;
		}
	}
	else if (IsA(node, RelabelType))
	{
		RelabelType *expr = (RelabelType *) node;

		result = find_nonnullable_vars_walker((Node *) expr->arg, top_level);
	}
	else if (IsA(node, CoerceViaIO))
	{
		/* not clear this is useful, but it can't hurt */
		CoerceViaIO *expr = (CoerceViaIO *) node;

		result = find_nonnullable_vars_walker((Node *) expr->arg, false);
	}
	else if (IsA(node, ArrayCoerceExpr))
	{
		/* ArrayCoerceExpr is strict at the array level */
		ArrayCoerceExpr *expr = (ArrayCoerceExpr *) node;

		result = find_nonnullable_vars_walker((Node *) expr->arg, top_level);
	}
	else if (IsA(node, ConvertRowtypeExpr))
	{
		/* not clear this is useful, but it can't hurt */
		ConvertRowtypeExpr *expr = (ConvertRowtypeExpr *) node;

		result = find_nonnullable_vars_walker((Node *) expr->arg, top_level);
	}
	else if (IsA(node, NullTest))
	{
		/* IS NOT NULL can be considered strict, but only at top level */
		NullTest   *expr = (NullTest *) node;

		if (top_level && expr->nulltesttype == IS_NOT_NULL)
			result = find_nonnullable_vars_walker((Node *) expr->arg, false);
	}
	else if (IsA(node, BooleanTest))
	{
		/* Boolean tests that reject NULL are strict at top level */
		BooleanTest *expr = (BooleanTest *) node;

		if (top_level &&
			(expr->booltesttype == IS_TRUE ||
			 expr->booltesttype == IS_FALSE ||
			 expr->booltesttype == IS_NOT_UNKNOWN))
			result = find_nonnullable_vars_walker((Node *) expr->arg, false);
	}
	else if (IsA(node, PlaceHolderVar))
	{
		PlaceHolderVar *phv = (PlaceHolderVar *) node;

		result = find_nonnullable_vars_walker((Node *) phv->phexpr, top_level);
	}
	return result;
}

/*
 * find_forced_null_vars
 *		Determine which Vars must be NULL for the given clause to return TRUE.
 *
 * This is the complement of find_nonnullable_vars: find the level-zero Vars
 * that must be NULL for the clause to return TRUE.  (It is OK to err on the
 * side of conservatism; hence the analysis here is simplistic.  In fact,
 * we only detect simple "var IS NULL" tests at the top level.)
 *
 * The result is a palloc'd List, but we have not copied the member Var nodes.
 * Also, we don't bother trying to eliminate duplicate entries.
 */
List *
find_forced_null_vars(Node *node)
{
	List	   *result = NIL;
	Var		   *var;
	ListCell   *l;

	if (node == NULL)
		return NIL;
	/* Check single-clause cases using subroutine */
	var = find_forced_null_var(node);
	if (var)
	{
		result = list_make1(var);
	}
	/* Otherwise, handle AND-conditions */
	else if (IsA(node, List))
	{
		/*
		 * At top level, we are examining an implicit-AND list: if any of the
		 * arms produces FALSE-or-NULL then the result is FALSE-or-NULL.
		 */
		foreach(l, (List *) node)
		{
			result = list_concat(result,
								 find_forced_null_vars(lfirst(l)));
		}
	}
	else if (IsA(node, BoolExpr))
	{
		BoolExpr   *expr = (BoolExpr *) node;

		/*
		 * We don't bother considering the OR case, because it's fairly
		 * unlikely anyone would write "v1 IS NULL OR v1 IS NULL". Likewise,
		 * the NOT case isn't worth expending code on.
		 */
		if (expr->boolop == AND_EXPR)
		{
			/* At top level we can just recurse (to the List case) */
			result = find_forced_null_vars((Node *) expr->args);
		}
	}
	return result;
}

/*
 * find_forced_null_var
 *		Return the Var forced null by the given clause, or NULL if it's
 *		not an IS NULL-type clause.  For success, the clause must enforce
 *		*only* nullness of the particular Var, not any other conditions.
 *
 * This is just the single-clause case of find_forced_null_vars(), without
 * any allowance for AND conditions.  It's used by initsplan.c on individual
 * qual clauses.  The reason for not just applying find_forced_null_vars()
 * is that if an AND of an IS NULL clause with something else were to somehow
 * survive AND/OR flattening, initsplan.c might get fooled into discarding
 * the whole clause when only the IS NULL part of it had been proved redundant.
 */
Var *
find_forced_null_var(Node *node)
{
	if (node == NULL)
		return NULL;
	if (IsA(node, NullTest))
	{
		/* check for var IS NULL */
		NullTest   *expr = (NullTest *) node;

		if (expr->nulltesttype == IS_NULL)
		{
			Var		   *var = (Var *) expr->arg;

			if (var && IsA(var, Var) &&
				var->varlevelsup == 0)
				return var;
		}
	}
	else if (IsA(node, BooleanTest))
	{
		/* var IS UNKNOWN is equivalent to var IS NULL */
		BooleanTest *expr = (BooleanTest *) node;

		if (expr->booltesttype == IS_UNKNOWN)
		{
			Var		   *var = (Var *) expr->arg;

			if (var && IsA(var, Var) &&
				var->varlevelsup == 0)
				return var;
		}
	}
	return NULL;
}

/*
 * Can we treat a ScalarArrayOpExpr as strict?
 *
 * If "falseOK" is true, then a "false" result can be considered strict,
 * else we need to guarantee an actual NULL result for NULL input.
 *
 * "foo op ALL array" is strict if the op is strict *and* we can prove
 * that the array input isn't an empty array.  We can check that
 * for the cases of an array constant and an ARRAY[] construct.
 *
 * "foo op ANY array" is strict in the falseOK sense if the op is strict.
 * If not falseOK, the test is the same as for "foo op ALL array".
 */
static bool
is_strict_saop(ScalarArrayOpExpr *expr, bool falseOK)
{
	Node	   *rightop;

	/* The contained operator must be strict. */
	set_sa_opfuncid(expr);
	if (!func_strict(expr->opfuncid))
		return false;
	/* If ANY and falseOK, that's all we need to check. */
	if (expr->useOr && falseOK)
		return true;
	/* Else, we have to see if the array is provably non-empty. */
	Assert(list_length(expr->args) == 2);
	rightop = (Node *) lsecond(expr->args);
	if (rightop && IsA(rightop, Const))
	{
		Datum		arraydatum = ((Const *) rightop)->constvalue;
		bool		arrayisnull = ((Const *) rightop)->constisnull;
		ArrayType  *arrayval;
		int			nitems;

		if (arrayisnull)
			return false;
		arrayval = DatumGetArrayTypeP(arraydatum);
		nitems = ArrayGetNItems(ARR_NDIM(arrayval), ARR_DIMS(arrayval));
		if (nitems > 0)
			return true;
	}
	else if (rightop && IsA(rightop, ArrayExpr))
	{
		ArrayExpr  *arrayexpr = (ArrayExpr *) rightop;

		if (arrayexpr->elements != NIL && !arrayexpr->multidims)
			return true;
	}
	return false;
}


/*****************************************************************************
 *		Check for "pseudo-constant" clauses
 *****************************************************************************/

/*
 * is_pseudo_constant_clause
 *	  Detect whether an expression is "pseudo constant", ie, it contains no
 *	  variables of the current query level and no uses of volatile functions.
 *	  Such an expr is not necessarily a true constant: it can still contain
 *	  Params and outer-level Vars, not to mention functions whose results
 *	  may vary from one statement to the next.	However, the expr's value
 *	  will be constant over any one scan of the current query, so it can be
 *	  used as, eg, an indexscan key.
 *
 * CAUTION: this function omits to test for one very important class of
 * not-constant expressions, namely aggregates (Aggrefs).  In current usage
 * this is only applied to WHERE clauses and so a check for Aggrefs would be
 * a waste of cycles; but be sure to also check contain_agg_clause() if you
 * want to know about pseudo-constness in other contexts.  The same goes
 * for window functions (WindowFuncs).
 */
bool
is_pseudo_constant_clause(Node *clause)
{
	/*
	 * We could implement this check in one recursive scan.  But since the
	 * check for volatile functions is both moderately expensive and unlikely
	 * to fail, it seems better to look for Vars first and only check for
	 * volatile functions if we find no Vars.
	 */
	if (!contain_var_clause(clause) &&
		!contain_volatile_functions(clause))
		return true;
	return false;
}

/*
 * is_pseudo_constant_clause_relids
 *	  Same as above, except caller already has available the var membership
 *	  of the expression; this lets us avoid the contain_var_clause() scan.
 */
bool
is_pseudo_constant_clause_relids(Node *clause, Relids relids)
{
	if (bms_is_empty(relids) &&
		!contain_volatile_functions(clause))
		return true;
	return false;
}


/*****************************************************************************
 *																			 *
 *		General clause-manipulating routines								 *
 *																			 *
 *****************************************************************************/

/*
 * NumRelids
 *		(formerly clause_relids)
 *
 * Returns the number of different relations referenced in 'clause'.
 */
int
NumRelids(Node *clause)
{
	Relids		varnos = pull_varnos(clause);
	int			result = bms_num_members(varnos);

	bms_free(varnos);
	return result;
}

/*
 * CommuteOpExpr: commute a binary operator clause
 *
 * XXX the clause is destructively modified!
 */
void
CommuteOpExpr(OpExpr *clause)
{
	Oid			opoid;
	Node	   *temp;

	/* Sanity checks: caller is at fault if these fail */
	if (!is_opclause(clause) ||
		list_length(clause->args) != 2)
		elog(ERROR, "cannot commute non-binary-operator clause");

	opoid = get_commutator(clause->opno);

	if (!OidIsValid(opoid))
		elog(ERROR, "could not find commutator for operator %u",
			 clause->opno);

	/*
	 * modify the clause in-place!
	 */
	clause->opno = opoid;
	clause->opfuncid = InvalidOid;
	/* opresulttype and opretset are assumed not to change */

	temp = linitial(clause->args);
	linitial(clause->args) = lsecond(clause->args);
	lsecond(clause->args) = temp;
}

/*
 * CommuteRowCompareExpr: commute a RowCompareExpr clause
 *
 * XXX the clause is destructively modified!
 */
void
CommuteRowCompareExpr(RowCompareExpr *clause)
{
	List	   *newops;
	List	   *temp;
	ListCell   *l;

	/* Sanity checks: caller is at fault if these fail */
	if (!IsA(clause, RowCompareExpr))
		elog(ERROR, "expected a RowCompareExpr");

	/* Build list of commuted operators */
	newops = NIL;
	foreach(l, clause->opnos)
	{
		Oid			opoid = lfirst_oid(l);

		opoid = get_commutator(opoid);
		if (!OidIsValid(opoid))
			elog(ERROR, "could not find commutator for operator %u",
				 lfirst_oid(l));
		newops = lappend_oid(newops, opoid);
	}

	/*
	 * modify the clause in-place!
	 */
	switch (clause->rctype)
	{
		case ROWCOMPARE_LT:
			clause->rctype = ROWCOMPARE_GT;
			break;
		case ROWCOMPARE_LE:
			clause->rctype = ROWCOMPARE_GE;
			break;
		case ROWCOMPARE_GE:
			clause->rctype = ROWCOMPARE_LE;
			break;
		case ROWCOMPARE_GT:
			clause->rctype = ROWCOMPARE_LT;
			break;
		default:
			elog(ERROR, "unexpected RowCompare type: %d",
				 (int) clause->rctype);
			break;
	}

	clause->opnos = newops;

	/*
	 * Note: we need not change the opfamilies list; we assume any btree
	 * opfamily containing an operator will also contain its commutator.
	 */

	temp = clause->largs;
	clause->largs = clause->rargs;
	clause->rargs = temp;
}

/*
 * strip_implicit_coercions: remove implicit coercions at top level of tree
 *
 * Note: there isn't any useful thing we can do with a RowExpr here, so
 * just return it unchanged, even if it's marked as an implicit coercion.
 */
Node *
strip_implicit_coercions(Node *node)
{
	if (node == NULL)
		return NULL;
	if (IsA(node, FuncExpr))
	{
		FuncExpr   *f = (FuncExpr *) node;

		if (f->funcformat == COERCE_IMPLICIT_CAST)
			return strip_implicit_coercions(linitial(f->args));
	}
	else if (IsA(node, RelabelType))
	{
		RelabelType *r = (RelabelType *) node;

		if (r->relabelformat == COERCE_IMPLICIT_CAST)
			return strip_implicit_coercions((Node *) r->arg);
	}
	else if (IsA(node, CoerceViaIO))
	{
		CoerceViaIO *c = (CoerceViaIO *) node;

		if (c->coerceformat == COERCE_IMPLICIT_CAST)
			return strip_implicit_coercions((Node *) c->arg);
	}
	else if (IsA(node, ArrayCoerceExpr))
	{
		ArrayCoerceExpr *c = (ArrayCoerceExpr *) node;

		if (c->coerceformat == COERCE_IMPLICIT_CAST)
			return strip_implicit_coercions((Node *) c->arg);
	}
	else if (IsA(node, ConvertRowtypeExpr))
	{
		ConvertRowtypeExpr *c = (ConvertRowtypeExpr *) node;

		if (c->convertformat == COERCE_IMPLICIT_CAST)
			return strip_implicit_coercions((Node *) c->arg);
	}
	else if (IsA(node, CoerceToDomain))
	{
		CoerceToDomain *c = (CoerceToDomain *) node;

		if (c->coercionformat == COERCE_IMPLICIT_CAST)
			return strip_implicit_coercions((Node *) c->arg);
	}
	return node;
}

/*
 * set_coercionform_dontcare: set all CoercionForm fields to COERCE_DONTCARE
 *
 * This is used to make index expressions and index predicates more easily
 * comparable to clauses of queries.  CoercionForm is not semantically
 * significant (for cases where it does matter, the significant info is
 * coded into the coercion function arguments) so we can ignore it during
 * comparisons.  Thus, for example, an index on "foo::int4" can match an
 * implicit coercion to int4.
 *
 * Caution: the passed expression tree is modified in-place.
 */
void
set_coercionform_dontcare(Node *node)
{
	(void) set_coercionform_dontcare_walker(node, NULL);
}

static bool
set_coercionform_dontcare_walker(Node *node, void *context)
{
	if (node == NULL)
		return false;
	if (IsA(node, FuncExpr))
		((FuncExpr *) node)->funcformat = COERCE_DONTCARE;
	else if (IsA(node, RelabelType))
		((RelabelType *) node)->relabelformat = COERCE_DONTCARE;
	else if (IsA(node, CoerceViaIO))
		((CoerceViaIO *) node)->coerceformat = COERCE_DONTCARE;
	else if (IsA(node, ArrayCoerceExpr))
		((ArrayCoerceExpr *) node)->coerceformat = COERCE_DONTCARE;
	else if (IsA(node, ConvertRowtypeExpr))
		((ConvertRowtypeExpr *) node)->convertformat = COERCE_DONTCARE;
	else if (IsA(node, RowExpr))
		((RowExpr *) node)->row_format = COERCE_DONTCARE;
	else if (IsA(node, CoerceToDomain))
		((CoerceToDomain *) node)->coercionformat = COERCE_DONTCARE;
	return expression_tree_walker(node, set_coercionform_dontcare_walker,
								  context);
}

/*
 * Helper for eval_const_expressions: check that datatype of an attribute
 * is still what it was when the expression was parsed.  This is needed to
 * guard against improper simplification after ALTER COLUMN TYPE.  (XXX we
 * may well need to make similar checks elsewhere?)
 */
static bool
rowtype_field_matches(Oid rowtypeid, int fieldnum,
					  Oid expectedtype, int32 expectedtypmod)
{
	TupleDesc	tupdesc;
	Form_pg_attribute attr;

	/* No issue for RECORD, since there is no way to ALTER such a type */
	if (rowtypeid == RECORDOID)
		return true;
	tupdesc = lookup_rowtype_tupdesc(rowtypeid, -1);
	if (fieldnum <= 0 || fieldnum > tupdesc->natts)
	{
		ReleaseTupleDesc(tupdesc);
		return false;
	}
	attr = tupdesc->attrs[fieldnum - 1];
	if (attr->attisdropped ||
		attr->atttypid != expectedtype ||
		attr->atttypmod != expectedtypmod)
	{
		ReleaseTupleDesc(tupdesc);
		return false;
	}
	ReleaseTupleDesc(tupdesc);
	return true;
}


/*--------------------
 * eval_const_expressions
 *
 * Reduce any recognizably constant subexpressions of the given
 * expression tree, for example "2 + 2" => "4".  More interestingly,
 * we can reduce certain boolean expressions even when they contain
 * non-constant subexpressions: "x OR true" => "true" no matter what
 * the subexpression x is.	(XXX We assume that no such subexpression
 * will have important side-effects, which is not necessarily a good
 * assumption in the presence of user-defined functions; do we need a
 * pg_proc flag that prevents discarding the execution of a function?)
 *
 * We do understand that certain functions may deliver non-constant
 * results even with constant inputs, "nextval()" being the classic
 * example.  Functions that are not marked "immutable" in pg_proc
 * will not be pre-evaluated here, although we will reduce their
 * arguments as far as possible.
 *
 * We assume that the tree has already been type-checked and contains
 * only operators and functions that are reasonable to try to execute.
 *
 * NOTE: "root" can be passed as NULL if the caller never wants to do any
 * Param substitutions.
 *
 * NOTE: the planner assumes that this will always flatten nested AND and
 * OR clauses into N-argument form.  See comments in prepqual.c.
 *
 * NOTE: another critical effect is that any function calls that require
 * default arguments will be expanded.
 *--------------------
 */
Node *
eval_const_expressions(PlannerInfo *root, Node *node)
{
	eval_const_expressions_context context;

	if (root)
<<<<<<< HEAD
		context.boundParams = root->glob->boundParams;	/* bound Params */
	else
		context.boundParams = NULL;
=======
	{
		context.boundParams = root->glob->boundParams;	/* bound Params */
		context.glob = root->glob;		/* for inlined-function dependencies */
	}
	else
	{
		context.boundParams = NULL;
		context.glob = NULL;
	}
>>>>>>> 29b61b92
	context.active_fns = NIL;	/* nothing being recursively simplified */
	context.case_val = NULL;	/* no CASE being examined */
	context.estimate = false;	/* safe transformations only */
	return eval_const_expressions_mutator(node, &context);
}

/*--------------------
 * estimate_expression_value
 *
 * This function attempts to estimate the value of an expression for
 * planning purposes.  It is in essence a more aggressive version of
 * eval_const_expressions(): we will perform constant reductions that are
 * not necessarily 100% safe, but are reasonable for estimation purposes.
 *
 * Currently the extra steps that are taken in this mode are:
 * 1. Substitute values for Params, where a bound Param value has been made
 *	  available by the caller of planner(), even if the Param isn't marked
 *	  constant.  This effectively means that we plan using the first supplied
 *	  value of the Param.
 * 2. Fold stable, as well as immutable, functions to constants.
 * 3. Reduce PlaceHolderVar nodes to their contained expressions.
 *--------------------
 */
Node *
estimate_expression_value(PlannerInfo *root, Node *node)
{
	eval_const_expressions_context context;

	context.boundParams = root->glob->boundParams;		/* bound Params */
	/* we do not need to mark the plan as depending on inlined functions */
	context.glob = NULL;
	context.active_fns = NIL;	/* nothing being recursively simplified */
	context.case_val = NULL;	/* no CASE being examined */
	context.estimate = true;	/* unsafe transformations OK */
	return eval_const_expressions_mutator(node, &context);
}

static Node *
eval_const_expressions_mutator(Node *node,
							   eval_const_expressions_context *context)
{
	if (node == NULL)
		return NULL;
	if (IsA(node, Param))
	{
		Param	   *param = (Param *) node;

		/* Look to see if we've been given a value for this Param */
		if (param->paramkind == PARAM_EXTERN &&
			context->boundParams != NULL &&
			param->paramid > 0 &&
			param->paramid <= context->boundParams->numParams)
		{
			ParamExternData *prm = &context->boundParams->params[param->paramid - 1];

			if (OidIsValid(prm->ptype))
			{
				/* OK to substitute parameter value? */
				if (context->estimate || (prm->pflags & PARAM_FLAG_CONST))
				{
					/*
					 * Return a Const representing the param value.  Must copy
					 * pass-by-ref datatypes, since the Param might be in a
					 * memory context shorter-lived than our output plan
					 * should be.
					 */
					int16		typLen;
					bool		typByVal;
					Datum		pval;

					Assert(prm->ptype == param->paramtype);
					get_typlenbyval(param->paramtype, &typLen, &typByVal);
					if (prm->isnull || typByVal)
						pval = prm->value;
					else
						pval = datumCopy(prm->value, typByVal, typLen);
					return (Node *) makeConst(param->paramtype,
											  param->paramtypmod,
											  (int) typLen,
											  pval,
											  prm->isnull,
											  typByVal);
				}
			}
		}
		/* Not replaceable, so just copy the Param (no need to recurse) */
		return (Node *) copyObject(param);
	}
	if (IsA(node, FuncExpr))
	{
		FuncExpr   *expr = (FuncExpr *) node;
		List	   *args;
		Expr	   *simple;
		FuncExpr   *newexpr;

		/*
		 * Reduce constants in the FuncExpr's arguments.  We know args is
		 * either NIL or a List node, so we can call expression_tree_mutator
		 * directly rather than recursing to self.
		 */
		args = (List *) expression_tree_mutator((Node *) expr->args,
											  eval_const_expressions_mutator,
												(void *) context);

		/*
		 * Code for op/func reduction is pretty bulky, so split it out as a
		 * separate function.  Note: exprTypmod normally returns -1 for a
		 * FuncExpr, but not when the node is recognizably a length coercion;
		 * we want to preserve the typmod in the eventual Const if so.
		 */
		simple = simplify_function(expr->funcid,
								   expr->funcresulttype, exprTypmod(node),
								   &args,
								   true, context);
		if (simple)				/* successfully simplified it */
			return (Node *) simple;

		/*
		 * The expression cannot be simplified any further, so build and
		 * return a replacement FuncExpr node using the possibly-simplified
		 * arguments.
		 */
		newexpr = makeNode(FuncExpr);
		newexpr->funcid = expr->funcid;
		newexpr->funcresulttype = expr->funcresulttype;
		newexpr->funcretset = expr->funcretset;
		newexpr->funcformat = expr->funcformat;
		newexpr->args = args;
		newexpr->location = expr->location;
		return (Node *) newexpr;
	}
	if (IsA(node, OpExpr))
	{
		OpExpr	   *expr = (OpExpr *) node;
		List	   *args;
		Expr	   *simple;
		OpExpr	   *newexpr;

		/*
		 * Reduce constants in the OpExpr's arguments.  We know args is either
		 * NIL or a List node, so we can call expression_tree_mutator directly
		 * rather than recursing to self.
		 */
		args = (List *) expression_tree_mutator((Node *) expr->args,
											  eval_const_expressions_mutator,
												(void *) context);

		/*
		 * Need to get OID of underlying function.	Okay to scribble on input
		 * to this extent.
		 */
		set_opfuncid(expr);

		/*
		 * Code for op/func reduction is pretty bulky, so split it out as a
		 * separate function.
		 */
		simple = simplify_function(expr->opfuncid,
								   expr->opresulttype, -1,
								   &args,
								   true, context);
		if (simple)				/* successfully simplified it */
			return (Node *) simple;

		/*
		 * If the operator is boolean equality, we know how to simplify cases
		 * involving one constant and one non-constant argument.
		 */
		if (expr->opno == BooleanEqualOperator)
		{
			simple = simplify_boolean_equality(args);
			if (simple)			/* successfully simplified it */
				return (Node *) simple;
		}

		/*
		 * The expression cannot be simplified any further, so build and
		 * return a replacement OpExpr node using the possibly-simplified
		 * arguments.
		 */
		newexpr = makeNode(OpExpr);
		newexpr->opno = expr->opno;
		newexpr->opfuncid = expr->opfuncid;
		newexpr->opresulttype = expr->opresulttype;
		newexpr->opretset = expr->opretset;
		newexpr->args = args;
		newexpr->location = expr->location;
		return (Node *) newexpr;
	}
	if (IsA(node, DistinctExpr))
	{
		DistinctExpr *expr = (DistinctExpr *) node;
		List	   *args;
		ListCell   *arg;
		bool		has_null_input = false;
		bool		all_null_input = true;
		bool		has_nonconst_input = false;
		Expr	   *simple;
		DistinctExpr *newexpr;

		/*
		 * Reduce constants in the DistinctExpr's arguments.  We know args is
		 * either NIL or a List node, so we can call expression_tree_mutator
		 * directly rather than recursing to self.
		 */
		args = (List *) expression_tree_mutator((Node *) expr->args,
											  eval_const_expressions_mutator,
												(void *) context);

		/*
		 * We must do our own check for NULLs because DistinctExpr has
		 * different results for NULL input than the underlying operator does.
		 */
		foreach(arg, args)
		{
			if (IsA(lfirst(arg), Const))
			{
				has_null_input |= ((Const *) lfirst(arg))->constisnull;
				all_null_input &= ((Const *) lfirst(arg))->constisnull;
			}
			else
				has_nonconst_input = true;
		}

		/* all constants? then can optimize this out */
		if (!has_nonconst_input)
		{
			/* all nulls? then not distinct */
			if (all_null_input)
				return makeBoolConst(false, false);

			/* one null? then distinct */
			if (has_null_input)
				return makeBoolConst(true, false);

			/* otherwise try to evaluate the '=' operator */
			/* (NOT okay to try to inline it, though!) */

			/*
			 * Need to get OID of underlying function.	Okay to scribble on
			 * input to this extent.
			 */
			set_opfuncid((OpExpr *) expr);		/* rely on struct equivalence */

			/*
			 * Code for op/func reduction is pretty bulky, so split it out as
			 * a separate function.
			 */
			simple = simplify_function(expr->opfuncid,
									   expr->opresulttype, -1,
									   &args,
									   false, context);
			if (simple)			/* successfully simplified it */
			{
				/*
				 * Since the underlying operator is "=", must negate its
				 * result
				 */
				Const	   *csimple = (Const *) simple;

				Assert(IsA(csimple, Const));
				csimple->constvalue =
					BoolGetDatum(!DatumGetBool(csimple->constvalue));
				return (Node *) csimple;
			}
		}

		/*
		 * The expression cannot be simplified any further, so build and
		 * return a replacement DistinctExpr node using the
		 * possibly-simplified arguments.
		 */
		newexpr = makeNode(DistinctExpr);
		newexpr->opno = expr->opno;
		newexpr->opfuncid = expr->opfuncid;
		newexpr->opresulttype = expr->opresulttype;
		newexpr->opretset = expr->opretset;
		newexpr->args = args;
		newexpr->location = expr->location;
		return (Node *) newexpr;
	}
	if (IsA(node, BoolExpr))
	{
		BoolExpr   *expr = (BoolExpr *) node;

		switch (expr->boolop)
		{
			case OR_EXPR:
				{
					List	   *newargs;
					bool		haveNull = false;
					bool		forceTrue = false;

					newargs = simplify_or_arguments(expr->args, context,
													&haveNull, &forceTrue);
					if (forceTrue)
						return makeBoolConst(true, false);
					if (haveNull)
						newargs = lappend(newargs, makeBoolConst(false, true));
					/* If all the inputs are FALSE, result is FALSE */
					if (newargs == NIL)
						return makeBoolConst(false, false);
					/* If only one nonconst-or-NULL input, it's the result */
					if (list_length(newargs) == 1)
						return (Node *) linitial(newargs);
					/* Else we still need an OR node */
					return (Node *) make_orclause(newargs);
				}
			case AND_EXPR:
				{
					List	   *newargs;
					bool		haveNull = false;
					bool		forceFalse = false;

					newargs = simplify_and_arguments(expr->args, context,
													 &haveNull, &forceFalse);
					if (forceFalse)
						return makeBoolConst(false, false);
					if (haveNull)
						newargs = lappend(newargs, makeBoolConst(false, true));
					/* If all the inputs are TRUE, result is TRUE */
					if (newargs == NIL)
						return makeBoolConst(true, false);
					/* If only one nonconst-or-NULL input, it's the result */
					if (list_length(newargs) == 1)
						return (Node *) linitial(newargs);
					/* Else we still need an AND node */
					return (Node *) make_andclause(newargs);
				}
			case NOT_EXPR:
				{
					Node	   *arg;

					Assert(list_length(expr->args) == 1);
					arg = eval_const_expressions_mutator(linitial(expr->args),
														 context);
					if (IsA(arg, Const))
					{
						Const	   *const_input = (Const *) arg;

						/* NOT NULL => NULL */
						if (const_input->constisnull)
							return makeBoolConst(false, true);
						/* otherwise pretty easy */
						return makeBoolConst(!DatumGetBool(const_input->constvalue),
											 false);
					}
					else if (not_clause(arg))
					{
						/* Cancel NOT/NOT */
						return (Node *) get_notclausearg((Expr *) arg);
					}
					/* Else we still need a NOT node */
					return (Node *) make_notclause((Expr *) arg);
				}
			default:
				elog(ERROR, "unrecognized boolop: %d",
					 (int) expr->boolop);
				break;
		}
	}
	if (IsA(node, SubPlan) ||
		IsA(node, AlternativeSubPlan))
	{
		/*
		 * Return a SubPlan unchanged --- too late to do anything with it.
		 *
		 * XXX should we ereport() here instead?  Probably this routine should
		 * never be invoked after SubPlan creation.
		 */
		return node;
	}
	if (IsA(node, RelabelType))
	{
		/*
		 * If we can simplify the input to a constant, then we don't need the
		 * RelabelType node anymore: just change the type field of the Const
		 * node.  Otherwise, must copy the RelabelType node.
		 */
		RelabelType *relabel = (RelabelType *) node;
		Node	   *arg;

		arg = eval_const_expressions_mutator((Node *) relabel->arg,
											 context);

		/*
		 * If we find stacked RelabelTypes (eg, from foo :: int :: oid) we can
		 * discard all but the top one.
		 */
		while (arg && IsA(arg, RelabelType))
			arg = (Node *) ((RelabelType *) arg)->arg;

		if (arg && IsA(arg, Const))
		{
			Const	   *con = (Const *) arg;

			con->consttype = relabel->resulttype;
			con->consttypmod = relabel->resulttypmod;
			return (Node *) con;
		}
		else
		{
			RelabelType *newrelabel = makeNode(RelabelType);

			newrelabel->arg = (Expr *) arg;
			newrelabel->resulttype = relabel->resulttype;
			newrelabel->resulttypmod = relabel->resulttypmod;
			newrelabel->relabelformat = relabel->relabelformat;
			newrelabel->location = relabel->location;
			return (Node *) newrelabel;
		}
	}
	if (IsA(node, CoerceViaIO))
	{
		CoerceViaIO *expr = (CoerceViaIO *) node;
		Expr	   *arg;
		List	   *args;
		Oid			outfunc;
		bool		outtypisvarlena;
		Oid			infunc;
		Oid			intypioparam;
		Expr	   *simple;
		CoerceViaIO *newexpr;

		/*
		 * Reduce constants in the CoerceViaIO's argument.
		 */
		arg = (Expr *) eval_const_expressions_mutator((Node *) expr->arg,
													  context);
		args = list_make1(arg);

		/*
		 * CoerceViaIO represents calling the source type's output function
		 * then the result type's input function.  So, try to simplify it as
		 * though it were a stack of two such function calls.  First we need
		 * to know what the functions are.
		 */
		getTypeOutputInfo(exprType((Node *) arg), &outfunc, &outtypisvarlena);
		getTypeInputInfo(expr->resulttype, &infunc, &intypioparam);

		simple = simplify_function(outfunc,
								   CSTRINGOID, -1,
								   &args,
								   true, context);
		if (simple)				/* successfully simplified output fn */
		{
			/*
			 * Input functions may want 1 to 3 arguments.  We always supply
			 * all three, trusting that nothing downstream will complain.
			 */
			args = list_make3(simple,
							  makeConst(OIDOID, -1, sizeof(Oid),
										ObjectIdGetDatum(intypioparam),
										false, true),
							  makeConst(INT4OID, -1, sizeof(int32),
										Int32GetDatum(-1),
										false, true));

			simple = simplify_function(infunc,
									   expr->resulttype, -1,
									   &args,
									   true, context);
			if (simple)			/* successfully simplified input fn */
				return (Node *) simple;
		}

		/*
		 * The expression cannot be simplified any further, so build and
		 * return a replacement CoerceViaIO node using the possibly-simplified
		 * argument.
		 */
		newexpr = makeNode(CoerceViaIO);
		newexpr->arg = arg;
		newexpr->resulttype = expr->resulttype;
		newexpr->coerceformat = expr->coerceformat;
		newexpr->location = expr->location;
		return (Node *) newexpr;
	}
	if (IsA(node, ArrayCoerceExpr))
	{
		ArrayCoerceExpr *expr = (ArrayCoerceExpr *) node;
		Expr	   *arg;
		ArrayCoerceExpr *newexpr;

		/*
		 * Reduce constants in the ArrayCoerceExpr's argument, then build a
		 * new ArrayCoerceExpr.
		 */
		arg = (Expr *) eval_const_expressions_mutator((Node *) expr->arg,
													  context);

		newexpr = makeNode(ArrayCoerceExpr);
		newexpr->arg = arg;
		newexpr->elemfuncid = expr->elemfuncid;
		newexpr->resulttype = expr->resulttype;
		newexpr->resulttypmod = expr->resulttypmod;
		newexpr->isExplicit = expr->isExplicit;
		newexpr->coerceformat = expr->coerceformat;
		newexpr->location = expr->location;

		/*
		 * If constant argument and it's a binary-coercible or immutable
		 * conversion, we can simplify it to a constant.
		 */
		if (arg && IsA(arg, Const) &&
			(!OidIsValid(newexpr->elemfuncid) ||
			 func_volatile(newexpr->elemfuncid) == PROVOLATILE_IMMUTABLE))
			return (Node *) evaluate_expr((Expr *) newexpr,
										  newexpr->resulttype,
										  newexpr->resulttypmod);

		/* Else we must return the partially-simplified node */
		return (Node *) newexpr;
	}
	if (IsA(node, CoerceViaIO))
	{
		CoerceViaIO *expr = (CoerceViaIO *) node;
		Expr	   *arg;
		Oid			outfunc;
		bool		outtypisvarlena;
		Oid			infunc;
		Oid			intypioparam;
		Expr	   *simple;
		CoerceViaIO *newexpr;

		/*
		 * Reduce constants in the CoerceViaIO's argument.
		 */
		arg = (Expr *) eval_const_expressions_mutator((Node *) expr->arg,
													  context);

		/*
		 * CoerceViaIO represents calling the source type's output function
		 * then the result type's input function.  So, try to simplify it
		 * as though it were a stack of two such function calls.  First we
		 * need to know what the functions are.
		 */
		getTypeOutputInfo(exprType((Node *) arg), &outfunc, &outtypisvarlena);
		getTypeInputInfo(expr->resulttype, &infunc, &intypioparam);

		simple = simplify_function(outfunc,
								   CSTRINGOID, -1,
								   list_make1(arg),
								   true, context);
		if (simple)				/* successfully simplified output fn */
		{
			/*
			 * Input functions may want 1 to 3 arguments.  We always supply
			 * all three, trusting that nothing downstream will complain.
			 */
			List	   *args;

			args = list_make3(simple,
							  makeConst(OIDOID, -1, sizeof(Oid),
										ObjectIdGetDatum(intypioparam),
										false, true),
							  makeConst(INT4OID, -1, sizeof(int32),
										Int32GetDatum(-1),
										false, true));

			simple = simplify_function(infunc,
									   expr->resulttype, -1,
									   args,
									   true, context);
			if (simple)			/* successfully simplified input fn */
				return (Node *) simple;
		}

		/*
		 * The expression cannot be simplified any further, so build and
		 * return a replacement CoerceViaIO node using the possibly-simplified
		 * argument.
		 */
		newexpr = makeNode(CoerceViaIO);
		newexpr->arg = arg;
		newexpr->resulttype = expr->resulttype;
		newexpr->coerceformat = expr->coerceformat;
		return (Node *) newexpr;
	}
	if (IsA(node, ArrayCoerceExpr))
	{
		ArrayCoerceExpr *expr = (ArrayCoerceExpr *) node;
		Expr	   *arg;
		ArrayCoerceExpr *newexpr;

		/*
		 * Reduce constants in the ArrayCoerceExpr's argument, then build
		 * a new ArrayCoerceExpr.
		 */
		arg = (Expr *) eval_const_expressions_mutator((Node *) expr->arg,
													  context);

		newexpr = makeNode(ArrayCoerceExpr);
		newexpr->arg = arg;
		newexpr->elemfuncid = expr->elemfuncid;
		newexpr->resulttype = expr->resulttype;
		newexpr->resulttypmod = expr->resulttypmod;
		newexpr->isExplicit = expr->isExplicit;
		newexpr->coerceformat = expr->coerceformat;

		/*
		 * If constant argument and it's a binary-coercible or immutable
		 * conversion, we can simplify it to a constant.
		 */
		if (arg && IsA(arg, Const) &&
			(!OidIsValid(newexpr->elemfuncid) ||
			 func_volatile(newexpr->elemfuncid) == PROVOLATILE_IMMUTABLE))
			return (Node *) evaluate_expr((Expr *) newexpr,
										  newexpr->resulttype,
										  newexpr->resulttypmod);

		/* Else we must return the partially-simplified node */
		return (Node *) newexpr;
	}
	if (IsA(node, CaseExpr))
	{
		/*----------
		 * CASE expressions can be simplified if there are constant
		 * condition clauses:
		 *		FALSE (or NULL): drop the alternative
		 *		TRUE: drop all remaining alternatives
		 * If the first non-FALSE alternative is a constant TRUE, we can
		 * simplify the entire CASE to that alternative's expression.
		 * If there are no non-FALSE alternatives, we simplify the entire
		 * CASE to the default result (ELSE result).
		 *
		 * If we have a simple-form CASE with constant test expression,
		 * we substitute the constant value for contained CaseTestExpr
		 * placeholder nodes, so that we have the opportunity to reduce
		 * constant test conditions.  For example this allows
		 *		CASE 0 WHEN 0 THEN 1 ELSE 1/0 END
		 * to reduce to 1 rather than drawing a divide-by-0 error.
		 *----------
		 */
		CaseExpr   *caseexpr = (CaseExpr *) node;
		CaseExpr   *newcase;
		Node	   *save_case_val;
		Node	   *newarg;
		List	   *newargs;
		bool		const_true_cond;
		Node	   *defresult = NULL;
		ListCell   *arg;

		/* Simplify the test expression, if any */
		newarg = eval_const_expressions_mutator((Node *) caseexpr->arg,
												context);

		/* Set up for contained CaseTestExpr nodes */
		save_case_val = context->case_val;
		if (newarg && IsA(newarg, Const))
			context->case_val = newarg;
		else
			context->case_val = NULL;

		/* Simplify the WHEN clauses */
		newargs = NIL;
		const_true_cond = false;
		foreach(arg, caseexpr->args)
		{
			CaseWhen   *oldcasewhen = (CaseWhen *) lfirst(arg);
			Node	   *casecond;
			Node	   *caseresult;

			Assert(IsA(oldcasewhen, CaseWhen));

			/* Simplify this alternative's test condition */
			casecond =
				eval_const_expressions_mutator((Node *) oldcasewhen->expr,
											   context);

			/*
			 * If the test condition is constant FALSE (or NULL), then drop
			 * this WHEN clause completely, without processing the result.
			 */
			if (casecond && IsA(casecond, Const))
			{
				Const	   *const_input = (Const *) casecond;

				if (const_input->constisnull ||
					!DatumGetBool(const_input->constvalue))
					continue;	/* drop alternative with FALSE condition */
				/* Else it's constant TRUE */
				const_true_cond = true;
			}

			/* Simplify this alternative's result value */
			caseresult =
				eval_const_expressions_mutator((Node *) oldcasewhen->result,
											   context);

			/* If non-constant test condition, emit a new WHEN node */
			if (!const_true_cond)
			{
				CaseWhen   *newcasewhen = makeNode(CaseWhen);

				newcasewhen->expr = (Expr *) casecond;
				newcasewhen->result = (Expr *) caseresult;
				newcasewhen->location = oldcasewhen->location;
				newargs = lappend(newargs, newcasewhen);
				continue;
			}

			/*
			 * Found a TRUE condition, so none of the remaining alternatives
			 * can be reached.	We treat the result as the default result.
			 */
			defresult = caseresult;
			break;
		}

		/* Simplify the default result, unless we replaced it above */
		if (!const_true_cond)
			defresult =
				eval_const_expressions_mutator((Node *) caseexpr->defresult,
											   context);

		context->case_val = save_case_val;

		/* If no non-FALSE alternatives, CASE reduces to the default result */
		if (newargs == NIL)
			return defresult;
		/* Otherwise we need a new CASE node */
		newcase = makeNode(CaseExpr);
		newcase->casetype = caseexpr->casetype;
		newcase->arg = (Expr *) newarg;
		newcase->args = newargs;
		newcase->defresult = (Expr *) defresult;
		newcase->location = caseexpr->location;
		return (Node *) newcase;
	}
	if (IsA(node, CaseTestExpr))
	{
		/*
		 * If we know a constant test value for the current CASE construct,
		 * substitute it for the placeholder.  Else just return the
		 * placeholder as-is.
		 */
		if (context->case_val)
			return copyObject(context->case_val);
		else
			return copyObject(node);
	}
	if (IsA(node, ArrayExpr))
	{
		ArrayExpr  *arrayexpr = (ArrayExpr *) node;
		ArrayExpr  *newarray;
		bool		all_const = true;
		List	   *newelems;
		ListCell   *element;

		newelems = NIL;
		foreach(element, arrayexpr->elements)
		{
			Node	   *e;

			e = eval_const_expressions_mutator((Node *) lfirst(element),
											   context);
			if (!IsA(e, Const))
				all_const = false;
			newelems = lappend(newelems, e);
		}

		newarray = makeNode(ArrayExpr);
		newarray->array_typeid = arrayexpr->array_typeid;
		newarray->element_typeid = arrayexpr->element_typeid;
		newarray->elements = newelems;
		newarray->multidims = arrayexpr->multidims;
		newarray->location = arrayexpr->location;

		if (all_const)
			return (Node *) evaluate_expr((Expr *) newarray,
										  newarray->array_typeid,
										  exprTypmod(node));

		return (Node *) newarray;
	}
	if (IsA(node, CoalesceExpr))
	{
		CoalesceExpr *coalesceexpr = (CoalesceExpr *) node;
		CoalesceExpr *newcoalesce;
		List	   *newargs;
		ListCell   *arg;

		newargs = NIL;
		foreach(arg, coalesceexpr->args)
		{
			Node	   *e;

			e = eval_const_expressions_mutator((Node *) lfirst(arg),
											   context);

			/*
			 * We can remove null constants from the list. For a non-null
			 * constant, if it has not been preceded by any other
			 * non-null-constant expressions then that is the result.
			 */
			if (IsA(e, Const))
			{
				if (((Const *) e)->constisnull)
					continue;	/* drop null constant */
				if (newargs == NIL)
					return e;	/* first expr */
			}
			newargs = lappend(newargs, e);
		}

		/* If all the arguments were constant null, the result is just null */
		if (newargs == NIL)
			return (Node *) makeNullConst(coalesceexpr->coalescetype, -1);

		newcoalesce = makeNode(CoalesceExpr);
		newcoalesce->coalescetype = coalesceexpr->coalescetype;
		newcoalesce->args = newargs;
		newcoalesce->location = coalesceexpr->location;
		return (Node *) newcoalesce;
	}
	if (IsA(node, FieldSelect))
	{
		/*
		 * We can optimize field selection from a whole-row Var into a simple
		 * Var.  (This case won't be generated directly by the parser, because
		 * ParseComplexProjection short-circuits it. But it can arise while
		 * simplifying functions.)	Also, we can optimize field selection from
		 * a RowExpr construct.
		 *
		 * We must however check that the declared type of the field is still
		 * the same as when the FieldSelect was created --- this can change if
		 * someone did ALTER COLUMN TYPE on the rowtype.
		 */
		FieldSelect *fselect = (FieldSelect *) node;
		FieldSelect *newfselect;
		Node	   *arg;

		arg = eval_const_expressions_mutator((Node *) fselect->arg,
											 context);
		if (arg && IsA(arg, Var) &&
			((Var *) arg)->varattno == InvalidAttrNumber)
		{
			if (rowtype_field_matches(((Var *) arg)->vartype,
									  fselect->fieldnum,
									  fselect->resulttype,
									  fselect->resulttypmod))
				return (Node *) makeVar(((Var *) arg)->varno,
										fselect->fieldnum,
										fselect->resulttype,
										fselect->resulttypmod,
										((Var *) arg)->varlevelsup);
		}
		if (arg && IsA(arg, RowExpr))
		{
			RowExpr    *rowexpr = (RowExpr *) arg;

			if (fselect->fieldnum > 0 &&
				fselect->fieldnum <= list_length(rowexpr->args))
			{
				Node	   *fld = (Node *) list_nth(rowexpr->args,
													fselect->fieldnum - 1);

				if (rowtype_field_matches(rowexpr->row_typeid,
										  fselect->fieldnum,
										  fselect->resulttype,
										  fselect->resulttypmod) &&
					fselect->resulttype == exprType(fld) &&
					fselect->resulttypmod == exprTypmod(fld))
					return fld;
			}
		}
		newfselect = makeNode(FieldSelect);
		newfselect->arg = (Expr *) arg;
		newfselect->fieldnum = fselect->fieldnum;
		newfselect->resulttype = fselect->resulttype;
		newfselect->resulttypmod = fselect->resulttypmod;
		return (Node *) newfselect;
	}
	if (IsA(node, NullTest))
	{
		NullTest   *ntest = (NullTest *) node;
		NullTest   *newntest;
		Node	   *arg;

		arg = eval_const_expressions_mutator((Node *) ntest->arg,
											 context);
		if (arg && IsA(arg, RowExpr))
		{
			RowExpr    *rarg = (RowExpr *) arg;
			List	   *newargs = NIL;
			ListCell   *l;

			/*
			 * We break ROW(...) IS [NOT] NULL into separate tests on its
			 * component fields.  This form is usually more efficient to
			 * evaluate, as well as being more amenable to optimization.
			 */
			foreach(l, rarg->args)
			{
				Node	   *relem = (Node *) lfirst(l);

				/*
				 * A constant field refutes the whole NullTest if it's of the
				 * wrong nullness; else we can discard it.
				 */
				if (relem && IsA(relem, Const))
				{
					Const	   *carg = (Const *) relem;

					if (carg->constisnull ?
						(ntest->nulltesttype == IS_NOT_NULL) :
						(ntest->nulltesttype == IS_NULL))
						return makeBoolConst(false, false);
					continue;
				}
				newntest = makeNode(NullTest);
				newntest->arg = (Expr *) relem;
				newntest->nulltesttype = ntest->nulltesttype;
				newargs = lappend(newargs, newntest);
			}
			/* If all the inputs were constants, result is TRUE */
			if (newargs == NIL)
				return makeBoolConst(true, false);
			/* If only one nonconst input, it's the result */
			if (list_length(newargs) == 1)
				return (Node *) linitial(newargs);
			/* Else we need an AND node */
			return (Node *) make_andclause(newargs);
		}
		if (arg && IsA(arg, Const))
		{
			Const	   *carg = (Const *) arg;
			bool		result;

			switch (ntest->nulltesttype)
			{
				case IS_NULL:
					result = carg->constisnull;
					break;
				case IS_NOT_NULL:
					result = !carg->constisnull;
					break;
				default:
					elog(ERROR, "unrecognized nulltesttype: %d",
						 (int) ntest->nulltesttype);
					result = false;		/* keep compiler quiet */
					break;
			}

			return makeBoolConst(result, false);
		}

		newntest = makeNode(NullTest);
		newntest->arg = (Expr *) arg;
		newntest->nulltesttype = ntest->nulltesttype;
		return (Node *) newntest;
	}
	if (IsA(node, BooleanTest))
	{
		BooleanTest *btest = (BooleanTest *) node;
		BooleanTest *newbtest;
		Node	   *arg;

		arg = eval_const_expressions_mutator((Node *) btest->arg,
											 context);
		if (arg && IsA(arg, Const))
		{
			Const	   *carg = (Const *) arg;
			bool		result;

			switch (btest->booltesttype)
			{
				case IS_TRUE:
					result = (!carg->constisnull &&
							  DatumGetBool(carg->constvalue));
					break;
				case IS_NOT_TRUE:
					result = (carg->constisnull ||
							  !DatumGetBool(carg->constvalue));
					break;
				case IS_FALSE:
					result = (!carg->constisnull &&
							  !DatumGetBool(carg->constvalue));
					break;
				case IS_NOT_FALSE:
					result = (carg->constisnull ||
							  DatumGetBool(carg->constvalue));
					break;
				case IS_UNKNOWN:
					result = carg->constisnull;
					break;
				case IS_NOT_UNKNOWN:
					result = !carg->constisnull;
					break;
				default:
					elog(ERROR, "unrecognized booltesttype: %d",
						 (int) btest->booltesttype);
					result = false;		/* keep compiler quiet */
					break;
			}

			return makeBoolConst(result, false);
		}

		newbtest = makeNode(BooleanTest);
		newbtest->arg = (Expr *) arg;
		newbtest->booltesttype = btest->booltesttype;
		return (Node *) newbtest;
	}
	if (IsA(node, PlaceHolderVar) &&context->estimate)
	{
		/*
		 * In estimation mode, just strip the PlaceHolderVar node altogether;
		 * this amounts to estimating that the contained value won't be forced
		 * to null by an outer join.  In regular mode we just use the default
		 * behavior (ie, simplify the expression but leave the PlaceHolderVar
		 * node intact).
		 */
		PlaceHolderVar *phv = (PlaceHolderVar *) node;

		return eval_const_expressions_mutator((Node *) phv->phexpr,
											  context);
	}

	/*
	 * For any node type not handled above, we recurse using
	 * expression_tree_mutator, which will copy the node unchanged but try to
	 * simplify its arguments (if any) using this routine. For example: we
	 * cannot eliminate an ArrayRef node, but we might be able to simplify
	 * constant expressions in its subscripts.
	 */
	return expression_tree_mutator(node, eval_const_expressions_mutator,
								   (void *) context);
}

/*
 * Subroutine for eval_const_expressions: process arguments of an OR clause
 *
 * This includes flattening of nested ORs as well as recursion to
 * eval_const_expressions to simplify the OR arguments.
 *
 * After simplification, OR arguments are handled as follows:
 *		non constant: keep
 *		FALSE: drop (does not affect result)
 *		TRUE: force result to TRUE
 *		NULL: keep only one
 * We must keep one NULL input because ExecEvalOr returns NULL when no input
 * is TRUE and at least one is NULL.  We don't actually include the NULL
 * here, that's supposed to be done by the caller.
 *
 * The output arguments *haveNull and *forceTrue must be initialized FALSE
 * by the caller.  They will be set TRUE if a null constant or true constant,
 * respectively, is detected anywhere in the argument list.
 */
static List *
simplify_or_arguments(List *args,
					  eval_const_expressions_context *context,
					  bool *haveNull, bool *forceTrue)
{
	List	   *newargs = NIL;
	List	   *unprocessed_args;

	/*
	 * Since the parser considers OR to be a binary operator, long OR lists
	 * become deeply nested expressions.  We must flatten these into long
	 * argument lists of a single OR operator.	To avoid blowing out the stack
	 * with recursion of eval_const_expressions, we resort to some tenseness
	 * here: we keep a list of not-yet-processed inputs, and handle flattening
	 * of nested ORs by prepending to the to-do list instead of recursing.
	 */
	unprocessed_args = list_copy(args);
	while (unprocessed_args)
	{
		Node	   *arg = (Node *) linitial(unprocessed_args);

		unprocessed_args = list_delete_first(unprocessed_args);

		/* flatten nested ORs as per above comment */
		if (or_clause(arg))
		{
			List	   *subargs = list_copy(((BoolExpr *) arg)->args);

			/* overly tense code to avoid leaking unused list header */
			if (!unprocessed_args)
				unprocessed_args = subargs;
			else
			{
				List	   *oldhdr = unprocessed_args;

				unprocessed_args = list_concat(subargs, unprocessed_args);
				pfree(oldhdr);
			}
			continue;
		}

		/* If it's not an OR, simplify it */
		arg = eval_const_expressions_mutator(arg, context);

		/*
		 * It is unlikely but not impossible for simplification of a non-OR
		 * clause to produce an OR.  Recheck, but don't be too tense about it
		 * since it's not a mainstream case. In particular we don't worry
		 * about const-simplifying the input twice.
		 */
		if (or_clause(arg))
		{
			List	   *subargs = list_copy(((BoolExpr *) arg)->args);

			unprocessed_args = list_concat(subargs, unprocessed_args);
			continue;
		}

		/*
		 * OK, we have a const-simplified non-OR argument.	Process it per
		 * comments above.
		 */
		if (IsA(arg, Const))
		{
			Const	   *const_input = (Const *) arg;

			if (const_input->constisnull)
				*haveNull = true;
			else if (DatumGetBool(const_input->constvalue))
			{
				*forceTrue = true;

				/*
				 * Once we detect a TRUE result we can just exit the loop
				 * immediately.  However, if we ever add a notion of
				 * non-removable functions, we'd need to keep scanning.
				 */
				return NIL;
			}
			/* otherwise, we can drop the constant-false input */
			continue;
		}

		/* else emit the simplified arg into the result list */
		newargs = lappend(newargs, arg);
	}

	return newargs;
}

/*
 * Subroutine for eval_const_expressions: process arguments of an AND clause
 *
 * This includes flattening of nested ANDs as well as recursion to
 * eval_const_expressions to simplify the AND arguments.
 *
 * After simplification, AND arguments are handled as follows:
 *		non constant: keep
 *		TRUE: drop (does not affect result)
 *		FALSE: force result to FALSE
 *		NULL: keep only one
 * We must keep one NULL input because ExecEvalAnd returns NULL when no input
 * is FALSE and at least one is NULL.  We don't actually include the NULL
 * here, that's supposed to be done by the caller.
 *
 * The output arguments *haveNull and *forceFalse must be initialized FALSE
 * by the caller.  They will be set TRUE if a null constant or false constant,
 * respectively, is detected anywhere in the argument list.
 */
static List *
simplify_and_arguments(List *args,
					   eval_const_expressions_context *context,
					   bool *haveNull, bool *forceFalse)
{
	List	   *newargs = NIL;
	List	   *unprocessed_args;

	/* See comments in simplify_or_arguments */
	unprocessed_args = list_copy(args);
	while (unprocessed_args)
	{
		Node	   *arg = (Node *) linitial(unprocessed_args);

		unprocessed_args = list_delete_first(unprocessed_args);

		/* flatten nested ANDs as per above comment */
		if (and_clause(arg))
		{
			List	   *subargs = list_copy(((BoolExpr *) arg)->args);

			/* overly tense code to avoid leaking unused list header */
			if (!unprocessed_args)
				unprocessed_args = subargs;
			else
			{
				List	   *oldhdr = unprocessed_args;

				unprocessed_args = list_concat(subargs, unprocessed_args);
				pfree(oldhdr);
			}
			continue;
		}

		/* If it's not an AND, simplify it */
		arg = eval_const_expressions_mutator(arg, context);

		/*
		 * It is unlikely but not impossible for simplification of a non-AND
		 * clause to produce an AND.  Recheck, but don't be too tense about it
		 * since it's not a mainstream case. In particular we don't worry
		 * about const-simplifying the input twice.
		 */
		if (and_clause(arg))
		{
			List	   *subargs = list_copy(((BoolExpr *) arg)->args);

			unprocessed_args = list_concat(subargs, unprocessed_args);
			continue;
		}

		/*
		 * OK, we have a const-simplified non-AND argument.  Process it per
		 * comments above.
		 */
		if (IsA(arg, Const))
		{
			Const	   *const_input = (Const *) arg;

			if (const_input->constisnull)
				*haveNull = true;
			else if (!DatumGetBool(const_input->constvalue))
			{
				*forceFalse = true;

				/*
				 * Once we detect a FALSE result we can just exit the loop
				 * immediately.  However, if we ever add a notion of
				 * non-removable functions, we'd need to keep scanning.
				 */
				return NIL;
			}
			/* otherwise, we can drop the constant-true input */
			continue;
		}

		/* else emit the simplified arg into the result list */
		newargs = lappend(newargs, arg);
	}

	return newargs;
}

/*
 * Subroutine for eval_const_expressions: try to simplify boolean equality
 *
 * Input is the list of simplified arguments to the operator.
 * Returns a simplified expression if successful, or NULL if cannot
 * simplify the expression.
 *
 * The idea here is to reduce "x = true" to "x" and "x = false" to "NOT x".
 * This is only marginally useful in itself, but doing it in constant folding
 * ensures that we will recognize the two forms as being equivalent in, for
 * example, partial index matching.
 *
 * We come here only if simplify_function has failed; therefore we cannot
 * see two constant inputs, nor a constant-NULL input.
 */
static Expr *
simplify_boolean_equality(List *args)
{
	Expr	   *leftop;
	Expr	   *rightop;

	Assert(list_length(args) == 2);
	leftop = linitial(args);
	rightop = lsecond(args);
	if (leftop && IsA(leftop, Const))
	{
		Assert(!((Const *) leftop)->constisnull);
		if (DatumGetBool(((Const *) leftop)->constvalue))
			return rightop;		/* true = foo */
		else
			return make_notclause(rightop);		/* false = foo */
	}
	if (rightop && IsA(rightop, Const))
	{
		Assert(!((Const *) rightop)->constisnull);
		if (DatumGetBool(((Const *) rightop)->constvalue))
			return leftop;		/* foo = true */
		else
			return make_notclause(leftop);		/* foo = false */
	}
	return NULL;
}

/*
 * Subroutine for eval_const_expressions: try to simplify a function call
 * (which might originally have been an operator; we don't care)
 *
 * Inputs are the function OID, actual result type OID (which is needed for
 * polymorphic functions) and typmod, and the pre-simplified argument list;
 * also the context data for eval_const_expressions.
 *
 * Returns a simplified expression if successful, or NULL if cannot
 * simplify the function call.
 *
 * This function is also responsible for adding any default argument
 * expressions onto the function argument list; which is a bit grotty,
 * but it avoids an extra fetch of the function's pg_proc tuple.  For this
 * reason, the args list is pass-by-reference, and it may get modified
 * even if simplification fails.
 */
static Expr *
simplify_function(Oid funcid, Oid result_type, int32 result_typmod,
				  List **args,
				  bool allow_inline,
				  eval_const_expressions_context *context)
{
	HeapTuple	func_tuple;
	Expr	   *newexpr;

	/*
	 * We have two strategies for simplification: either execute the function
	 * to deliver a constant result, or expand in-line the body of the
	 * function definition (which only works for simple SQL-language
	 * functions, but that is a common case).  In either case we need access
	 * to the function's pg_proc tuple, so fetch it just once to use in both
	 * attempts.
	 */
	func_tuple = SearchSysCache(PROCOID,
								ObjectIdGetDatum(funcid),
								0, 0, 0);
	if (!HeapTupleIsValid(func_tuple))
		elog(ERROR, "cache lookup failed for function %u", funcid);

	/* While we have the tuple, check if we need to add defaults */
	if (((Form_pg_proc) GETSTRUCT(func_tuple))->pronargs > list_length(*args))
		*args = add_function_defaults(*args, result_type, func_tuple, context);

	newexpr = evaluate_function(funcid, result_type, result_typmod, *args,
								func_tuple, context);

	if (!newexpr && allow_inline)
		newexpr = inline_function(funcid, result_type, *args,
								  func_tuple, context);

	ReleaseSysCache(func_tuple);

	return newexpr;
}

/*
 * add_function_defaults: add missing function arguments from its defaults
 *
 * It is possible for some of the defaulted arguments to be polymorphic;
 * therefore we can't assume that the default expressions have the correct
 * data types already.	We have to re-resolve polymorphics and do coercion
 * just like the parser did.
 */
static List *
add_function_defaults(List *args, Oid result_type, HeapTuple func_tuple,
					  eval_const_expressions_context *context)
{
	Form_pg_proc funcform = (Form_pg_proc) GETSTRUCT(func_tuple);
	int			nargsprovided = list_length(args);
	Datum		proargdefaults;
	bool		isnull;
	char	   *str;
	List	   *defaults;
	int			ndelete;
	int			nargs;
	Oid			actual_arg_types[FUNC_MAX_ARGS];
	Oid			declared_arg_types[FUNC_MAX_ARGS];
	Oid			rettype;
	ListCell   *lc;

	/* The error cases here shouldn't happen, but check anyway */
	proargdefaults = SysCacheGetAttr(PROCOID, func_tuple,
									 Anum_pg_proc_proargdefaults,
									 &isnull);
	if (isnull)
		elog(ERROR, "not enough default arguments");
	str = TextDatumGetCString(proargdefaults);
	defaults = (List *) stringToNode(str);
	Assert(IsA(defaults, List));
	pfree(str);
	/* Delete any unused defaults from the list */
	ndelete = nargsprovided + list_length(defaults) - funcform->pronargs;
	if (ndelete < 0)
		elog(ERROR, "not enough default arguments");
	while (ndelete-- > 0)
		defaults = list_delete_first(defaults);
	/* And form the combined argument list */
	args = list_concat(args, defaults);
	Assert(list_length(args) == funcform->pronargs);

	/*
	 * The next part should be a no-op if there are no polymorphic arguments,
	 * but we do it anyway to be sure.
	 */
	if (list_length(args) > FUNC_MAX_ARGS)
		elog(ERROR, "too many function arguments");
	nargs = 0;
	foreach(lc, args)
	{
		actual_arg_types[nargs++] = exprType((Node *) lfirst(lc));
	}
	memcpy(declared_arg_types, funcform->proargtypes.values,
		   funcform->pronargs * sizeof(Oid));
	rettype = enforce_generic_type_consistency(actual_arg_types,
											   declared_arg_types,
											   nargs,
											   funcform->prorettype,
											   false);
	/* let's just check we got the same answer as the parser did ... */
	if (rettype != result_type)
		elog(ERROR, "function's resolved result type changed during planning");

	/* perform any necessary typecasting of arguments */
	make_fn_arguments(NULL, args, actual_arg_types, declared_arg_types);

	/*
	 * Lastly, we have to recursively simplify the arguments we just added
	 * (but don't recurse on the ones passed in, as we already did those).
	 * This isn't merely an optimization, it's *necessary* since there could
	 * be functions with defaulted arguments down in there.
	 */
	foreach(lc, args)
	{
		if (nargsprovided-- > 0)
			continue;			/* skip original arg positions */
		lfirst(lc) = eval_const_expressions_mutator((Node *) lfirst(lc),
													context);
	}

	return args;
}

/*
 * evaluate_function: try to pre-evaluate a function call
 *
 * We can do this if the function is strict and has any constant-null inputs
 * (just return a null constant), or if the function is immutable and has all
 * constant inputs (call it and return the result as a Const node).  In
 * estimation mode we are willing to pre-evaluate stable functions too.
 *
 * Returns a simplified expression if successful, or NULL if cannot
 * simplify the function.
 */
static Expr *
evaluate_function(Oid funcid, Oid result_type, int32 result_typmod, List *args,
				  HeapTuple func_tuple,
				  eval_const_expressions_context *context)
{
	Form_pg_proc funcform = (Form_pg_proc) GETSTRUCT(func_tuple);
	bool		has_nonconst_input = false;
	bool		has_null_input = false;
	ListCell   *arg;
	FuncExpr   *newexpr;

	/*
	 * Can't simplify if it returns a set.
	 */
	if (funcform->proretset)
		return NULL;

	/*
	 * Can't simplify if it returns RECORD.  The immediate problem is that it
	 * will be needing an expected tupdesc which we can't supply here.
	 *
	 * In the case where it has OUT parameters, it could get by without an
	 * expected tupdesc, but we still have issues: get_expr_result_type()
	 * doesn't know how to extract type info from a RECORD constant, and in
	 * the case of a NULL function result there doesn't seem to be any clean
	 * way to fix that.  In view of the likelihood of there being still other
	 * gotchas, seems best to leave the function call unreduced.
	 */
	if (funcform->prorettype == RECORDOID)
		return NULL;

	/*
	 * Check for constant inputs and especially constant-NULL inputs.
	 */
	foreach(arg, args)
	{
		if (IsA(lfirst(arg), Const))
			has_null_input |= ((Const *) lfirst(arg))->constisnull;
		else
			has_nonconst_input = true;
	}

	/*
	 * If the function is strict and has a constant-NULL input, it will never
	 * be called at all, so we can replace the call by a NULL constant, even
	 * if there are other inputs that aren't constant, and even if the
	 * function is not otherwise immutable.
	 */
	if (funcform->proisstrict && has_null_input)
		return (Expr *) makeNullConst(result_type, result_typmod);

	/*
	 * Otherwise, can simplify only if all inputs are constants. (For a
	 * non-strict function, constant NULL inputs are treated the same as
	 * constant non-NULL inputs.)
	 */
	if (has_nonconst_input)
		return NULL;

	/*
	 * Ordinarily we are only allowed to simplify immutable functions. But for
	 * purposes of estimation, we consider it okay to simplify functions that
	 * are merely stable; the risk that the result might change from planning
	 * time to execution time is worth taking in preference to not being able
	 * to estimate the value at all.
	 */
	if (funcform->provolatile == PROVOLATILE_IMMUTABLE)
		 /* okay */ ;
	else if (context->estimate && funcform->provolatile == PROVOLATILE_STABLE)
		 /* okay */ ;
	else
		return NULL;

	/*
	 * OK, looks like we can simplify this operator/function.
	 *
	 * Build a new FuncExpr node containing the already-simplified arguments.
	 */
	newexpr = makeNode(FuncExpr);
	newexpr->funcid = funcid;
	newexpr->funcresulttype = result_type;
	newexpr->funcretset = false;
	newexpr->funcformat = COERCE_DONTCARE;		/* doesn't matter */
	newexpr->args = args;
	newexpr->location = -1;

	return evaluate_expr((Expr *) newexpr, result_type, result_typmod);
}

/*
 * inline_function: try to expand a function call inline
 *
 * If the function is a sufficiently simple SQL-language function
 * (just "SELECT expression"), then we can inline it and avoid the rather
 * high per-call overhead of SQL functions.  Furthermore, this can expose
 * opportunities for constant-folding within the function expression.
 *
 * We have to beware of some special cases however.  A directly or
 * indirectly recursive function would cause us to recurse forever,
 * so we keep track of which functions we are already expanding and
 * do not re-expand them.  Also, if a parameter is used more than once
 * in the SQL-function body, we require it not to contain any volatile
 * functions (volatiles might deliver inconsistent answers) nor to be
 * unreasonably expensive to evaluate.	The expensiveness check not only
 * prevents us from doing multiple evaluations of an expensive parameter
 * at runtime, but is a safety value to limit growth of an expression due
 * to repeated inlining.
 *
 * We must also beware of changing the volatility or strictness status of
 * functions by inlining them.
 *
 * Returns a simplified expression if successful, or NULL if cannot
 * simplify the function.
 */
static Expr *
inline_function(Oid funcid, Oid result_type, List *args,
				HeapTuple func_tuple,
				eval_const_expressions_context *context)
{
	Form_pg_proc funcform = (Form_pg_proc) GETSTRUCT(func_tuple);
	Oid		   *argtypes;
	char	   *src;
	Datum		tmp;
	bool		isNull;
	MemoryContext oldcxt;
	MemoryContext mycxt;
	ErrorContextCallback sqlerrcontext;
	List	   *raw_parsetree_list;
	Query	   *querytree;
	Node	   *newexpr;
	int		   *usecounts;
	ListCell   *arg;
	int			i;

	/*
	 * Forget it if the function is not SQL-language or has other showstopper
	 * properties.	(The nargs check is just paranoia.)
	 */
	if (funcform->prolang != SQLlanguageId ||
		funcform->prosecdef ||
		funcform->proretset ||
		!heap_attisnull(func_tuple, Anum_pg_proc_proconfig) ||
		funcform->pronargs != list_length(args))
		return NULL;

	/* Check for recursive function, and give up trying to expand if so */
	if (list_member_oid(context->active_fns, funcid))
		return NULL;

	/* Check permission to call function (fail later, if not) */
	if (pg_proc_aclcheck(funcid, GetUserId(), ACL_EXECUTE) != ACLCHECK_OK)
		return NULL;

	/*
	 * Setup error traceback support for ereport().  This is so that we can
	 * finger the function that bad information came from.
	 */
	sqlerrcontext.callback = sql_inline_error_callback;
	sqlerrcontext.arg = func_tuple;
	sqlerrcontext.previous = error_context_stack;
	error_context_stack = &sqlerrcontext;

	/*
	 * Make a temporary memory context, so that we don't leak all the stuff
	 * that parsing might create.
	 */
	mycxt = AllocSetContextCreate(CurrentMemoryContext,
								  "inline_function",
								  ALLOCSET_DEFAULT_MINSIZE,
								  ALLOCSET_DEFAULT_INITSIZE,
								  ALLOCSET_DEFAULT_MAXSIZE);
	oldcxt = MemoryContextSwitchTo(mycxt);

	/* Check for polymorphic arguments, and substitute actual arg types */
	argtypes = (Oid *) palloc(funcform->pronargs * sizeof(Oid));
	memcpy(argtypes, funcform->proargtypes.values,
		   funcform->pronargs * sizeof(Oid));
	for (i = 0; i < funcform->pronargs; i++)
	{
		if (IsPolymorphicType(argtypes[i]))
		{
			argtypes[i] = exprType((Node *) list_nth(args, i));
		}
	}

	/* Fetch and parse the function body */
	tmp = SysCacheGetAttr(PROCOID,
						  func_tuple,
						  Anum_pg_proc_prosrc,
						  &isNull);
	if (isNull)
		elog(ERROR, "null prosrc for function %u", funcid);
	src = TextDatumGetCString(tmp);

	/*
	 * We just do parsing and parse analysis, not rewriting, because rewriting
	 * will not affect table-free-SELECT-only queries, which is all that we
	 * care about.	Also, we can punt as soon as we detect more than one
	 * command in the function body.
	 */
	raw_parsetree_list = pg_parse_query(src);
	if (list_length(raw_parsetree_list) != 1)
		goto fail;

	querytree = parse_analyze(linitial(raw_parsetree_list), src,
							  argtypes, funcform->pronargs);

	/*
	 * The single command must be a simple "SELECT expression".
	 */
	if (!IsA(querytree, Query) ||
		querytree->commandType != CMD_SELECT ||
		querytree->utilityStmt ||
		querytree->intoClause ||
		querytree->hasAggs ||
		querytree->hasWindowFuncs ||
		querytree->hasSubLinks ||
		querytree->cteList ||
		querytree->rtable ||
		querytree->jointree->fromlist ||
		querytree->jointree->quals ||
		querytree->groupClause ||
		querytree->havingQual ||
		querytree->windowClause ||
		querytree->distinctClause ||
		querytree->sortClause ||
		querytree->limitOffset ||
		querytree->limitCount ||
		querytree->setOperations ||
		list_length(querytree->targetList) != 1)
		goto fail;

	/*
	 * Make sure the function (still) returns what it's declared to.  This
	 * will raise an error if wrong, but that's okay since the function would
	 * fail at runtime anyway.	Note that check_sql_fn_retval will also insert
	 * a RelabelType if needed to make the tlist expression match the declared
	 * type of the function.
	 *
	 * Note: we do not try this until we have verified that no rewriting was
	 * needed; that's probably not important, but let's be careful.
	 */
	if (check_sql_fn_retval(funcid, result_type, list_make1(querytree),
							true, NULL))
		goto fail;				/* reject whole-tuple-result cases */

	/* Now we can grab the tlist expression */
	newexpr = (Node *) ((TargetEntry *) linitial(querytree->targetList))->expr;

	/* Assert that check_sql_fn_retval did the right thing */
	Assert(exprType(newexpr) == result_type);

	/*
	 * Additional validity checks on the expression.  It mustn't return a set,
	 * and it mustn't be more volatile than the surrounding function (this is
	 * to avoid breaking hacks that involve pretending a function is immutable
	 * when it really ain't).  If the surrounding function is declared strict,
	 * then the expression must contain only strict constructs and must use
	 * all of the function parameters (this is overkill, but an exact analysis
	 * is hard).
	 */
	if (expression_returns_set(newexpr))
		goto fail;

	if (funcform->provolatile == PROVOLATILE_IMMUTABLE &&
		contain_mutable_functions(newexpr))
		goto fail;
	else if (funcform->provolatile == PROVOLATILE_STABLE &&
			 contain_volatile_functions(newexpr))
		goto fail;

	if (funcform->proisstrict &&
		contain_nonstrict_functions(newexpr))
		goto fail;

	/*
	 * We may be able to do it; there are still checks on parameter usage to
	 * make, but those are most easily done in combination with the actual
	 * substitution of the inputs.	So start building expression with inputs
	 * substituted.
	 */
	usecounts = (int *) palloc0(funcform->pronargs * sizeof(int));
	newexpr = substitute_actual_parameters(newexpr, funcform->pronargs,
										   args, usecounts);

	/* Now check for parameter usage */
	i = 0;
	foreach(arg, args)
	{
		Node	   *param = lfirst(arg);

		if (usecounts[i] == 0)
		{
			/* Param not used at all: uncool if func is strict */
			if (funcform->proisstrict)
				goto fail;
		}
		else if (usecounts[i] != 1)
		{
			/* Param used multiple times: uncool if expensive or volatile */
			QualCost	eval_cost;

			/*
			 * We define "expensive" as "contains any subplan or more than 10
			 * operators".  Note that the subplan search has to be done
			 * explicitly, since cost_qual_eval() will barf on unplanned
			 * subselects.
			 */
			if (contain_subplans(param))
				goto fail;
			cost_qual_eval(&eval_cost, list_make1(param), NULL);
			if (eval_cost.startup + eval_cost.per_tuple >
				10 * cpu_operator_cost)
				goto fail;

			/*
			 * Check volatility last since this is more expensive than the
			 * above tests
			 */
			if (contain_volatile_functions(param))
				goto fail;
		}
		i++;
	}

	/*
	 * Whew --- we can make the substitution.  Copy the modified expression
	 * out of the temporary memory context, and clean up.
	 */
	MemoryContextSwitchTo(oldcxt);

	newexpr = copyObject(newexpr);

	MemoryContextDelete(mycxt);

	/*
	 * Since there is now no trace of the function in the plan tree, we must
	 * explicitly record the plan's dependency on the function.
	 */
	if (context->glob)
		record_plan_function_dependency(context->glob, funcid);

	/*
	 * Recursively try to simplify the modified expression.  Here we must add
	 * the current function to the context list of active functions.
	 */
	context->active_fns = lcons_oid(funcid, context->active_fns);
	newexpr = eval_const_expressions_mutator(newexpr, context);
	context->active_fns = list_delete_first(context->active_fns);

	error_context_stack = sqlerrcontext.previous;

	return (Expr *) newexpr;

	/* Here if func is not inlinable: release temp memory and return NULL */
fail:
	MemoryContextSwitchTo(oldcxt);
	MemoryContextDelete(mycxt);
	error_context_stack = sqlerrcontext.previous;

	return NULL;
}

/*
 * Replace Param nodes by appropriate actual parameters
 */
static Node *
substitute_actual_parameters(Node *expr, int nargs, List *args,
							 int *usecounts)
{
	substitute_actual_parameters_context context;

	context.nargs = nargs;
	context.args = args;
	context.usecounts = usecounts;

	return substitute_actual_parameters_mutator(expr, &context);
}

static Node *
substitute_actual_parameters_mutator(Node *node,
							   substitute_actual_parameters_context *context)
{
	if (node == NULL)
		return NULL;
	if (IsA(node, Param))
	{
		Param	   *param = (Param *) node;

		if (param->paramkind != PARAM_EXTERN)
			elog(ERROR, "unexpected paramkind: %d", (int) param->paramkind);
		if (param->paramid <= 0 || param->paramid > context->nargs)
			elog(ERROR, "invalid paramid: %d", param->paramid);

		/* Count usage of parameter */
		context->usecounts[param->paramid - 1]++;

		/* Select the appropriate actual arg and replace the Param with it */
		/* We don't need to copy at this time (it'll get done later) */
		return list_nth(context->args, param->paramid - 1);
	}
	return expression_tree_mutator(node, substitute_actual_parameters_mutator,
								   (void *) context);
}

/*
 * error context callback to let us supply a call-stack traceback
 */
static void
sql_inline_error_callback(void *arg)
{
	HeapTuple	func_tuple = (HeapTuple) arg;
	Form_pg_proc funcform = (Form_pg_proc) GETSTRUCT(func_tuple);
	int			syntaxerrposition;

	/* If it's a syntax error, convert to internal syntax error report */
	syntaxerrposition = geterrposition();
	if (syntaxerrposition > 0)
	{
		bool		isnull;
		Datum		tmp;
		char	   *prosrc;

		tmp = SysCacheGetAttr(PROCOID, func_tuple, Anum_pg_proc_prosrc,
							  &isnull);
		if (isnull)
			elog(ERROR, "null prosrc");
		prosrc = TextDatumGetCString(tmp);
		errposition(0);
		internalerrposition(syntaxerrposition);
		internalerrquery(prosrc);
	}

	errcontext("SQL function \"%s\" during inlining",
			   NameStr(funcform->proname));
}

/*
 * evaluate_expr: pre-evaluate a constant expression
 *
 * We use the executor's routine ExecEvalExpr() to avoid duplication of
 * code and ensure we get the same result as the executor would get.
 */
static Expr *
evaluate_expr(Expr *expr, Oid result_type, int32 result_typmod)
{
	EState	   *estate;
	ExprState  *exprstate;
	MemoryContext oldcontext;
	Datum		const_val;
	bool		const_is_null;
	int16		resultTypLen;
	bool		resultTypByVal;

	/*
	 * To use the executor, we need an EState.
	 */
	estate = CreateExecutorState();

	/* We can use the estate's working context to avoid memory leaks. */
	oldcontext = MemoryContextSwitchTo(estate->es_query_cxt);

	/* Make sure any opfuncids are filled in. */
	fix_opfuncids((Node *) expr);

	/*
	 * Prepare expr for execution.	(Note: we can't use ExecPrepareExpr
	 * because it'd result in recursively invoking eval_const_expressions.)
	 */
	exprstate = ExecInitExpr(expr, NULL);

	/*
	 * And evaluate it.
	 *
	 * It is OK to use a default econtext because none of the ExecEvalExpr()
	 * code used in this situation will use econtext.  That might seem
	 * fortuitous, but it's not so unreasonable --- a constant expression does
	 * not depend on context, by definition, n'est ce pas?
	 */
	const_val = ExecEvalExprSwitchContext(exprstate,
										  GetPerTupleExprContext(estate),
										  &const_is_null, NULL);

	/* Get info needed about result datatype */
	get_typlenbyval(result_type, &resultTypLen, &resultTypByVal);

	/* Get back to outer memory context */
	MemoryContextSwitchTo(oldcontext);

	/*
	 * Must copy result out of sub-context used by expression eval.
	 *
	 * Also, if it's varlena, forcibly detoast it.  This protects us against
	 * storing TOAST pointers into plans that might outlive the referenced
	 * data.
	 */
	if (!const_is_null)
	{
		if (resultTypLen == -1)
			const_val = PointerGetDatum(PG_DETOAST_DATUM_COPY(const_val));
		else
			const_val = datumCopy(const_val, resultTypByVal, resultTypLen);
	}

	/* Release all the junk we just created */
	FreeExecutorState(estate);

	/*
	 * Make the constant result node.
	 */
	return (Expr *) makeConst(result_type, result_typmod, resultTypLen,
							  const_val, const_is_null,
							  resultTypByVal);
}


/*
 * inline_set_returning_function
 *		Attempt to "inline" a set-returning function in the FROM clause.
 *
 * "rte" is an RTE_FUNCTION rangetable entry.  If it represents a call of a
 * set-returning SQL function that can safely be inlined, expand the function
 * and return the substitute Query structure.  Otherwise, return NULL.
 *
 * This has a good deal of similarity to inline_function(), but that's
 * for the non-set-returning case, and there are enough differences to
 * justify separate functions.
 */
Query *
inline_set_returning_function(PlannerInfo *root, RangeTblEntry *rte)
{
	FuncExpr   *fexpr;
	HeapTuple	func_tuple;
	Form_pg_proc funcform;
	Oid		   *argtypes;
	char	   *src;
	Datum		tmp;
	bool		isNull;
	MemoryContext oldcxt;
	MemoryContext mycxt;
	ErrorContextCallback sqlerrcontext;
	List	   *raw_parsetree_list;
	List	   *querytree_list;
	Query	   *querytree;
	int			i;

	Assert(rte->rtekind == RTE_FUNCTION);

	/*
	 * It doesn't make a lot of sense for a SQL SRF to refer to itself in its
	 * own FROM clause, since that must cause infinite recursion at runtime.
	 * It will cause this code to recurse too, so check for stack overflow.
	 * (There's no need to do more.)
	 */
	check_stack_depth();

	/* Fail if FROM item isn't a simple FuncExpr */
	fexpr = (FuncExpr *) rte->funcexpr;
	if (fexpr == NULL || !IsA(fexpr, FuncExpr))
		return NULL;

	/*
	 * The function must be declared to return a set, else inlining would
	 * change the results if the contained SELECT didn't return exactly one
	 * row.
	 */
	if (!fexpr->funcretset)
		return NULL;

	/*
	 * Refuse to inline if the arguments contain any volatile functions or
	 * sub-selects.  Volatile functions are rejected because inlining may
	 * result in the arguments being evaluated multiple times, risking a
	 * change in behavior.	Sub-selects are rejected partly for implementation
	 * reasons (pushing them down another level might change their behavior)
	 * and partly because they're likely to be expensive and so multiple
	 * evaluation would be bad.
	 */
	if (contain_volatile_functions((Node *) fexpr->args) ||
		contain_subplans((Node *) fexpr->args))
		return NULL;

	/* Check permission to call function (fail later, if not) */
	if (pg_proc_aclcheck(fexpr->funcid, GetUserId(), ACL_EXECUTE) != ACLCHECK_OK)
		return NULL;

	/*
	 * OK, let's take a look at the function's pg_proc entry.
	 */
	func_tuple = SearchSysCache(PROCOID,
								ObjectIdGetDatum(fexpr->funcid),
								0, 0, 0);
	if (!HeapTupleIsValid(func_tuple))
		elog(ERROR, "cache lookup failed for function %u", fexpr->funcid);
	funcform = (Form_pg_proc) GETSTRUCT(func_tuple);

	/*
	 * Forget it if the function is not SQL-language or has other showstopper
	 * properties.	In particular it mustn't be declared STRICT, since we
	 * couldn't enforce that.  It also mustn't be VOLATILE, because that is
	 * supposed to cause it to be executed with its own snapshot, rather than
	 * sharing the snapshot of the calling query.  (The nargs check is just
	 * paranoia, ditto rechecking proretset.)
	 */
	if (funcform->prolang != SQLlanguageId ||
		funcform->proisstrict ||
		funcform->provolatile == PROVOLATILE_VOLATILE ||
		funcform->prosecdef ||
		!funcform->proretset ||
		!heap_attisnull(func_tuple, Anum_pg_proc_proconfig) ||
		funcform->pronargs != list_length(fexpr->args))
	{
		ReleaseSysCache(func_tuple);
		return NULL;
	}

	/*
	 * Setup error traceback support for ereport().  This is so that we can
	 * finger the function that bad information came from.
	 */
	sqlerrcontext.callback = sql_inline_error_callback;
	sqlerrcontext.arg = func_tuple;
	sqlerrcontext.previous = error_context_stack;
	error_context_stack = &sqlerrcontext;

	/*
	 * Make a temporary memory context, so that we don't leak all the stuff
	 * that parsing might create.
	 */
	mycxt = AllocSetContextCreate(CurrentMemoryContext,
								  "inline_set_returning_function",
								  ALLOCSET_DEFAULT_MINSIZE,
								  ALLOCSET_DEFAULT_INITSIZE,
								  ALLOCSET_DEFAULT_MAXSIZE);
	oldcxt = MemoryContextSwitchTo(mycxt);

	/* Check for polymorphic arguments, and substitute actual arg types */
	argtypes = (Oid *) palloc(funcform->pronargs * sizeof(Oid));
	memcpy(argtypes, funcform->proargtypes.values,
		   funcform->pronargs * sizeof(Oid));
	for (i = 0; i < funcform->pronargs; i++)
	{
		if (IsPolymorphicType(argtypes[i]))
		{
			argtypes[i] = exprType((Node *) list_nth(fexpr->args, i));
		}
	}

	/* Fetch and parse the function body */
	tmp = SysCacheGetAttr(PROCOID,
						  func_tuple,
						  Anum_pg_proc_prosrc,
						  &isNull);
	if (isNull)
		elog(ERROR, "null prosrc for function %u", fexpr->funcid);
	src = TextDatumGetCString(tmp);

	/*
	 * Parse, analyze, and rewrite (unlike inline_function(), we can't skip
	 * rewriting here).  We can fail as soon as we find more than one query,
	 * though.
	 */
	raw_parsetree_list = pg_parse_query(src);
	if (list_length(raw_parsetree_list) != 1)
		goto fail;

	querytree_list = pg_analyze_and_rewrite(linitial(raw_parsetree_list), src,
											argtypes, funcform->pronargs);
	if (list_length(querytree_list) != 1)
		goto fail;
	querytree = linitial(querytree_list);

	/*
	 * The single command must be a regular results-returning SELECT.
	 */
	if (!IsA(querytree, Query) ||
		querytree->commandType != CMD_SELECT ||
		querytree->utilityStmt ||
		querytree->intoClause)
		goto fail;

	/*
	 * Make sure the function (still) returns what it's declared to.  This
	 * will raise an error if wrong, but that's okay since the function would
	 * fail at runtime anyway.	Note that check_sql_fn_retval will also insert
	 * RelabelType(s) if needed to make the tlist expression(s) match the
	 * declared type of the function.
	 *
	 * If the function returns a composite type, don't inline unless the check
	 * shows it's returning a whole tuple result; otherwise what it's
	 * returning is a single composite column which is not what we need.
	 */
	if (!check_sql_fn_retval(fexpr->funcid, fexpr->funcresulttype,
							 querytree_list,
							 true, NULL) &&
		(get_typtype(fexpr->funcresulttype) == TYPTYPE_COMPOSITE ||
		 fexpr->funcresulttype == RECORDOID))
		goto fail;				/* reject not-whole-tuple-result cases */

	/*
	 * If it returns RECORD, we have to check against the column type list
	 * provided in the RTE; check_sql_fn_retval can't do that.  (If no match,
	 * we just fail to inline, rather than complaining; see notes for
	 * tlist_matches_coltypelist.)
	 */
	if (fexpr->funcresulttype == RECORDOID &&
		!tlist_matches_coltypelist(querytree->targetList, rte->funccoltypes))
		goto fail;

	/*
	 * Looks good --- substitute parameters into the query.
	 */
	querytree = substitute_actual_srf_parameters(querytree,
												 funcform->pronargs,
												 fexpr->args);

	/*
	 * Copy the modified query out of the temporary memory context, and clean
	 * up.
	 */
	MemoryContextSwitchTo(oldcxt);

	querytree = copyObject(querytree);

	MemoryContextDelete(mycxt);
	error_context_stack = sqlerrcontext.previous;
	ReleaseSysCache(func_tuple);

	/*
	 * Since there is now no trace of the function in the plan tree, we must
	 * explicitly record the plan's dependency on the function.
	 */
	record_plan_function_dependency(root->glob, fexpr->funcid);

	return querytree;

	/* Here if func is not inlinable: release temp memory and return NULL */
fail:
	MemoryContextSwitchTo(oldcxt);
	MemoryContextDelete(mycxt);
	error_context_stack = sqlerrcontext.previous;
	ReleaseSysCache(func_tuple);

	return NULL;
}

/*
 * Replace Param nodes by appropriate actual parameters
 *
 * This is just enough different from substitute_actual_parameters()
 * that it needs its own code.
 */
static Query *
substitute_actual_srf_parameters(Query *expr, int nargs, List *args)
{
	substitute_actual_srf_parameters_context context;

	context.nargs = nargs;
	context.args = args;
	context.sublevels_up = 1;

	return query_tree_mutator(expr,
							  substitute_actual_srf_parameters_mutator,
							  &context,
							  0);
}

static Node *
substitute_actual_srf_parameters_mutator(Node *node,
						   substitute_actual_srf_parameters_context *context)
{
	Node	   *result;

	if (node == NULL)
		return NULL;
	if (IsA(node, Query))
	{
		context->sublevels_up++;
		result = (Node *) query_tree_mutator((Query *) node,
									substitute_actual_srf_parameters_mutator,
											 (void *) context,
											 0);
		context->sublevels_up--;
		return result;
	}
	if (IsA(node, Param))
	{
		Param	   *param = (Param *) node;

		if (param->paramkind == PARAM_EXTERN)
		{
			if (param->paramid <= 0 || param->paramid > context->nargs)
				elog(ERROR, "invalid paramid: %d", param->paramid);

			/*
			 * Since the parameter is being inserted into a subquery, we must
			 * adjust levels.
			 */
			result = copyObject(list_nth(context->args, param->paramid - 1));
			IncrementVarSublevelsUp(result, context->sublevels_up, 0);
			return result;
		}
	}
	return expression_tree_mutator(node,
								   substitute_actual_srf_parameters_mutator,
								   (void *) context);
}

/*
 * Check whether a SELECT targetlist emits the specified column types,
 * to see if it's safe to inline a function returning record.
 *
 * We insist on exact match here.  The executor allows binary-coercible
 * cases too, but we don't have a way to preserve the correct column types
 * in the correct places if we inline the function in such a case.
 *
 * Note that we only check type OIDs not typmods; this agrees with what the
 * executor would do at runtime, and attributing a specific typmod to a
 * function result is largely wishful thinking anyway.
 */
static bool
tlist_matches_coltypelist(List *tlist, List *coltypelist)
{
	ListCell   *tlistitem;
	ListCell   *clistitem;

	clistitem = list_head(coltypelist);
	foreach(tlistitem, tlist)
	{
		TargetEntry *tle = (TargetEntry *) lfirst(tlistitem);
		Oid			coltype;

		if (tle->resjunk)
			continue;			/* ignore junk columns */

		if (clistitem == NULL)
			return false;		/* too many tlist items */

		coltype = lfirst_oid(clistitem);
		clistitem = lnext(clistitem);

		if (exprType((Node *) tle->expr) != coltype)
			return false;		/* column type mismatch */
	}

	if (clistitem != NULL)
		return false;			/* too few tlist items */

	return true;
}<|MERGE_RESOLUTION|>--- conflicted
+++ resolved
@@ -2012,11 +2012,6 @@
 	eval_const_expressions_context context;
 
 	if (root)
-<<<<<<< HEAD
-		context.boundParams = root->glob->boundParams;	/* bound Params */
-	else
-		context.boundParams = NULL;
-=======
 	{
 		context.boundParams = root->glob->boundParams;	/* bound Params */
 		context.glob = root->glob;		/* for inlined-function dependencies */
@@ -2026,7 +2021,6 @@
 		context.boundParams = NULL;
 		context.glob = NULL;
 	}
->>>>>>> 29b61b92
 	context.active_fns = NIL;	/* nothing being recursively simplified */
 	context.case_val = NULL;	/* no CASE being examined */
 	context.estimate = false;	/* safe transformations only */
@@ -2526,106 +2520,6 @@
 		newexpr->isExplicit = expr->isExplicit;
 		newexpr->coerceformat = expr->coerceformat;
 		newexpr->location = expr->location;
-
-		/*
-		 * If constant argument and it's a binary-coercible or immutable
-		 * conversion, we can simplify it to a constant.
-		 */
-		if (arg && IsA(arg, Const) &&
-			(!OidIsValid(newexpr->elemfuncid) ||
-			 func_volatile(newexpr->elemfuncid) == PROVOLATILE_IMMUTABLE))
-			return (Node *) evaluate_expr((Expr *) newexpr,
-										  newexpr->resulttype,
-										  newexpr->resulttypmod);
-
-		/* Else we must return the partially-simplified node */
-		return (Node *) newexpr;
-	}
-	if (IsA(node, CoerceViaIO))
-	{
-		CoerceViaIO *expr = (CoerceViaIO *) node;
-		Expr	   *arg;
-		Oid			outfunc;
-		bool		outtypisvarlena;
-		Oid			infunc;
-		Oid			intypioparam;
-		Expr	   *simple;
-		CoerceViaIO *newexpr;
-
-		/*
-		 * Reduce constants in the CoerceViaIO's argument.
-		 */
-		arg = (Expr *) eval_const_expressions_mutator((Node *) expr->arg,
-													  context);
-
-		/*
-		 * CoerceViaIO represents calling the source type's output function
-		 * then the result type's input function.  So, try to simplify it
-		 * as though it were a stack of two such function calls.  First we
-		 * need to know what the functions are.
-		 */
-		getTypeOutputInfo(exprType((Node *) arg), &outfunc, &outtypisvarlena);
-		getTypeInputInfo(expr->resulttype, &infunc, &intypioparam);
-
-		simple = simplify_function(outfunc,
-								   CSTRINGOID, -1,
-								   list_make1(arg),
-								   true, context);
-		if (simple)				/* successfully simplified output fn */
-		{
-			/*
-			 * Input functions may want 1 to 3 arguments.  We always supply
-			 * all three, trusting that nothing downstream will complain.
-			 */
-			List	   *args;
-
-			args = list_make3(simple,
-							  makeConst(OIDOID, -1, sizeof(Oid),
-										ObjectIdGetDatum(intypioparam),
-										false, true),
-							  makeConst(INT4OID, -1, sizeof(int32),
-										Int32GetDatum(-1),
-										false, true));
-
-			simple = simplify_function(infunc,
-									   expr->resulttype, -1,
-									   args,
-									   true, context);
-			if (simple)			/* successfully simplified input fn */
-				return (Node *) simple;
-		}
-
-		/*
-		 * The expression cannot be simplified any further, so build and
-		 * return a replacement CoerceViaIO node using the possibly-simplified
-		 * argument.
-		 */
-		newexpr = makeNode(CoerceViaIO);
-		newexpr->arg = arg;
-		newexpr->resulttype = expr->resulttype;
-		newexpr->coerceformat = expr->coerceformat;
-		return (Node *) newexpr;
-	}
-	if (IsA(node, ArrayCoerceExpr))
-	{
-		ArrayCoerceExpr *expr = (ArrayCoerceExpr *) node;
-		Expr	   *arg;
-		ArrayCoerceExpr *newexpr;
-
-		/*
-		 * Reduce constants in the ArrayCoerceExpr's argument, then build
-		 * a new ArrayCoerceExpr.
-		 */
-		arg = (Expr *) eval_const_expressions_mutator((Node *) expr->arg,
-													  context);
-
-		newexpr = makeNode(ArrayCoerceExpr);
-		newexpr->arg = arg;
-		newexpr->elemfuncid = expr->elemfuncid;
-		newexpr->resulttype = expr->resulttype;
-		newexpr->resulttypmod = expr->resulttypmod;
-		newexpr->isExplicit = expr->isExplicit;
-		newexpr->coerceformat = expr->coerceformat;
 
 		/*
 		 * If constant argument and it's a binary-coercible or immutable
