--- conflicted
+++ resolved
@@ -46,11 +46,6 @@
 get_relation_info_hook_type get_relation_info_hook = NULL;
 
 
-<<<<<<< HEAD
-static void estimate_rel_size(Relation rel, int32 *attr_widths,
-				  BlockNumber *pages, double *tuples);
-=======
->>>>>>> 29b61b92
 static List *get_relation_constraints(PlannerInfo *root,
 						 Oid relationObjectId, RelOptInfo *rel,
 						 bool include_notnull);
