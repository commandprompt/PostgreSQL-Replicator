/*-------------------------------------------------------------------------
 *
 * restrictinfo.c
 *	  RestrictInfo node manipulation routines.
 *
 * Portions Copyright (c) 1996-2009, PostgreSQL Global Development Group
 * Portions Copyright (c) 1994, Regents of the University of California
 *
 *
 * IDENTIFICATION
 *	  $PostgreSQL$
 *
 *-------------------------------------------------------------------------
 */
#include "postgres.h"

#include "optimizer/clauses.h"
#include "optimizer/cost.h"
#include "optimizer/paths.h"
#include "optimizer/predtest.h"
#include "optimizer/restrictinfo.h"
#include "optimizer/var.h"


static RestrictInfo *make_restrictinfo_internal(Expr *clause,
						   Expr *orclause,
						   bool is_pushed_down,
						   bool outerjoin_delayed,
						   bool pseudoconstant,
						   Relids required_relids,
						   Relids nullable_relids);
static Expr *make_sub_restrictinfos(Expr *clause,
					   bool is_pushed_down,
					   bool outerjoin_delayed,
					   bool pseudoconstant,
					   Relids required_relids,
					   Relids nullable_relids);
<<<<<<< HEAD
static bool join_clause_is_redundant(PlannerInfo *root,
						 RestrictInfo *rinfo,
=======
static List *select_nonredundant_join_list(List *restrictinfo_list,
							  List *reference_list);
static bool join_clause_is_redundant(RestrictInfo *rinfo,
>>>>>>> 29b61b92
						 List *reference_list);


/*
 * make_restrictinfo
 *
 * Build a RestrictInfo node containing the given subexpression.
 *
 * The is_pushed_down, outerjoin_delayed, and pseudoconstant flags for the
 * RestrictInfo must be supplied by the caller, as well as the correct value
 * for nullable_relids.  required_relids can be NULL, in which case it
 * defaults to the actual clause contents (i.e., clause_relids).
 *
 * We initialize fields that depend only on the given subexpression, leaving
 * others that depend on context (or may never be needed at all) to be filled
 * later.
 */
RestrictInfo *
make_restrictinfo(Expr *clause,
				  bool is_pushed_down,
				  bool outerjoin_delayed,
				  bool pseudoconstant,
				  Relids required_relids,
				  Relids nullable_relids)
{
	/*
	 * If it's an OR clause, build a modified copy with RestrictInfos inserted
	 * above each subclause of the top-level AND/OR structure.
	 */
	if (or_clause((Node *) clause))
		return (RestrictInfo *) make_sub_restrictinfos(clause,
													   is_pushed_down,
													   outerjoin_delayed,
													   pseudoconstant,
													   required_relids,
													   nullable_relids);

	/* Shouldn't be an AND clause, else AND/OR flattening messed up */
	Assert(!and_clause((Node *) clause));

	return make_restrictinfo_internal(clause,
									  NULL,
									  is_pushed_down,
									  outerjoin_delayed,
									  pseudoconstant,
									  required_relids,
									  nullable_relids);
}

/*
 * make_restrictinfo_from_bitmapqual
 *
 * Given the bitmapqual Path structure for a bitmap indexscan, generate
 * RestrictInfo node(s) equivalent to the condition represented by the
 * indexclauses of the Path structure.
 *
 * The result is a List (effectively, implicit-AND representation) of
 * RestrictInfos.
 *
 * The caller must pass is_pushed_down, but we assume outerjoin_delayed
 * and pseudoconstant are false and nullable_relids is NULL (no other
 * kind of qual should ever get into a bitmapqual).
 *
 * If include_predicates is true, we add any partial index predicates to
 * the explicit index quals.  When this is not true, we return a condition
 * that might be weaker than the actual scan represents.
 *
 * To do this through the normal make_restrictinfo() API, callers would have
 * to strip off the RestrictInfo nodes present in the indexclauses lists, and
 * then make_restrictinfo() would have to build new ones.  It's better to have
 * a specialized routine to allow sharing of RestrictInfos.
 *
 * The qual manipulations here are much the same as in create_bitmap_subplan;
 * keep the two routines in sync!
 */
List *
make_restrictinfo_from_bitmapqual(Path *bitmapqual,
								  bool is_pushed_down,
								  bool include_predicates)
{
	List	   *result;
	ListCell   *l;

	if (IsA(bitmapqual, BitmapAndPath))
	{
		BitmapAndPath *apath = (BitmapAndPath *) bitmapqual;

		/*
		 * There may well be redundant quals among the subplans, since a
		 * top-level WHERE qual might have gotten used to form several
		 * different index quals.  We don't try exceedingly hard to eliminate
		 * redundancies, but we do eliminate obvious duplicates by using
		 * list_concat_unique.
		 */
		result = NIL;
		foreach(l, apath->bitmapquals)
		{
			List	   *sublist;

			sublist = make_restrictinfo_from_bitmapqual((Path *) lfirst(l),
														is_pushed_down,
														include_predicates);
			result = list_concat_unique(result, sublist);
		}
	}
	else if (IsA(bitmapqual, BitmapOrPath))
	{
		BitmapOrPath *opath = (BitmapOrPath *) bitmapqual;
		List	   *withris = NIL;
		List	   *withoutris = NIL;

		/*
		 * Here, we only detect qual-free subplans.  A qual-free subplan would
		 * cause us to generate "... OR true ..."  which we may as well reduce
		 * to just "true".	We do not try to eliminate redundant subclauses
		 * because (a) it's not as likely as in the AND case, and (b) we might
		 * well be working with hundreds or even thousands of OR conditions,
		 * perhaps from a long IN list.  The performance of list_append_unique
		 * would be unacceptable.
		 */
		foreach(l, opath->bitmapquals)
		{
			List	   *sublist;

			sublist = make_restrictinfo_from_bitmapqual((Path *) lfirst(l),
														is_pushed_down,
														include_predicates);
			if (sublist == NIL)
			{
				/*
				 * If we find a qual-less subscan, it represents a constant
				 * TRUE, and hence the OR result is also constant TRUE, so we
				 * can stop here.
				 */
				return NIL;
			}

			/*
			 * If the sublist contains multiple RestrictInfos, we create an
			 * AND subclause.  If there's just one, we have to check if it's
			 * an OR clause, and if so flatten it to preserve AND/OR flatness
			 * of our output.
			 *
			 * We construct lists with and without sub-RestrictInfos, so as
			 * not to have to regenerate duplicate RestrictInfos below.
			 */
			if (list_length(sublist) > 1)
			{
				withris = lappend(withris, make_andclause(sublist));
				sublist = get_actual_clauses(sublist);
				withoutris = lappend(withoutris, make_andclause(sublist));
			}
			else
			{
				RestrictInfo *subri = (RestrictInfo *) linitial(sublist);

				Assert(IsA(subri, RestrictInfo));
				if (restriction_is_or_clause(subri))
				{
					BoolExpr   *subor = (BoolExpr *) subri->orclause;

					Assert(or_clause((Node *) subor));
					withris = list_concat(withris,
										  list_copy(subor->args));
					subor = (BoolExpr *) subri->clause;
					Assert(or_clause((Node *) subor));
					withoutris = list_concat(withoutris,
											 list_copy(subor->args));
				}
				else
				{
					withris = lappend(withris, subri);
					withoutris = lappend(withoutris, subri->clause);
				}
			}
		}

		/*
		 * Avoid generating one-element ORs, which could happen due to
		 * redundancy elimination or ScalarArrayOpExpr quals.
		 */
		if (list_length(withris) <= 1)
			result = withris;
		else
		{
			/* Here's the magic part not available to outside callers */
			result =
				list_make1(make_restrictinfo_internal(make_orclause(withoutris),
													  make_orclause(withris),
													  is_pushed_down,
													  false,
													  false,
													  NULL,
													  NULL));
		}
	}
	else if (IsA(bitmapqual, IndexPath))
	{
		IndexPath  *ipath = (IndexPath *) bitmapqual;

		result = list_copy(ipath->indexclauses);
		if (include_predicates && ipath->indexinfo->indpred != NIL)
		{
			foreach(l, ipath->indexinfo->indpred)
			{
				Expr	   *pred = (Expr *) lfirst(l);

				/*
				 * We know that the index predicate must have been implied by
				 * the query condition as a whole, but it may or may not be
				 * implied by the conditions that got pushed into the
				 * bitmapqual.	Avoid generating redundant conditions.
				 */
				if (!predicate_implied_by(list_make1(pred), result))
					result = lappend(result,
									 make_restrictinfo(pred,
													   is_pushed_down,
													   false,
													   false,
													   NULL,
													   NULL));
			}
		}
	}
	else
	{
		elog(ERROR, "unrecognized node type: %d", nodeTag(bitmapqual));
		result = NIL;			/* keep compiler quiet */
	}

	return result;
}

/*
 * make_restrictinfos_from_actual_clauses
 *
 * Given a list of implicitly-ANDed restriction clauses, produce a list
 * of RestrictInfo nodes.  This is used to reconstitute the RestrictInfo
 * representation after doing transformations of a list of clauses.
 *
 * We assume that the clauses are relation-level restrictions and therefore
 * we don't have to worry about is_pushed_down, outerjoin_delayed, or
 * nullable_relids (these can be assumed true, false, and NULL, respectively).
 * We do take care to recognize pseudoconstant clauses properly.
 */
List *
make_restrictinfos_from_actual_clauses(PlannerInfo *root,
									   List *clause_list)
{
	List	   *result = NIL;
	ListCell   *l;

	foreach(l, clause_list)
	{
		Expr   *clause = (Expr *) lfirst(l);
		bool	pseudoconstant;
		RestrictInfo *rinfo;

		/*
		 * It's pseudoconstant if it contains no Vars and no volatile
		 * functions.  We probably can't see any sublinks here, so
		 * contain_var_clause() would likely be enough, but for safety
		 * use contain_vars_of_level() instead.
		 */
		pseudoconstant =
			!contain_vars_of_level((Node *) clause, 0) &&
			!contain_volatile_functions((Node *) clause);
		if (pseudoconstant)
		{
			/* tell createplan.c to check for gating quals */
			root->hasPseudoConstantQuals = true;
		}

		rinfo = make_restrictinfo(clause,
								  true,
								  false,
								  pseudoconstant,
								  NULL,
								  NULL);
		result = lappend(result, rinfo);
	}
	return result;
}

/*
 * make_restrictinfo_internal
 *
 * Common code for the main entry points and the recursive cases.
 */
static RestrictInfo *
make_restrictinfo_internal(Expr *clause,
						   Expr *orclause,
						   bool is_pushed_down,
						   bool outerjoin_delayed,
						   bool pseudoconstant,
						   Relids required_relids,
						   Relids nullable_relids)
{
	RestrictInfo *restrictinfo = makeNode(RestrictInfo);

	restrictinfo->clause = clause;
	restrictinfo->orclause = orclause;
	restrictinfo->is_pushed_down = is_pushed_down;
	restrictinfo->outerjoin_delayed = outerjoin_delayed;
	restrictinfo->pseudoconstant = pseudoconstant;
	restrictinfo->can_join = false;		/* may get set below */
	restrictinfo->nullable_relids = nullable_relids;

	/*
	 * If it's a binary opclause, set up left/right relids info. In any case
	 * set up the total clause relids info.
	 */
	if (is_opclause(clause) && list_length(((OpExpr *) clause)->args) == 2)
	{
		restrictinfo->left_relids = pull_varnos(get_leftop(clause));
		restrictinfo->right_relids = pull_varnos(get_rightop(clause));

		restrictinfo->clause_relids = bms_union(restrictinfo->left_relids,
												restrictinfo->right_relids);

		/*
		 * Does it look like a normal join clause, i.e., a binary operator
		 * relating expressions that come from distinct relations? If so we
		 * might be able to use it in a join algorithm.  Note that this is a
		 * purely syntactic test that is made regardless of context.
		 */
		if (!bms_is_empty(restrictinfo->left_relids) &&
			!bms_is_empty(restrictinfo->right_relids) &&
			!bms_overlap(restrictinfo->left_relids,
						 restrictinfo->right_relids))
		{
			restrictinfo->can_join = true;
			/* pseudoconstant should certainly not be true */
			Assert(!restrictinfo->pseudoconstant);
		}
	}
	else
	{
		/* Not a binary opclause, so mark left/right relid sets as empty */
		restrictinfo->left_relids = NULL;
		restrictinfo->right_relids = NULL;
		/* and get the total relid set the hard way */
		restrictinfo->clause_relids = pull_varnos((Node *) clause);
	}

	/* required_relids defaults to clause_relids */
	if (required_relids != NULL)
		restrictinfo->required_relids = required_relids;
	else
		restrictinfo->required_relids = restrictinfo->clause_relids;

	/*
	 * Fill in all the cacheable fields with "not yet set" markers. None of
	 * these will be computed until/unless needed.	Note in particular that we
	 * don't mark a binary opclause as mergejoinable or hashjoinable here;
	 * that happens only if it appears in the right context (top level of a
	 * joinclause list).
	 */
	restrictinfo->parent_ec = NULL;

	restrictinfo->eval_cost.startup = -1;
	restrictinfo->norm_selec = -1;
	restrictinfo->outer_selec = -1;

	restrictinfo->mergeopfamilies = NIL;

	restrictinfo->left_ec = NULL;
	restrictinfo->right_ec = NULL;
	restrictinfo->left_em = NULL;
	restrictinfo->right_em = NULL;
	restrictinfo->scansel_cache = NIL;

	restrictinfo->outer_is_left = false;

	restrictinfo->hashjoinoperator = InvalidOid;

	restrictinfo->left_bucketsize = -1;
	restrictinfo->right_bucketsize = -1;

	return restrictinfo;
}

/*
 * Recursively insert sub-RestrictInfo nodes into a boolean expression.
 *
 * We put RestrictInfos above simple (non-AND/OR) clauses and above
 * sub-OR clauses, but not above sub-AND clauses, because there's no need.
 * This may seem odd but it is closely related to the fact that we use
 * implicit-AND lists at top level of RestrictInfo lists.  Only ORs and
 * simple clauses are valid RestrictInfos.
 *
 * The same is_pushed_down, outerjoin_delayed, and pseudoconstant flag
 * values can be applied to all RestrictInfo nodes in the result.  Likewise
 * for nullable_relids.
 *
 * The given required_relids are attached to our top-level output,
 * but any OR-clause constituents are allowed to default to just the
 * contained rels.
 */
static Expr *
make_sub_restrictinfos(Expr *clause,
					   bool is_pushed_down,
					   bool outerjoin_delayed,
					   bool pseudoconstant,
					   Relids required_relids,
					   Relids nullable_relids)
{
	if (or_clause((Node *) clause))
	{
		List	   *orlist = NIL;
		ListCell   *temp;

		foreach(temp, ((BoolExpr *) clause)->args)
			orlist = lappend(orlist,
							 make_sub_restrictinfos(lfirst(temp),
													is_pushed_down,
													outerjoin_delayed,
													pseudoconstant,
													NULL,
													nullable_relids));
		return (Expr *) make_restrictinfo_internal(clause,
												   make_orclause(orlist),
												   is_pushed_down,
												   outerjoin_delayed,
												   pseudoconstant,
												   required_relids,
												   nullable_relids);
	}
	else if (and_clause((Node *) clause))
	{
		List	   *andlist = NIL;
		ListCell   *temp;

		foreach(temp, ((BoolExpr *) clause)->args)
			andlist = lappend(andlist,
							  make_sub_restrictinfos(lfirst(temp),
													 is_pushed_down,
													 outerjoin_delayed,
													 pseudoconstant,
													 required_relids,
													 nullable_relids));
		return make_andclause(andlist);
	}
	else
		return (Expr *) make_restrictinfo_internal(clause,
												   NULL,
												   is_pushed_down,
												   outerjoin_delayed,
												   pseudoconstant,
												   required_relids,
												   nullable_relids);
}

/*
 * restriction_is_or_clause
 *
 * Returns t iff the restrictinfo node contains an 'or' clause.
 */
bool
restriction_is_or_clause(RestrictInfo *restrictinfo)
{
	if (restrictinfo->orclause != NULL)
		return true;
	else
		return false;
}

/*
 * get_actual_clauses
 *
 * Returns a list containing the bare clauses from 'restrictinfo_list'.
 *
 * This is only to be used in cases where none of the RestrictInfos can
 * be pseudoconstant clauses (for instance, it's OK on indexqual lists).
 */
List *
get_actual_clauses(List *restrictinfo_list)
{
	List	   *result = NIL;
	ListCell   *l;

	foreach(l, restrictinfo_list)
	{
		RestrictInfo *rinfo = (RestrictInfo *) lfirst(l);

		Assert(IsA(rinfo, RestrictInfo));

		Assert(!rinfo->pseudoconstant);

		result = lappend(result, rinfo->clause);
	}
	return result;
}

/*
 * get_all_actual_clauses
 *
 * Returns a list containing the bare clauses from 'restrictinfo_list'.
 *
 * This loses the distinction between regular and pseudoconstant clauses,
 * so be careful what you use it for.
 */
List *
get_all_actual_clauses(List *restrictinfo_list)
{
	List	   *result = NIL;
	ListCell   *l;

	foreach(l, restrictinfo_list)
	{
		RestrictInfo *rinfo = (RestrictInfo *) lfirst(l);

		Assert(IsA(rinfo, RestrictInfo));

		result = lappend(result, rinfo->clause);
	}
	return result;
}

/*
 * extract_actual_clauses
 *
 * Extract bare clauses from 'restrictinfo_list', returning either the
 * regular ones or the pseudoconstant ones per 'pseudoconstant'.
 */
List *
extract_actual_clauses(List *restrictinfo_list,
					   bool pseudoconstant)
{
	List	   *result = NIL;
	ListCell   *l;

	foreach(l, restrictinfo_list)
	{
		RestrictInfo *rinfo = (RestrictInfo *) lfirst(l);

		Assert(IsA(rinfo, RestrictInfo));

		if (rinfo->pseudoconstant == pseudoconstant)
			result = lappend(result, rinfo->clause);
	}
	return result;
}

/*
 * extract_actual_join_clauses
 *
 * Extract bare clauses from 'restrictinfo_list', separating those that
 * syntactically match the join level from those that were pushed down.
 * Pseudoconstant clauses are excluded from the results.
 *
 * This is only used at outer joins, since for plain joins we don't care
 * about pushed-down-ness.
 */
void
extract_actual_join_clauses(List *restrictinfo_list,
							List **joinquals,
							List **otherquals)
{
	ListCell   *l;

	*joinquals = NIL;
	*otherquals = NIL;

	foreach(l, restrictinfo_list)
	{
		RestrictInfo *rinfo = (RestrictInfo *) lfirst(l);

		Assert(IsA(rinfo, RestrictInfo));

		if (rinfo->is_pushed_down)
		{
			if (!rinfo->pseudoconstant)
				*otherquals = lappend(*otherquals, rinfo->clause);
		}
		else
		{
			/* joinquals shouldn't have been marked pseudoconstant */
			Assert(!rinfo->pseudoconstant);
			*joinquals = lappend(*joinquals, rinfo->clause);
		}
	}
}


/*
 * select_nonredundant_join_clauses
 *
 * Given a list of RestrictInfo clauses that are to be applied in a join,
 * select the ones that are not redundant with any clause that's enforced
 * by the inner_path.  This is used for nestloop joins, wherein any clause
 * being used in an inner indexscan need not be checked again at the join.
 *
 * "Redundant" means either equal() or derived from the same EquivalenceClass.
 * We have to check the latter because indxqual.c may select different derived
 * clauses than were selected by generate_join_implied_equalities().
 *
 * Note that we are *not* checking for local redundancies within the given
 * restrictinfo_list; that should have been handled elsewhere.
 */
List *
select_nonredundant_join_clauses(PlannerInfo *root,
								 List *restrictinfo_list,
								 Path *inner_path)
{
	if (IsA(inner_path, IndexPath))
	{
		/*
		 * Check the index quals to see if any of them are join clauses.
		 *
		 * We can skip this if the index path is an ordinary indexpath and not
		 * a special innerjoin path, since it then wouldn't be using any join
		 * clauses.
		 */
		IndexPath  *innerpath = (IndexPath *) inner_path;

		if (innerpath->isjoininner)
			restrictinfo_list =
				select_nonredundant_join_list(restrictinfo_list,
											  innerpath->indexclauses);
	}
	else if (IsA(inner_path, BitmapHeapPath))
	{
		/*
		 * Same deal for bitmapped index scans.
		 *
		 * Note: both here and above, we ignore any implicit index
		 * restrictions associated with the use of partial indexes.  This is
		 * OK because we're only trying to prove we can dispense with some
		 * join quals; failing to prove that doesn't result in an incorrect
		 * plan.  It's quite unlikely that a join qual could be proven
		 * redundant by an index predicate anyway.	(Also, if we did manage to
		 * prove it, we'd have to have a special case for update targets; see
		 * notes about EvalPlanQual testing in create_indexscan_plan().)
		 */
		BitmapHeapPath *innerpath = (BitmapHeapPath *) inner_path;

		if (innerpath->isjoininner)
		{
			List	   *bitmapclauses;

			bitmapclauses =
				make_restrictinfo_from_bitmapqual(innerpath->bitmapqual,
												  true,
												  false);
			restrictinfo_list =
				select_nonredundant_join_list(restrictinfo_list,
											  bitmapclauses);
		}
	}

	/*
	 * XXX the inner path of a nestloop could also be an append relation whose
	 * elements use join quals.  However, they might each use different quals;
	 * we could only remove join quals that are enforced by all the appendrel
	 * members.  For the moment we don't bother to try.
	 */

	return restrictinfo_list;
}

/*
 * select_nonredundant_join_list
 *		Select the members of restrictinfo_list that are not redundant with
 *		any member of reference_list.  See above for more info.
 */
static List *
select_nonredundant_join_list(List *restrictinfo_list,
							  List *reference_list)
{
	List	   *result = NIL;
	ListCell   *item;

	foreach(item, restrictinfo_list)
	{
		RestrictInfo *rinfo = (RestrictInfo *) lfirst(item);

		/* drop it if redundant with any reference clause */
		if (join_clause_is_redundant(rinfo, reference_list))
			continue;

		/* otherwise, add it to result list */
		result = lappend(result, rinfo);
	}

	return result;
}

/*
 * join_clause_is_redundant
 *		Test whether rinfo is redundant with any clause in reference_list.
 */
static bool
join_clause_is_redundant(RestrictInfo *rinfo,
						 List *reference_list)
{
	ListCell   *refitem;

	foreach(refitem, reference_list)
	{
		RestrictInfo *refrinfo = (RestrictInfo *) lfirst(refitem);

		/* always consider exact duplicates redundant */
		if (equal(rinfo, refrinfo))
			return true;

		/* check if derived from same EquivalenceClass */
		if (rinfo->parent_ec != NULL &&
			rinfo->parent_ec == refrinfo->parent_ec)
			return true;
	}

	return false;
}<|MERGE_RESOLUTION|>--- conflicted
+++ resolved
@@ -35,14 +35,9 @@
 					   bool pseudoconstant,
 					   Relids required_relids,
 					   Relids nullable_relids);
-<<<<<<< HEAD
-static bool join_clause_is_redundant(PlannerInfo *root,
-						 RestrictInfo *rinfo,
-=======
 static List *select_nonredundant_join_list(List *restrictinfo_list,
 							  List *reference_list);
 static bool join_clause_is_redundant(RestrictInfo *rinfo,
->>>>>>> 29b61b92
 						 List *reference_list);
 
 
