--- conflicted
+++ resolved
@@ -404,19 +404,11 @@
 		}
 
 		/*
-<<<<<<< HEAD
-		 * Note: we could compute appropriate attr_needed data for the
-		 * child's variables, by transforming the parent's attr_needed
-		 * through the translated_vars mapping.  However, currently there's
-		 * no need because attr_needed is only examined for base relations
-		 * not otherrels.  So we just leave the child's attr_needed empty.
-=======
 		 * Note: we could compute appropriate attr_needed data for the child's
 		 * variables, by transforming the parent's attr_needed through the
 		 * translated_vars mapping.  However, currently there's no need
 		 * because attr_needed is only examined for base relations not
 		 * otherrels.  So we just leave the child's attr_needed empty.
->>>>>>> 29b61b92
 		 */
 
 		/*
