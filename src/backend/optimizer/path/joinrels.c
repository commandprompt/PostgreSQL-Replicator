/*-------------------------------------------------------------------------
 *
 * joinrels.c
 *	  Routines to determine which relations should be joined
 *
 * Portions Copyright (c) 1996-2009, PostgreSQL Global Development Group
 * Portions Copyright (c) 1994, Regents of the University of California
 *
 *
 * IDENTIFICATION
 *	  $PostgreSQL$
 *
 *-------------------------------------------------------------------------
 */
#include "postgres.h"

#include "optimizer/joininfo.h"
#include "optimizer/pathnode.h"
#include "optimizer/paths.h"


static List *make_rels_by_clause_joins(PlannerInfo *root,
						  RelOptInfo *old_rel,
						  ListCell *other_rels);
static List *make_rels_by_clauseless_joins(PlannerInfo *root,
							  RelOptInfo *old_rel,
							  ListCell *other_rels);
static bool has_join_restriction(PlannerInfo *root, RelOptInfo *rel);
static bool has_legal_joinclause(PlannerInfo *root, RelOptInfo *rel);
static bool is_dummy_rel(RelOptInfo *rel);
<<<<<<< HEAD
static void mark_dummy_join(RelOptInfo *rel);
=======
static void mark_dummy_rel(RelOptInfo *rel);
static bool restriction_is_constant_false(List *restrictlist);
>>>>>>> 29b61b92


/*
 * join_search_one_level
 *	  Consider ways to produce join relations containing exactly 'level'
 *	  jointree items.  (This is one step of the dynamic-programming method
 *	  embodied in standard_join_search.)  Join rel nodes for each feasible
 *	  combination of lower-level rels are created and returned in a list.
 *	  Implementation paths are created for each such joinrel, too.
 *
 * level: level of rels we want to make this time.
 * joinrels[j], 1 <= j < level, is a list of rels containing j items.
 */
List *
join_search_one_level(PlannerInfo *root, int level, List **joinrels)
{
	List	   *result_rels = NIL;
	List	   *new_rels;
	ListCell   *r;
	int			k;

	/*
	 * First, consider left-sided and right-sided plans, in which rels of
	 * exactly level-1 member relations are joined against initial relations.
	 * We prefer to join using join clauses, but if we find a rel of level-1
	 * members that has no join clauses, we will generate Cartesian-product
	 * joins against all initial rels not already contained in it.
	 *
	 * In the first pass (level == 2), we try to join each initial rel to each
	 * initial rel that appears later in joinrels[1].  (The mirror-image joins
	 * are handled automatically by make_join_rel.)  In later passes, we try
	 * to join rels of size level-1 from joinrels[level-1] to each initial rel
	 * in joinrels[1].
	 */
	foreach(r, joinrels[level - 1])
	{
		RelOptInfo *old_rel = (RelOptInfo *) lfirst(r);
		ListCell   *other_rels;

		if (level == 2)
			other_rels = lnext(r);		/* only consider remaining initial
										 * rels */
		else
			other_rels = list_head(joinrels[1]);		/* consider all initial
														 * rels */

		if (old_rel->joininfo != NIL || old_rel->has_eclass_joins ||
			has_join_restriction(root, old_rel))
		{
			/*
			 * Note that if all available join clauses for this rel require
			 * more than one other rel, we will fail to make any joins against
			 * it here.  In most cases that's OK; it'll be considered by
			 * "bushy plan" join code in a higher-level pass where we have
			 * those other rels collected into a join rel.
			 *
			 * See also the last-ditch case below.
			 */
			new_rels = make_rels_by_clause_joins(root,
												 old_rel,
												 other_rels);
		}
		else
		{
			/*
			 * Oops, we have a relation that is not joined to any other
			 * relation, either directly or by join-order restrictions.
			 * Cartesian product time.
			 */
			new_rels = make_rels_by_clauseless_joins(root,
													 old_rel,
													 other_rels);
		}

		/*
		 * At levels above 2 we will generate the same joined relation in
		 * multiple ways --- for example (a join b) join c is the same
		 * RelOptInfo as (b join c) join a, though the second case will add a
		 * different set of Paths to it.  To avoid making extra work for
		 * subsequent passes, do not enter the same RelOptInfo into our output
		 * list multiple times.
		 */
		result_rels = list_concat_unique_ptr(result_rels, new_rels);
	}

	/*
	 * Now, consider "bushy plans" in which relations of k initial rels are
	 * joined to relations of level-k initial rels, for 2 <= k <= level-2.
	 *
	 * We only consider bushy-plan joins for pairs of rels where there is a
	 * suitable join clause (or join order restriction), in order to avoid
	 * unreasonable growth of planning time.
	 */
	for (k = 2;; k++)
	{
		int			other_level = level - k;

		/*
		 * Since make_join_rel(x, y) handles both x,y and y,x cases, we only
		 * need to go as far as the halfway point.
		 */
		if (k > other_level)
			break;

		foreach(r, joinrels[k])
		{
			RelOptInfo *old_rel = (RelOptInfo *) lfirst(r);
			ListCell   *other_rels;
			ListCell   *r2;

			/*
			 * We can ignore clauseless joins here, *except* when they
			 * participate in join-order restrictions --- then we might have
			 * to force a bushy join plan.
			 */
			if (old_rel->joininfo == NIL && !old_rel->has_eclass_joins &&
				!has_join_restriction(root, old_rel))
				continue;

			if (k == other_level)
				other_rels = lnext(r);	/* only consider remaining rels */
			else
				other_rels = list_head(joinrels[other_level]);

			for_each_cell(r2, other_rels)
			{
				RelOptInfo *new_rel = (RelOptInfo *) lfirst(r2);

				if (!bms_overlap(old_rel->relids, new_rel->relids))
				{
					/*
					 * OK, we can build a rel of the right level from this
					 * pair of rels.  Do so if there is at least one usable
					 * join clause or a relevant join restriction.
					 */
					if (have_relevant_joinclause(root, old_rel, new_rel) ||
						have_join_order_restriction(root, old_rel, new_rel))
					{
						RelOptInfo *jrel;

						jrel = make_join_rel(root, old_rel, new_rel);
						/* Avoid making duplicate entries ... */
						if (jrel)
							result_rels = list_append_unique_ptr(result_rels,
																 jrel);
					}
				}
			}
		}
	}

	/*
	 * Last-ditch effort: if we failed to find any usable joins so far, force
	 * a set of cartesian-product joins to be generated.  This handles the
	 * special case where all the available rels have join clauses but we
	 * cannot use any of those clauses yet.  An example is
	 *
	 * SELECT * FROM a,b,c WHERE (a.f1 + b.f2 + c.f3) = 0;
	 *
	 * The join clause will be usable at level 3, but at level 2 we have no
	 * choice but to make cartesian joins.	We consider only left-sided and
	 * right-sided cartesian joins in this case (no bushy).
	 */
	if (result_rels == NIL)
	{
		/*
		 * This loop is just like the first one, except we always call
		 * make_rels_by_clauseless_joins().
		 */
		foreach(r, joinrels[level - 1])
		{
			RelOptInfo *old_rel = (RelOptInfo *) lfirst(r);
			ListCell   *other_rels;

			if (level == 2)
				other_rels = lnext(r);	/* only consider remaining initial
										 * rels */
			else
				other_rels = list_head(joinrels[1]);	/* consider all initial
														 * rels */

			new_rels = make_rels_by_clauseless_joins(root,
													 old_rel,
													 other_rels);

			result_rels = list_concat_unique_ptr(result_rels, new_rels);
		}

		/*----------
		 * When special joins are involved, there may be no legal way
		 * to make an N-way join for some values of N.	For example consider
		 *
		 * SELECT ... FROM t1 WHERE
		 *	 x IN (SELECT ... FROM t2,t3 WHERE ...) AND
		 *	 y IN (SELECT ... FROM t4,t5 WHERE ...)
		 *
		 * We will flatten this query to a 5-way join problem, but there are
		 * no 4-way joins that join_is_legal() will consider legal.  We have
		 * to accept failure at level 4 and go on to discover a workable
		 * bushy plan at level 5.
		 *
		 * However, if there are no special joins then join_is_legal() should
		 * never fail, and so the following sanity check is useful.
		 *----------
		 */
		if (result_rels == NIL && root->join_info_list == NIL)
			elog(ERROR, "failed to build any %d-way joins", level);
	}

	return result_rels;
}

/*
 * make_rels_by_clause_joins
 *	  Build joins between the given relation 'old_rel' and other relations
 *	  that participate in join clauses that 'old_rel' also participates in
 *	  (or participate in join-order restrictions with it).
 *	  The join rel nodes are returned in a list.
 *
 * 'old_rel' is the relation entry for the relation to be joined
 * 'other_rels': the first cell in a linked list containing the other
 * rels to be considered for joining
 *
 * Currently, this is only used with initial rels in other_rels, but it
 * will work for joining to joinrels too.
 */
static List *
make_rels_by_clause_joins(PlannerInfo *root,
						  RelOptInfo *old_rel,
						  ListCell *other_rels)
{
	List	   *result = NIL;
	ListCell   *l;

	for_each_cell(l, other_rels)
	{
		RelOptInfo *other_rel = (RelOptInfo *) lfirst(l);

		if (!bms_overlap(old_rel->relids, other_rel->relids) &&
			(have_relevant_joinclause(root, old_rel, other_rel) ||
			 have_join_order_restriction(root, old_rel, other_rel)))
		{
			RelOptInfo *jrel;

			jrel = make_join_rel(root, old_rel, other_rel);
			if (jrel)
				result = lcons(jrel, result);
		}
	}

	return result;
}

/*
 * make_rels_by_clauseless_joins
 *	  Given a relation 'old_rel' and a list of other relations
 *	  'other_rels', create a join relation between 'old_rel' and each
 *	  member of 'other_rels' that isn't already included in 'old_rel'.
 *	  The join rel nodes are returned in a list.
 *
 * 'old_rel' is the relation entry for the relation to be joined
 * 'other_rels': the first cell of a linked list containing the
 * other rels to be considered for joining
 *
 * Currently, this is only used with initial rels in other_rels, but it would
 * work for joining to joinrels too.
 */
static List *
make_rels_by_clauseless_joins(PlannerInfo *root,
							  RelOptInfo *old_rel,
							  ListCell *other_rels)
{
	List	   *result = NIL;
	ListCell   *i;

	for_each_cell(i, other_rels)
	{
		RelOptInfo *other_rel = (RelOptInfo *) lfirst(i);

		if (!bms_overlap(other_rel->relids, old_rel->relids))
		{
			RelOptInfo *jrel;

			jrel = make_join_rel(root, old_rel, other_rel);

			/*
			 * As long as given other_rels are distinct, don't need to test to
			 * see if jrel is already part of output list.
			 */
			if (jrel)
				result = lcons(jrel, result);
		}
	}

	return result;
}


/*
 * join_is_legal
 *	   Determine whether a proposed join is legal given the query's
 *	   join order constraints; and if it is, determine the join type.
 *
 * Caller must supply not only the two rels, but the union of their relids.
 * (We could simplify the API by computing joinrelids locally, but this
 * would be redundant work in the normal path through make_join_rel.)
 *
 * On success, *sjinfo_p is set to NULL if this is to be a plain inner join,
 * else it's set to point to the associated SpecialJoinInfo node.  Also,
 * *reversed_p is set TRUE if the given relations need to be swapped to
 * match the SpecialJoinInfo node.
 */
static bool
join_is_legal(PlannerInfo *root, RelOptInfo *rel1, RelOptInfo *rel2,
			  Relids joinrelids,
			  SpecialJoinInfo **sjinfo_p, bool *reversed_p)
{
	SpecialJoinInfo *match_sjinfo;
	bool		reversed;
	bool		unique_ified;
	bool		is_valid_inner;
	ListCell   *l;

	/*
	 * Ensure output params are set on failure return.	This is just to
	 * suppress uninitialized-variable warnings from overly anal compilers.
	 */
	*sjinfo_p = NULL;
	*reversed_p = false;

	/*
	 * If we have any special joins, the proposed join might be illegal; and
	 * in any case we have to determine its join type.	Scan the join info
	 * list for conflicts.
	 */
	match_sjinfo = NULL;
	reversed = false;
	unique_ified = false;
	is_valid_inner = true;

	foreach(l, root->join_info_list)
	{
		SpecialJoinInfo *sjinfo = (SpecialJoinInfo *) lfirst(l);

		/*
		 * This special join is not relevant unless its RHS overlaps the
		 * proposed join.  (Check this first as a fast path for dismissing
		 * most irrelevant SJs quickly.)
		 */
		if (!bms_overlap(sjinfo->min_righthand, joinrelids))
			continue;

		/*
		 * Also, not relevant if proposed join is fully contained within RHS
		 * (ie, we're still building up the RHS).
		 */
		if (bms_is_subset(joinrelids, sjinfo->min_righthand))
			continue;

		/*
		 * Also, not relevant if SJ is already done within either input.
		 */
		if (bms_is_subset(sjinfo->min_lefthand, rel1->relids) &&
			bms_is_subset(sjinfo->min_righthand, rel1->relids))
			continue;
		if (bms_is_subset(sjinfo->min_lefthand, rel2->relids) &&
			bms_is_subset(sjinfo->min_righthand, rel2->relids))
			continue;

		/*
		 * If it's a semijoin and we already joined the RHS to any other
		 * rels within either input, then we must have unique-ified the RHS
		 * at that point (see below).  Therefore the semijoin is no longer
		 * relevant in this join path.
		 */
		if (sjinfo->jointype == JOIN_SEMI)
		{
			if (bms_is_subset(sjinfo->syn_righthand, rel1->relids) &&
				!bms_equal(sjinfo->syn_righthand, rel1->relids))
				continue;
			if (bms_is_subset(sjinfo->syn_righthand, rel2->relids) &&
				!bms_equal(sjinfo->syn_righthand, rel2->relids))
				continue;
		}

		/*
		 * If one input contains min_lefthand and the other contains
		 * min_righthand, then we can perform the SJ at this join.
		 *
		 * Barf if we get matches to more than one SJ (is that possible?)
		 */
		if (bms_is_subset(sjinfo->min_lefthand, rel1->relids) &&
			bms_is_subset(sjinfo->min_righthand, rel2->relids))
		{
			if (match_sjinfo)
				return false;	/* invalid join path */
			match_sjinfo = sjinfo;
			reversed = false;
		}
		else if (bms_is_subset(sjinfo->min_lefthand, rel2->relids) &&
				 bms_is_subset(sjinfo->min_righthand, rel1->relids))
		{
			if (match_sjinfo)
				return false;	/* invalid join path */
			match_sjinfo = sjinfo;
			reversed = true;
		}
		else if (sjinfo->jointype == JOIN_SEMI &&
				 bms_equal(sjinfo->syn_righthand, rel2->relids) &&
				 create_unique_path(root, rel2, rel2->cheapest_total_path,
									sjinfo) != NULL)
		{
			/*----------
			 * For a semijoin, we can join the RHS to anything else by
			 * unique-ifying the RHS (if the RHS can be unique-ified).
			 * We will only get here if we have the full RHS but less
			 * than min_lefthand on the LHS.
			 *
			 * The reason to consider such a join path is exemplified by
			 *	SELECT ... FROM a,b WHERE (a.x,b.y) IN (SELECT c1,c2 FROM c)
			 * If we insist on doing this as a semijoin we will first have
			 * to form the cartesian product of A*B.  But if we unique-ify
			 * C then the semijoin becomes a plain innerjoin and we can join
			 * in any order, eg C to A and then to B.  When C is much smaller
			 * than A and B this can be a huge win.  So we allow C to be
			 * joined to just A or just B here, and then make_join_rel has
			 * to handle the case properly.
			 *
			 * Note that actually we'll allow unique-ified C to be joined to
			 * some other relation D here, too.  That is legal, if usually not
			 * very sane, and this routine is only concerned with legality not
			 * with whether the join is good strategy.
			 *----------
			 */
			if (match_sjinfo)
				return false;	/* invalid join path */
			match_sjinfo = sjinfo;
			reversed = false;
			unique_ified = true;
		}
		else if (sjinfo->jointype == JOIN_SEMI &&
				 bms_equal(sjinfo->syn_righthand, rel1->relids) &&
				 create_unique_path(root, rel1, rel1->cheapest_total_path,
									sjinfo) != NULL)
		{
			/* Reversed semijoin case */
			if (match_sjinfo)
				return false;	/* invalid join path */
			match_sjinfo = sjinfo;
			reversed = true;
			unique_ified = true;
		}
		else
		{
			/*----------
			 * Otherwise, the proposed join overlaps the RHS but isn't
			 * a valid implementation of this SJ.  It might still be
			 * a legal join, however.  If both inputs overlap the RHS,
			 * assume that it's OK.  Since the inputs presumably got past
			 * this function's checks previously, they can't overlap the
			 * LHS and their violations of the RHS boundary must represent
			 * SJs that have been determined to commute with this one.
			 * We have to allow this to work correctly in cases like
			 *		(a LEFT JOIN (b JOIN (c LEFT JOIN d)))
			 * when the c/d join has been determined to commute with the join
			 * to a, and hence d is not part of min_righthand for the upper
			 * join.  It should be legal to join b to c/d but this will appear
			 * as a violation of the upper join's RHS.
			 * Furthermore, if one input overlaps the RHS and the other does
			 * not, we should still allow the join if it is a valid
			 * implementation of some other SJ.  We have to allow this to
			 * support the associative identity
			 *		(a LJ b on Pab) LJ c ON Pbc = a LJ (b LJ c ON Pbc) on Pab
			 * since joining B directly to C violates the lower SJ's RHS.
			 * We assume that make_outerjoininfo() set things up correctly
			 * so that we'll only match to some SJ if the join is valid.
			 * Set flag here to check at bottom of loop.
			 *----------
			 */
			if (sjinfo->jointype != JOIN_SEMI &&
				bms_overlap(rel1->relids, sjinfo->min_righthand) &&
				bms_overlap(rel2->relids, sjinfo->min_righthand))
			{
				/* seems OK */
				Assert(!bms_overlap(joinrelids, sjinfo->min_lefthand));
			}
			else
				is_valid_inner = false;
		}
	}

	/*
	 * Fail if violated some SJ's RHS and didn't match to another SJ.
	 * However, "matching" to a semijoin we are implementing by
	 * unique-ification doesn't count (think: it's really an inner join).
	 */
	if (!is_valid_inner &&
		(match_sjinfo == NULL || unique_ified))
		return false;			/* invalid join path */

	/* Otherwise, it's a valid join */
	*sjinfo_p = match_sjinfo;
	*reversed_p = reversed;
	return true;
}


/*
 * make_join_rel
 *	   Find or create a join RelOptInfo that represents the join of
 *	   the two given rels, and add to it path information for paths
 *	   created with the two rels as outer and inner rel.
 *	   (The join rel may already contain paths generated from other
 *	   pairs of rels that add up to the same set of base rels.)
 *
 * NB: will return NULL if attempted join is not valid.  This can happen
 * when working with outer joins, or with IN or EXISTS clauses that have been
 * turned into joins.
 */
RelOptInfo *
make_join_rel(PlannerInfo *root, RelOptInfo *rel1, RelOptInfo *rel2)
{
	Relids		joinrelids;
	SpecialJoinInfo *sjinfo;
	bool		reversed;
	SpecialJoinInfo sjinfo_data;
	RelOptInfo *joinrel;
	List	   *restrictlist;

	/* We should never try to join two overlapping sets of rels. */
	Assert(!bms_overlap(rel1->relids, rel2->relids));

	/* Construct Relids set that identifies the joinrel. */
	joinrelids = bms_union(rel1->relids, rel2->relids);

	/* Check validity and determine join type. */
	if (!join_is_legal(root, rel1, rel2, joinrelids,
					   &sjinfo, &reversed))
	{
		/* invalid join path */
		bms_free(joinrelids);
		return NULL;
	}

	/* Swap rels if needed to match the join info. */
	if (reversed)
	{
		RelOptInfo *trel = rel1;

		rel1 = rel2;
		rel2 = trel;
	}

	/*
	 * If it's a plain inner join, then we won't have found anything in
	 * join_info_list.	Make up a SpecialJoinInfo so that selectivity
	 * estimation functions will know what's being joined.
	 */
	if (sjinfo == NULL)
	{
		sjinfo = &sjinfo_data;
		sjinfo->type = T_SpecialJoinInfo;
		sjinfo->min_lefthand = rel1->relids;
		sjinfo->min_righthand = rel2->relids;
		sjinfo->syn_lefthand = rel1->relids;
		sjinfo->syn_righthand = rel2->relids;
		sjinfo->jointype = JOIN_INNER;
		/* we don't bother trying to make the remaining fields valid */
		sjinfo->lhs_strict = false;
		sjinfo->delay_upper_joins = false;
		sjinfo->join_quals = NIL;
	}

	/*
	 * Find or build the join RelOptInfo, and compute the restrictlist that
	 * goes with this particular joining.
	 */
	joinrel = build_join_rel(root, joinrelids, rel1, rel2, sjinfo,
							 &restrictlist);

	/*
<<<<<<< HEAD
	 * If we've already proven this join is empty, we needn't consider
	 * any more paths for it.
=======
	 * If we've already proven this join is empty, we needn't consider any
	 * more paths for it.
>>>>>>> 29b61b92
	 */
	if (is_dummy_rel(joinrel))
	{
		bms_free(joinrelids);
		return joinrel;
	}

	/*
<<<<<<< HEAD
	 * Consider paths using each rel as both outer and inner.  Depending
	 * on the join type, a provably empty outer or inner rel might mean
	 * the join is provably empty too; in which case throw away any
	 * previously computed paths and mark the join as dummy.  (We do it
	 * this way since it's conceivable that dummy-ness of a multi-element
	 * join might only be noticeable for certain construction paths.)
=======
	 * Consider paths using each rel as both outer and inner.  Depending on
	 * the join type, a provably empty outer or inner rel might mean the join
	 * is provably empty too; in which case throw away any previously computed
	 * paths and mark the join as dummy.  (We do it this way since it's
	 * conceivable that dummy-ness of a multi-element join might only be
	 * noticeable for certain construction paths.)
	 *
	 * Also, a provably constant-false join restriction typically means that
	 * we can skip evaluating one or both sides of the join.  We do this by
	 * marking the appropriate rel as dummy.
	 *
	 * We need only consider the jointypes that appear in join_info_list, plus
	 * JOIN_INNER.
>>>>>>> 29b61b92
	 */
	switch (sjinfo->jointype)
	{
		case JOIN_INNER:
<<<<<<< HEAD
			if (is_dummy_rel(rel1) || is_dummy_rel(rel2))
			{
				mark_dummy_join(joinrel);
				break;
			}
			add_paths_to_joinrel(root, joinrel, rel1, rel2, JOIN_INNER,
=======
			if (is_dummy_rel(rel1) || is_dummy_rel(rel2) ||
				restriction_is_constant_false(restrictlist))
			{
				mark_dummy_rel(joinrel);
				break;
			}
			add_paths_to_joinrel(root, joinrel, rel1, rel2,
								 JOIN_INNER, sjinfo,
>>>>>>> 29b61b92
								 restrictlist);
			add_paths_to_joinrel(root, joinrel, rel2, rel1,
								 JOIN_INNER, sjinfo,
								 restrictlist);
			break;
		case JOIN_LEFT:
			if (is_dummy_rel(rel1))
			{
<<<<<<< HEAD
				mark_dummy_join(joinrel);
				break;
			}
			add_paths_to_joinrel(root, joinrel, rel1, rel2, JOIN_LEFT,
=======
				mark_dummy_rel(joinrel);
				break;
			}
			if (restriction_is_constant_false(restrictlist) &&
				bms_is_subset(rel2->relids, sjinfo->syn_righthand))
				mark_dummy_rel(rel2);
			add_paths_to_joinrel(root, joinrel, rel1, rel2,
								 JOIN_LEFT, sjinfo,
>>>>>>> 29b61b92
								 restrictlist);
			add_paths_to_joinrel(root, joinrel, rel2, rel1,
								 JOIN_RIGHT, sjinfo,
								 restrictlist);
			break;
		case JOIN_FULL:
			if (is_dummy_rel(rel1) && is_dummy_rel(rel2))
			{
<<<<<<< HEAD
				mark_dummy_join(joinrel);
				break;
			}
			add_paths_to_joinrel(root, joinrel, rel1, rel2, JOIN_FULL,
								 restrictlist);
			add_paths_to_joinrel(root, joinrel, rel2, rel1, JOIN_FULL,
								 restrictlist);
			break;
		case JOIN_RIGHT:
			if (is_dummy_rel(rel2))
			{
				mark_dummy_join(joinrel);
				break;
			}
			add_paths_to_joinrel(root, joinrel, rel1, rel2, JOIN_RIGHT,
								 restrictlist);
			add_paths_to_joinrel(root, joinrel, rel2, rel1, JOIN_LEFT,
								 restrictlist);
			break;
		case JOIN_IN:
			if (is_dummy_rel(rel1) || is_dummy_rel(rel2))
			{
				mark_dummy_join(joinrel);
				break;
			}
			add_paths_to_joinrel(root, joinrel, rel1, rel2, JOIN_IN,
								 restrictlist);
			/* REVERSE_IN isn't supported by joinpath.c */
			add_paths_to_joinrel(root, joinrel, rel1, rel2, JOIN_UNIQUE_INNER,
								 restrictlist);
			add_paths_to_joinrel(root, joinrel, rel2, rel1, JOIN_UNIQUE_OUTER,
								 restrictlist);
			break;
		case JOIN_REVERSE_IN:
			if (is_dummy_rel(rel1) || is_dummy_rel(rel2))
			{
				mark_dummy_join(joinrel);
				break;
			}
			/* REVERSE_IN isn't supported by joinpath.c */
			add_paths_to_joinrel(root, joinrel, rel2, rel1, JOIN_IN,
								 restrictlist);
			add_paths_to_joinrel(root, joinrel, rel1, rel2, JOIN_UNIQUE_OUTER,
=======
				mark_dummy_rel(joinrel);
				break;
			}
			add_paths_to_joinrel(root, joinrel, rel1, rel2,
								 JOIN_FULL, sjinfo,
>>>>>>> 29b61b92
								 restrictlist);
			add_paths_to_joinrel(root, joinrel, rel2, rel1,
								 JOIN_FULL, sjinfo,
								 restrictlist);
			break;
<<<<<<< HEAD
		case JOIN_UNIQUE_OUTER:
			if (is_dummy_rel(rel1) || is_dummy_rel(rel2))
			{
				mark_dummy_join(joinrel);
				break;
			}
			add_paths_to_joinrel(root, joinrel, rel1, rel2, JOIN_UNIQUE_OUTER,
								 restrictlist);
			add_paths_to_joinrel(root, joinrel, rel2, rel1, JOIN_UNIQUE_INNER,
								 restrictlist);
			break;
		case JOIN_UNIQUE_INNER:
			if (is_dummy_rel(rel1) || is_dummy_rel(rel2))
			{
				mark_dummy_join(joinrel);
				break;
			}
			add_paths_to_joinrel(root, joinrel, rel1, rel2, JOIN_UNIQUE_INNER,
								 restrictlist);
			add_paths_to_joinrel(root, joinrel, rel2, rel1, JOIN_UNIQUE_OUTER,
=======
		case JOIN_SEMI:

			/*
			 * We might have a normal semijoin, or a case where we don't have
			 * enough rels to do the semijoin but can unique-ify the RHS and
			 * then do an innerjoin (see comments in join_is_legal).  In the
			 * latter case we can't apply JOIN_SEMI joining.
			 */
			if (bms_is_subset(sjinfo->min_lefthand, rel1->relids) &&
				bms_is_subset(sjinfo->min_righthand, rel2->relids))
			{
				if (is_dummy_rel(rel1) || is_dummy_rel(rel2) ||
					restriction_is_constant_false(restrictlist))
				{
					mark_dummy_rel(joinrel);
					break;
				}
				add_paths_to_joinrel(root, joinrel, rel1, rel2,
									 JOIN_SEMI, sjinfo,
									 restrictlist);
			}

			/*
			 * If we know how to unique-ify the RHS and one input rel is
			 * exactly the RHS (not a superset) we can consider unique-ifying
			 * it and then doing a regular join.  (The create_unique_path
			 * check here is probably redundant with what join_is_legal did,
			 * but if so the check is cheap because it's cached.  So test
			 * anyway to be sure.)
			 */
			if (bms_equal(sjinfo->syn_righthand, rel2->relids) &&
				create_unique_path(root, rel2, rel2->cheapest_total_path,
								   sjinfo) != NULL)
			{
				add_paths_to_joinrel(root, joinrel, rel1, rel2,
									 JOIN_UNIQUE_INNER, sjinfo,
									 restrictlist);
				add_paths_to_joinrel(root, joinrel, rel2, rel1,
									 JOIN_UNIQUE_OUTER, sjinfo,
									 restrictlist);
			}
			break;
		case JOIN_ANTI:
			if (is_dummy_rel(rel1))
			{
				mark_dummy_rel(joinrel);
				break;
			}
			if (restriction_is_constant_false(restrictlist) &&
				bms_is_subset(rel2->relids, sjinfo->syn_righthand))
				mark_dummy_rel(rel2);
			add_paths_to_joinrel(root, joinrel, rel1, rel2,
								 JOIN_ANTI, sjinfo,
>>>>>>> 29b61b92
								 restrictlist);
			break;
		default:
			/* other values not expected here */
			elog(ERROR, "unrecognized join type: %d", (int) sjinfo->jointype);
			break;
	}

	bms_free(joinrelids);

	return joinrel;
}


/*
 * have_join_order_restriction
 *		Detect whether the two relations should be joined to satisfy
 *		a join-order restriction arising from special joins.
 *
 * In practice this is always used with have_relevant_joinclause(), and so
 * could be merged with that function, but it seems clearer to separate the
 * two concerns.  We need this test because there are degenerate cases where
 * a clauseless join must be performed to satisfy join-order restrictions.
 *
 * Note: this is only a problem if one side of a degenerate outer join
 * contains multiple rels, or a clauseless join is required within an
 * IN/EXISTS RHS; else we will find a join path via the "last ditch" case in
 * join_search_one_level().  We could dispense with this test if we were
 * willing to try bushy plans in the "last ditch" case, but that seems much
 * less efficient.
 */
bool
have_join_order_restriction(PlannerInfo *root,
							RelOptInfo *rel1, RelOptInfo *rel2)
{
	bool		result = false;
	ListCell   *l;

	/*
	 * It's possible that the rels correspond to the left and right sides of a
	 * degenerate outer join, that is, one with no joinclause mentioning the
	 * non-nullable side; in which case we should force the join to occur.
	 *
	 * Also, the two rels could represent a clauseless join that has to be
	 * completed to build up the LHS or RHS of an outer join.
	 */
	foreach(l, root->join_info_list)
	{
		SpecialJoinInfo *sjinfo = (SpecialJoinInfo *) lfirst(l);

		/* ignore full joins --- other mechanisms handle them */
		if (sjinfo->jointype == JOIN_FULL)
			continue;

		/* Can we perform the SJ with these rels? */
		if (bms_is_subset(sjinfo->min_lefthand, rel1->relids) &&
			bms_is_subset(sjinfo->min_righthand, rel2->relids))
		{
			result = true;
			break;
		}
		if (bms_is_subset(sjinfo->min_lefthand, rel2->relids) &&
			bms_is_subset(sjinfo->min_righthand, rel1->relids))
		{
			result = true;
			break;
		}

		/*
		 * Might we need to join these rels to complete the RHS?  We have to
		 * use "overlap" tests since either rel might include a lower SJ that
		 * has been proven to commute with this one.
		 */
		if (bms_overlap(sjinfo->min_righthand, rel1->relids) &&
			bms_overlap(sjinfo->min_righthand, rel2->relids))
		{
			result = true;
			break;
		}

		/* Likewise for the LHS. */
		if (bms_overlap(sjinfo->min_lefthand, rel1->relids) &&
			bms_overlap(sjinfo->min_lefthand, rel2->relids))
		{
			result = true;
			break;
		}
	}

	/*
	 * We do not force the join to occur if either input rel can legally be
	 * joined to anything else using joinclauses.  This essentially means that
	 * clauseless bushy joins are put off as long as possible. The reason is
	 * that when there is a join order restriction high up in the join tree
	 * (that is, with many rels inside the LHS or RHS), we would otherwise
	 * expend lots of effort considering very stupid join combinations within
	 * its LHS or RHS.
	 */
	if (result)
	{
		if (has_legal_joinclause(root, rel1) ||
			has_legal_joinclause(root, rel2))
			result = false;
	}

	return result;
}


/*
 * has_join_restriction
 *		Detect whether the specified relation has join-order restrictions
 *		due to being inside an outer join or an IN (sub-SELECT).
 *
 * Essentially, this tests whether have_join_order_restriction() could
 * succeed with this rel and some other one.  It's OK if we sometimes
 * say "true" incorrectly.	(Therefore, we don't bother with the relatively
 * expensive has_legal_joinclause test.)
 */
static bool
has_join_restriction(PlannerInfo *root, RelOptInfo *rel)
{
	ListCell   *l;

	foreach(l, root->join_info_list)
	{
		SpecialJoinInfo *sjinfo = (SpecialJoinInfo *) lfirst(l);

		/* ignore full joins --- other mechanisms preserve their ordering */
		if (sjinfo->jointype == JOIN_FULL)
			continue;

		/* ignore if SJ is already contained in rel */
		if (bms_is_subset(sjinfo->min_lefthand, rel->relids) &&
			bms_is_subset(sjinfo->min_righthand, rel->relids))
			continue;

		/* restricted if it overlaps LHS or RHS, but doesn't contain SJ */
		if (bms_overlap(sjinfo->min_lefthand, rel->relids) ||
			bms_overlap(sjinfo->min_righthand, rel->relids))
			return true;
	}

	return false;
}


/*
 * has_legal_joinclause
 *		Detect whether the specified relation can legally be joined
 *		to any other rels using join clauses.
 *
 * We consider only joins to single other relations in the current
 * initial_rels list.  This is sufficient to get a "true" result in most real
 * queries, and an occasional erroneous "false" will only cost a bit more
 * planning time.  The reason for this limitation is that considering joins to
 * other joins would require proving that the other join rel can legally be
 * formed, which seems like too much trouble for something that's only a
 * heuristic to save planning time.  (Note: we must look at initial_rels
 * and not all of the query, since when we are planning a sub-joinlist we
 * may be forced to make clauseless joins within initial_rels even though
 * there are join clauses linking to other parts of the query.)
 */
static bool
has_legal_joinclause(PlannerInfo *root, RelOptInfo *rel)
{
	ListCell   *lc;

	foreach(lc, root->initial_rels)
	{
		RelOptInfo *rel2 = (RelOptInfo *) lfirst(lc);

		/* ignore rels that are already in "rel" */
		if (bms_overlap(rel->relids, rel2->relids))
			continue;

		if (have_relevant_joinclause(root, rel, rel2))
		{
			Relids		joinrelids;
			SpecialJoinInfo *sjinfo;
			bool		reversed;

			/* join_is_legal needs relids of the union */
			joinrelids = bms_union(rel->relids, rel2->relids);

			if (join_is_legal(root, rel, rel2, joinrelids,
							  &sjinfo, &reversed))
			{
				/* Yes, this will work */
				bms_free(joinrelids);
				return true;
			}

			bms_free(joinrelids);
		}
	}

	return false;
}


/*
 * is_dummy_rel --- has relation been proven empty?
 *
 * If so, it will have a single path that is dummy.
 */
static bool
is_dummy_rel(RelOptInfo *rel)
{
	return (rel->cheapest_total_path != NULL &&
			IS_DUMMY_PATH(rel->cheapest_total_path));
}

/*
<<<<<<< HEAD
 * Mark a joinrel as proven empty.
 */
static void
mark_dummy_join(RelOptInfo *rel)
=======
 * Mark a rel as proven empty.
 */
static void
mark_dummy_rel(RelOptInfo *rel)
>>>>>>> 29b61b92
{
	/* Set dummy size estimate */
	rel->rows = 0;

	/* Evict any previously chosen paths */
	rel->pathlist = NIL;

	/* Set up the dummy path */
	add_path(rel, (Path *) create_append_path(rel, NIL));

<<<<<<< HEAD
	/*
	 * Although set_cheapest will be done again later, we do it immediately
	 * in order to keep is_dummy_rel as cheap as possible (ie, not have
	 * to examine the pathlist).
	 */
	set_cheapest(rel);
=======
	/* Set or update cheapest_total_path */
	set_cheapest(rel);
}


/*
 * restriction_is_constant_false --- is a restrictlist just FALSE?
 *
 * In cases where a qual is provably constant FALSE, eval_const_expressions
 * will generally have thrown away anything that's ANDed with it.  In outer
 * join situations this will leave us computing cartesian products only to
 * decide there's no match for an outer row, which is pretty stupid.  So,
 * we need to detect the case.
 */
static bool
restriction_is_constant_false(List *restrictlist)
{
	ListCell   *lc;

	/*
	 * Despite the above comment, the restriction list we see here might
	 * possibly have other members besides the FALSE constant, since other
	 * quals could get "pushed down" to the outer join level.  So we check
	 * each member of the list.
	 */
	foreach(lc, restrictlist)
	{
		RestrictInfo *rinfo = (RestrictInfo *) lfirst(lc);

		Assert(IsA(rinfo, RestrictInfo));
		if (rinfo->clause && IsA(rinfo->clause, Const))
		{
			Const	   *con = (Const *) rinfo->clause;

			/* constant NULL is as good as constant FALSE for our purposes */
			if (con->constisnull)
				return true;
			if (!DatumGetBool(con->constvalue))
				return true;
		}
	}
	return false;
>>>>>>> 29b61b92
}<|MERGE_RESOLUTION|>--- conflicted
+++ resolved
@@ -28,12 +28,8 @@
 static bool has_join_restriction(PlannerInfo *root, RelOptInfo *rel);
 static bool has_legal_joinclause(PlannerInfo *root, RelOptInfo *rel);
 static bool is_dummy_rel(RelOptInfo *rel);
-<<<<<<< HEAD
-static void mark_dummy_join(RelOptInfo *rel);
-=======
 static void mark_dummy_rel(RelOptInfo *rel);
 static bool restriction_is_constant_false(List *restrictlist);
->>>>>>> 29b61b92
 
 
 /*
@@ -615,13 +611,8 @@
 							 &restrictlist);
 
 	/*
-<<<<<<< HEAD
-	 * If we've already proven this join is empty, we needn't consider
-	 * any more paths for it.
-=======
 	 * If we've already proven this join is empty, we needn't consider any
 	 * more paths for it.
->>>>>>> 29b61b92
 	 */
 	if (is_dummy_rel(joinrel))
 	{
@@ -630,14 +621,6 @@
 	}
 
 	/*
-<<<<<<< HEAD
-	 * Consider paths using each rel as both outer and inner.  Depending
-	 * on the join type, a provably empty outer or inner rel might mean
-	 * the join is provably empty too; in which case throw away any
-	 * previously computed paths and mark the join as dummy.  (We do it
-	 * this way since it's conceivable that dummy-ness of a multi-element
-	 * join might only be noticeable for certain construction paths.)
-=======
 	 * Consider paths using each rel as both outer and inner.  Depending on
 	 * the join type, a provably empty outer or inner rel might mean the join
 	 * is provably empty too; in which case throw away any previously computed
@@ -651,19 +634,10 @@
 	 *
 	 * We need only consider the jointypes that appear in join_info_list, plus
 	 * JOIN_INNER.
->>>>>>> 29b61b92
 	 */
 	switch (sjinfo->jointype)
 	{
 		case JOIN_INNER:
-<<<<<<< HEAD
-			if (is_dummy_rel(rel1) || is_dummy_rel(rel2))
-			{
-				mark_dummy_join(joinrel);
-				break;
-			}
-			add_paths_to_joinrel(root, joinrel, rel1, rel2, JOIN_INNER,
-=======
 			if (is_dummy_rel(rel1) || is_dummy_rel(rel2) ||
 				restriction_is_constant_false(restrictlist))
 			{
@@ -672,7 +646,6 @@
 			}
 			add_paths_to_joinrel(root, joinrel, rel1, rel2,
 								 JOIN_INNER, sjinfo,
->>>>>>> 29b61b92
 								 restrictlist);
 			add_paths_to_joinrel(root, joinrel, rel2, rel1,
 								 JOIN_INNER, sjinfo,
@@ -681,12 +654,6 @@
 		case JOIN_LEFT:
 			if (is_dummy_rel(rel1))
 			{
-<<<<<<< HEAD
-				mark_dummy_join(joinrel);
-				break;
-			}
-			add_paths_to_joinrel(root, joinrel, rel1, rel2, JOIN_LEFT,
-=======
 				mark_dummy_rel(joinrel);
 				break;
 			}
@@ -695,7 +662,6 @@
 				mark_dummy_rel(rel2);
 			add_paths_to_joinrel(root, joinrel, rel1, rel2,
 								 JOIN_LEFT, sjinfo,
->>>>>>> 29b61b92
 								 restrictlist);
 			add_paths_to_joinrel(root, joinrel, rel2, rel1,
 								 JOIN_RIGHT, sjinfo,
@@ -704,84 +670,16 @@
 		case JOIN_FULL:
 			if (is_dummy_rel(rel1) && is_dummy_rel(rel2))
 			{
-<<<<<<< HEAD
-				mark_dummy_join(joinrel);
-				break;
-			}
-			add_paths_to_joinrel(root, joinrel, rel1, rel2, JOIN_FULL,
-								 restrictlist);
-			add_paths_to_joinrel(root, joinrel, rel2, rel1, JOIN_FULL,
-								 restrictlist);
-			break;
-		case JOIN_RIGHT:
-			if (is_dummy_rel(rel2))
-			{
-				mark_dummy_join(joinrel);
-				break;
-			}
-			add_paths_to_joinrel(root, joinrel, rel1, rel2, JOIN_RIGHT,
-								 restrictlist);
-			add_paths_to_joinrel(root, joinrel, rel2, rel1, JOIN_LEFT,
-								 restrictlist);
-			break;
-		case JOIN_IN:
-			if (is_dummy_rel(rel1) || is_dummy_rel(rel2))
-			{
-				mark_dummy_join(joinrel);
-				break;
-			}
-			add_paths_to_joinrel(root, joinrel, rel1, rel2, JOIN_IN,
-								 restrictlist);
-			/* REVERSE_IN isn't supported by joinpath.c */
-			add_paths_to_joinrel(root, joinrel, rel1, rel2, JOIN_UNIQUE_INNER,
-								 restrictlist);
-			add_paths_to_joinrel(root, joinrel, rel2, rel1, JOIN_UNIQUE_OUTER,
-								 restrictlist);
-			break;
-		case JOIN_REVERSE_IN:
-			if (is_dummy_rel(rel1) || is_dummy_rel(rel2))
-			{
-				mark_dummy_join(joinrel);
-				break;
-			}
-			/* REVERSE_IN isn't supported by joinpath.c */
-			add_paths_to_joinrel(root, joinrel, rel2, rel1, JOIN_IN,
-								 restrictlist);
-			add_paths_to_joinrel(root, joinrel, rel1, rel2, JOIN_UNIQUE_OUTER,
-=======
 				mark_dummy_rel(joinrel);
 				break;
 			}
 			add_paths_to_joinrel(root, joinrel, rel1, rel2,
 								 JOIN_FULL, sjinfo,
->>>>>>> 29b61b92
 								 restrictlist);
 			add_paths_to_joinrel(root, joinrel, rel2, rel1,
 								 JOIN_FULL, sjinfo,
 								 restrictlist);
 			break;
-<<<<<<< HEAD
-		case JOIN_UNIQUE_OUTER:
-			if (is_dummy_rel(rel1) || is_dummy_rel(rel2))
-			{
-				mark_dummy_join(joinrel);
-				break;
-			}
-			add_paths_to_joinrel(root, joinrel, rel1, rel2, JOIN_UNIQUE_OUTER,
-								 restrictlist);
-			add_paths_to_joinrel(root, joinrel, rel2, rel1, JOIN_UNIQUE_INNER,
-								 restrictlist);
-			break;
-		case JOIN_UNIQUE_INNER:
-			if (is_dummy_rel(rel1) || is_dummy_rel(rel2))
-			{
-				mark_dummy_join(joinrel);
-				break;
-			}
-			add_paths_to_joinrel(root, joinrel, rel1, rel2, JOIN_UNIQUE_INNER,
-								 restrictlist);
-			add_paths_to_joinrel(root, joinrel, rel2, rel1, JOIN_UNIQUE_OUTER,
-=======
 		case JOIN_SEMI:
 
 			/*
@@ -835,7 +733,6 @@
 				mark_dummy_rel(rel2);
 			add_paths_to_joinrel(root, joinrel, rel1, rel2,
 								 JOIN_ANTI, sjinfo,
->>>>>>> 29b61b92
 								 restrictlist);
 			break;
 		default:
@@ -1050,17 +947,10 @@
 }
 
 /*
-<<<<<<< HEAD
- * Mark a joinrel as proven empty.
- */
-static void
-mark_dummy_join(RelOptInfo *rel)
-=======
  * Mark a rel as proven empty.
  */
 static void
 mark_dummy_rel(RelOptInfo *rel)
->>>>>>> 29b61b92
 {
 	/* Set dummy size estimate */
 	rel->rows = 0;
@@ -1071,14 +961,6 @@
 	/* Set up the dummy path */
 	add_path(rel, (Path *) create_append_path(rel, NIL));
 
-<<<<<<< HEAD
-	/*
-	 * Although set_cheapest will be done again later, we do it immediately
-	 * in order to keep is_dummy_rel as cheap as possible (ie, not have
-	 * to examine the pathlist).
-	 */
-	set_cheapest(rel);
-=======
 	/* Set or update cheapest_total_path */
 	set_cheapest(rel);
 }
@@ -1121,5 +1003,4 @@
 		}
 	}
 	return false;
->>>>>>> 29b61b92
 }