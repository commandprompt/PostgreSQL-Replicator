# $PostgreSQL$
CATALOG_NAME	:= postgres
<<<<<<< HEAD
AVAIL_LANGUAGES	:= af cs de es fr hr hu it ko nb nl pl pt_BR ro ru sk sl sv tr zh_CN zh_TW
GETTEXT_FILES	:= + gettext-files
GETTEXT_TRIGGERS:= _ errmsg errdetail errhint errcontext write_stderr yyerror
=======
AVAIL_LANGUAGES	:= de es fr ja pt_BR tr
GETTEXT_FILES	:= + gettext-files
GETTEXT_TRIGGERS:= _ errmsg errmsg_plural:1,2 errdetail errdetail_log errdetail_plural:1,2 errhint errcontext write_stderr yyerror
>>>>>>> 29b61b92

gettext-files: distprep
	find $(srcdir)/ $(srcdir)/../port/ -name '*.c' -print >$@

my-maintainer-clean:
	rm -f gettext-files

.PHONY: my-maintainer-clean
maintainer-clean: my-maintainer-clean<|MERGE_RESOLUTION|>--- conflicted
+++ resolved
@@ -1,14 +1,8 @@
 # $PostgreSQL$
 CATALOG_NAME	:= postgres
-<<<<<<< HEAD
-AVAIL_LANGUAGES	:= af cs de es fr hr hu it ko nb nl pl pt_BR ro ru sk sl sv tr zh_CN zh_TW
-GETTEXT_FILES	:= + gettext-files
-GETTEXT_TRIGGERS:= _ errmsg errdetail errhint errcontext write_stderr yyerror
-=======
 AVAIL_LANGUAGES	:= de es fr ja pt_BR tr
 GETTEXT_FILES	:= + gettext-files
 GETTEXT_TRIGGERS:= _ errmsg errmsg_plural:1,2 errdetail errdetail_log errdetail_plural:1,2 errhint errcontext write_stderr yyerror
->>>>>>> 29b61b92
 
 gettext-files: distprep
 	find $(srcdir)/ $(srcdir)/../port/ -name '*.c' -print >$@
