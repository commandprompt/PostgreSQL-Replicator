--- conflicted
+++ resolved
@@ -1301,11 +1301,7 @@
 		/* Remove any pending requests for the entire database */
 		HASH_SEQ_STATUS hstat;
 		PendingOperationEntry *entry;
-<<<<<<< HEAD
-		ListCell   *cell, 
-=======
 		ListCell   *cell,
->>>>>>> 29b61b92
 				   *prev,
 				   *next;
 
@@ -1319,11 +1315,7 @@
 				entry->canceled = true;
 			}
 		}
-<<<<<<< HEAD
-	
-=======
-
->>>>>>> 29b61b92
+
 		/* Remove unlink requests */
 		prev = NULL;
 		for (cell = list_head(pendingUnlinks); cell; cell = next)
@@ -1331,11 +1323,7 @@
 			PendingUnlinkEntry *entry = (PendingUnlinkEntry *) lfirst(cell);
 
 			next = lnext(cell);
-<<<<<<< HEAD
-			if (entry->rnode.dbNode == rnode.dbNode) 
-=======
 			if (entry->rnode.dbNode == rnode.dbNode)
->>>>>>> 29b61b92
 			{
 				pendingUnlinks = list_delete_cell(pendingUnlinks, cell, prev);
 				pfree(entry);
