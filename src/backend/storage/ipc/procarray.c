--- conflicted
+++ resolved
@@ -1133,15 +1133,9 @@
 		 *
 		 * If someone just decremented numProcs, 'proc' could also point to a
 		 * PGPROC entry that's no longer in the array. It still points to a
-<<<<<<< HEAD
-		 * PGPROC struct, though, because freed PGPPROC entries just go to
-		 * the free list and are recycled. Its contents are nonsense in that
-		 * case, but that's acceptable for this function.
-=======
 		 * PGPROC struct, though, because freed PGPPROC entries just go to the
 		 * free list and are recycled. Its contents are nonsense in that case,
 		 * but that's acceptable for this function.
->>>>>>> 29b61b92
 		 */
 		if (proc == NULL)
 			continue;
