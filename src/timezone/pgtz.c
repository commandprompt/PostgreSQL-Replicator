--- conflicted
+++ resolved
@@ -387,17 +387,6 @@
 	 * enough to identify DST transition rules, since everybody switches on
 	 * Sundays.)  This is sufficient to cover most of the Unix time_t range,
 	 * and we don't want to look further than that since many systems won't
-<<<<<<< HEAD
-	 * have sane TZ behavior further back anyway.  The further
-	 * back the zone matches, the better we score it.  This may seem like a
-	 * rather random way of doing things, but experience has shown that
-	 * system-supplied timezone definitions are likely to have DST behavior
-	 * that is right for the recent past and not so accurate further back.
-	 * Scoring in this way allows us to recognize zones that have some
-	 * commonality with the zic database, without insisting on exact match.
-	 * (Note: we probe Thursdays, not Sundays, to avoid triggering
-	 * DST-transition bugs in localtime itself.)
-=======
 	 * have sane TZ behavior further back anyway.  The further back the zone
 	 * matches, the better we score it.  This may seem like a rather random
 	 * way of doing things, but experience has shown that system-supplied
@@ -407,7 +396,6 @@
 	 * database, without insisting on exact match. (Note: we probe Thursdays,
 	 * not Sundays, to avoid triggering DST-transition bugs in localtime
 	 * itself.)
->>>>>>> 29b61b92
 	 */
 	tnow = time(NULL);
 	tm = localtime(&tnow);
@@ -416,10 +404,7 @@
 	thisyear = tm->tm_year + 1900;
 
 	t = build_time_t(thisyear, 1, 15);
-<<<<<<< HEAD
-=======
-
->>>>>>> 29b61b92
+
 	/*
 	 * Round back to GMT midnight Thursday.  This depends on the knowledge
 	 * that the time_t origin is Thu Jan 01 1970.  (With a different origin
